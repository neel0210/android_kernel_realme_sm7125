# SPDX-License-Identifier: GPL-2.0
# ==========================================================================
# Building
# ==========================================================================

src := $(obj)

PHONY := __build
__build:

# Init all relevant variables used in kbuild files so
# 1) they have correct type
# 2) they do not inherit any value from the environment
obj-y :=
obj-m :=
lib-y :=
lib-m :=
always :=
targets :=
subdir-y :=
subdir-m :=
EXTRA_AFLAGS   :=
EXTRA_CFLAGS   :=
EXTRA_CPPFLAGS :=
EXTRA_LDFLAGS  :=
asflags-y  :=
ccflags-y  :=
cppflags-y :=
ldflags-y  :=

subdir-asflags-y :=
subdir-ccflags-y :=

# Read auto.conf if it exists, otherwise ignore
-include include/config/auto.conf

include scripts/Kbuild.include

# For backward compatibility check that these variables do not change
save-cflags := $(CFLAGS)

# The filename Kbuild has precedence over Makefile
kbuild-dir := $(if $(filter /%,$(src)),$(src),$(srctree)/$(src))
kbuild-file := $(if $(wildcard $(kbuild-dir)/Kbuild),$(kbuild-dir)/Kbuild,$(kbuild-dir)/Makefile)
include $(kbuild-file)

# If the save-* variables changed error out
ifeq ($(KBUILD_NOPEDANTIC),)
        ifneq ("$(save-cflags)","$(CFLAGS)")
                $(error CFLAGS was changed in "$(kbuild-file)". Fix it to use ccflags-y)
        endif
endif

include scripts/Makefile.lib

ifdef host-progs
ifneq ($(hostprogs-y),$(host-progs))
$(warning kbuild: $(obj)/Makefile - Usage of host-progs is deprecated. Please replace with hostprogs-y!)
hostprogs-y += $(host-progs)
endif
endif

# Do not include host rules unless needed
ifneq ($(hostprogs-y)$(hostprogs-m)$(hostlibs-y)$(hostlibs-m)$(hostcxxlibs-y)$(hostcxxlibs-m),)
include scripts/Makefile.host
endif

# Do not include host rules unless needed
ifneq ($(dtbo-y),)
include scripts/Makefile.dtbo
endif

ifneq ($(KBUILD_SRC),)
# Create output directory if not already present
_dummy := $(shell [ -d $(obj) ] || mkdir -p $(obj))

# Create directories for object files if directory does not exist
# Needed when obj-y := dir/file.o syntax is used
_dummy := $(foreach d,$(obj-dirs), $(shell [ -d $(d) ] || mkdir -p $(d)))
endif

ifndef obj
$(warning kbuild: Makefile.build is included improperly)
endif

# ===========================================================================

ifneq ($(strip $(lib-y) $(lib-m) $(lib-)),)
lib-target := $(obj)/lib.a
obj-y += $(obj)/lib-ksyms.o
endif

ifneq ($(strip $(obj-y) $(need-builtin)),)
builtin-target := $(obj)/built-in.o
endif

modorder-target := $(obj)/modules.order

# We keep a list of all modules in $(MODVERDIR)

__build: $(if $(KBUILD_BUILTIN),$(builtin-target) $(lib-target) $(extra-y)) \
	 $(if $(KBUILD_MODULES),$(obj-m) $(modorder-target)) \
	 $(subdir-ym) $(always)
	@:

# Linus' kernel sanity checking tool
ifneq ($(KBUILD_CHECKSRC),0)
  ifeq ($(KBUILD_CHECKSRC),2)
    quiet_cmd_force_checksrc = CHECK   $<
          cmd_force_checksrc = $(CHECK) $(CHECKFLAGS) $(c_flags) $< ;
  else
      quiet_cmd_checksrc     = CHECK   $<
            cmd_checksrc     = $(CHECK) $(CHECKFLAGS) $(c_flags) $< ;
  endif
endif

# Do section mismatch analysis for each module/built-in.o
ifdef CONFIG_DEBUG_SECTION_MISMATCH
  cmd_secanalysis = ; scripts/mod/modpost $@
endif

# Compile C sources (.c)
# ---------------------------------------------------------------------------

# Default is built-in, unless we know otherwise
modkern_cflags =                                          \
	$(if $(part-of-module),                           \
		$(KBUILD_CFLAGS_MODULE) $(CFLAGS_MODULE), \
		$(KBUILD_CFLAGS_KERNEL) $(CFLAGS_KERNEL))
quiet_modtag := $(empty)   $(empty)

$(real-objs-m)        : part-of-module := y
$(real-objs-m:.o=.i)  : part-of-module := y
$(real-objs-m:.o=.s)  : part-of-module := y
$(real-objs-m:.o=.lst): part-of-module := y

$(real-objs-m)        : quiet_modtag := [M]
$(real-objs-m:.o=.i)  : quiet_modtag := [M]
$(real-objs-m:.o=.s)  : quiet_modtag := [M]
$(real-objs-m:.o=.lst): quiet_modtag := [M]

$(obj-m)              : quiet_modtag := [M]

# Default for not multi-part modules
modname = $(basetarget)

$(multi-objs-m)         : modname = $(modname-multi)
$(multi-objs-m:.o=.i)   : modname = $(modname-multi)
$(multi-objs-m:.o=.s)   : modname = $(modname-multi)
$(multi-objs-m:.o=.lst) : modname = $(modname-multi)
$(multi-objs-y)         : modname = $(modname-multi)
$(multi-objs-y:.o=.i)   : modname = $(modname-multi)
$(multi-objs-y:.o=.s)   : modname = $(modname-multi)
$(multi-objs-y:.o=.lst) : modname = $(modname-multi)

quiet_cmd_cc_s_c = CC $(quiet_modtag)  $@
cmd_cc_s_c       = $(CC) $(c_flags) $(DISABLE_LTO) -fverbose-asm -S -o $@ $<

$(obj)/%.s: $(src)/%.c FORCE
	$(call if_changed_dep,cc_s_c)

quiet_cmd_cpp_i_c = CPP $(quiet_modtag) $@
cmd_cpp_i_c       = $(CPP) $(c_flags) -o $@ $<

$(obj)/%.i: $(src)/%.c FORCE
	$(call if_changed_dep,cpp_i_c)

# These mirror gensymtypes_S and co below, keep them in synch.
cmd_gensymtypes_c =                                                         \
    $(CPP) -D__GENKSYMS__ $(c_flags) $< |                                   \
    $(GENKSYMS) $(if $(1), -T $(2))                                         \
     $(patsubst y,-s _,$(CONFIG_HAVE_UNDERSCORE_SYMBOL_PREFIX))             \
     $(patsubst y,-R,$(CONFIG_MODULE_REL_CRCS))                             \
     $(if $(KBUILD_PRESERVE),-p)                                            \
     -r $(firstword $(wildcard $(2:.symtypes=.symref) /dev/null))

quiet_cmd_cc_symtypes_c = SYM $(quiet_modtag) $@
cmd_cc_symtypes_c =                                                         \
    set -e;                                                                 \
    $(call cmd_gensymtypes_c,true,$@) >/dev/null;                           \
    test -s $@ || rm -f $@

$(obj)/%.symtypes : $(src)/%.c FORCE
	$(call cmd,cc_symtypes_c)

# LLVM assembly
# Generate .ll files from .c
quiet_cmd_cc_ll_c = CC $(quiet_modtag)  $@
      cmd_cc_ll_c = $(CC) $(c_flags) -emit-llvm -S -o $@ $<

$(obj)/%.ll: $(src)/%.c FORCE
	$(call if_changed_dep,cc_ll_c)

# C (.c) files
# The C file is compiled and updated dependency information is generated.
# (See cmd_cc_o_c + relevant part of rule_cc_o_c)

quiet_cmd_cc_o_c = CC $(quiet_modtag)  $@

ifndef CONFIG_MODVERSIONS
cmd_cc_o_c = $(CC) $(c_flags) -c -o $@ $<

else
# When module versioning is enabled the following steps are executed:
# o compile a .tmp_<file>.o from <file>.c
# o if .tmp_<file>.o doesn't contain a __ksymtab version, i.e. does
#   not export symbols, we just rename .tmp_<file>.o to <file>.o and
#   are done.
# o otherwise, we calculate symbol versions using the good old
#   genksyms on the preprocessed source and postprocess them in a way
#   that they are usable as a linker script
# o generate <file>.o from .tmp_<file>.o using the linker to
#   replace the unresolved symbols __crc_exported_symbol with
#   the actual value of the checksum generated by genksyms

cmd_cc_o_c = $(CC) $(c_flags) -c -o $(@D)/.tmp_$(@F) $<

ifdef CONFIG_LTO_CLANG
# Generate .o.symversions files for each .o with exported symbols, and link these
# to the kernel and/or modules at the end.
cmd_modversions_c =								\
	if $(OBJDUMP) -h $(@D)/.tmp_$(@F) >/dev/null 2>/dev/null; then		\
		if $(OBJDUMP) -h $(@D)/.tmp_$(@F) | grep -q __ksymtab; then	\
			$(call cmd_gensymtypes_c,$(KBUILD_SYMTYPES),$(@:.o=.symtypes)) \
			    > $(@D)/$(@F).symversions;				\
		fi;								\
	else									\
		if $(LLVM_NM) $(@D)/.tmp_$(@F) | grep -q __ksymtab; then	\
			$(call cmd_gensymtypes_c,$(KBUILD_SYMTYPES),$(@:.o=.symtypes)) \
			    > $(@D)/$(@F).symversions;				\
		fi;								\
	fi;									\
	mv -f $(@D)/.tmp_$(@F) $@;
else
cmd_modversions_c =								\
	if $(OBJDUMP) -h $(@D)/.tmp_$(@F) | grep -q __ksymtab; then		\
		$(call cmd_gensymtypes_c,$(KBUILD_SYMTYPES),$(@:.o=.symtypes))	\
		    > $(@D)/.tmp_$(@F:.o=.ver);					\
										\
		$(LD) $(LDFLAGS) -r -o $@ $(@D)/.tmp_$(@F) 			\
			-T $(@D)/.tmp_$(@F:.o=.ver);				\
		rm -f $(@D)/.tmp_$(@F) $(@D)/.tmp_$(@F:.o=.ver);		\
	else									\
		mv -f $(@D)/.tmp_$(@F) $@;					\
	fi;
endif
endif

ifdef CONFIG_FTRACE_MCOUNT_RECORD
ifndef CC_USING_RECORD_MCOUNT
# compiler will not generate __mcount_loc use recordmcount or recordmcount.pl
ifdef BUILD_C_RECORDMCOUNT
ifeq ("$(origin RECORDMCOUNT_WARN)", "command line")
  RECORDMCOUNT_FLAGS = -w
endif

ifdef CONFIG_LTO_CLANG
# With LTO, we postpone running recordmcount until after the LTO link step, so
# let's export the parameters for the link script.
export RECORDMCOUNT_FLAGS
else
# Due to recursion, we must skip empty.o.
# The empty.o file is created in the make process in order to determine
# the target endianness and word size. It is made before all other C
# files, including recordmcount.
sub_cmd_record_mcount =					\
	if [ $(@) != "scripts/mod/empty.o" ]; then	\
		$(objtree)/scripts/recordmcount $(RECORDMCOUNT_FLAGS) "$(@)";	\
	fi;
endif

recordmcount_source := $(srctree)/scripts/recordmcount.c \
		    $(srctree)/scripts/recordmcount.h
else # !BUILD_C_RECORDMCOUNT
sub_cmd_record_mcount = set -e ; perl $(srctree)/scripts/recordmcount.pl "$(ARCH)" \
	"$(if $(CONFIG_CPU_BIG_ENDIAN),big,little)" \
	"$(if $(CONFIG_64BIT),64,32)" \
	"$(OBJDUMP)" "$(OBJCOPY)" "$(CC) $(KBUILD_CPPFLAGS) $(KBUILD_CFLAGS)" \
	"$(LD)" "$(NM)" "$(RM)" "$(MV)" \
	"$(if $(part-of-module),1,0)" "$(@)";

recordmcount_source := $(srctree)/scripts/recordmcount.pl
endif # BUILD_C_RECORDMCOUNT

ifndef CONFIG_LTO_CLANG
cmd_record_mcount =						\
	if [ "$(findstring $(CC_FLAGS_FTRACE),$(_c_flags))" =	\
	     "$(CC_FLAGS_FTRACE)" ]; then			\
		$(sub_cmd_record_mcount)			\
	fi;
<<<<<<< HEAD
endif
=======
endif # CC_USING_RECORD_MCOUNT
>>>>>>> 66722c42
endif # CONFIG_FTRACE_MCOUNT_RECORD

ifdef CONFIG_STACK_VALIDATION
ifneq ($(SKIP_STACK_VALIDATION),1)

__objtool_obj := $(objtree)/tools/objtool/objtool

objtool_args = $(if $(CONFIG_UNWINDER_ORC),orc generate,check)

objtool_args += $(if $(part-of-module), --module,)

ifndef CONFIG_FRAME_POINTER
objtool_args += --no-fp
endif
ifdef CONFIG_GCOV_KERNEL
objtool_args += --no-unreachable
else
objtool_args += $(call cc-ifversion, -lt, 0405, --no-unreachable)
endif
ifdef CONFIG_RETPOLINE
  objtool_args += --retpoline
endif


ifdef CONFIG_MODVERSIONS
objtool_o = $(@D)/.tmp_$(@F)
else
objtool_o = $(@)
endif

# 'OBJECT_FILES_NON_STANDARD := y': skip objtool checking for a directory
# 'OBJECT_FILES_NON_STANDARD_foo.o := 'y': skip objtool checking for a file
# 'OBJECT_FILES_NON_STANDARD_foo.o := 'n': override directory skip for a file
cmd_objtool = $(if $(patsubst y%,, \
	$(OBJECT_FILES_NON_STANDARD_$(basetarget).o)$(OBJECT_FILES_NON_STANDARD)n), \
	$(__objtool_obj) $(objtool_args) "$(objtool_o)";)
objtool_obj = $(if $(patsubst y%,, \
	$(OBJECT_FILES_NON_STANDARD_$(basetarget).o)$(OBJECT_FILES_NON_STANDARD)n), \
	$(__objtool_obj))

endif # SKIP_STACK_VALIDATION
endif # CONFIG_STACK_VALIDATION

# Rebuild all objects when objtool changes, or is enabled/disabled.
objtool_dep = $(objtool_obj)					\
	      $(wildcard include/config/orc/unwinder.h		\
			 include/config/stack/validation.h)

define rule_cc_o_c
	$(call echo-cmd,checksrc) $(cmd_checksrc)			  \
	$(call cmd_and_fixdep,cc_o_c)					  \
	$(call echo-cmd,objtool) $(cmd_objtool)				  \
	$(cmd_modversions_c)						  \
	$(call echo-cmd,record_mcount) $(cmd_record_mcount)
endef

define rule_as_o_S
	$(call cmd_and_fixdep,as_o_S)					  \
	$(call echo-cmd,objtool) $(cmd_objtool)				  \
	$(cmd_modversions_S)
endef

# List module undefined symbols (or empty line if not enabled)
ifdef CONFIG_TRIM_UNUSED_KSYMS
cmd_undef_syms = $(NM) $@ | sed -n 's/^ \+U //p' | xargs echo
else
cmd_undef_syms = echo
endif

# Built-in and composite module parts
$(obj)/%.o: $(src)/%.c $(recordmcount_source) $(objtool_dep) FORCE
	$(call cmd,force_checksrc)
	$(call if_changed_rule,cc_o_c)

# Single-part modules are special since we need to mark them in $(MODVERDIR)

$(single-used-m): $(obj)/%.o: $(src)/%.c $(recordmcount_source) $(objtool_dep) FORCE
	$(call cmd,force_checksrc)
	$(call if_changed_rule,cc_o_c)
	@{ echo $(@:.o=.ko); echo $@; \
	   $(cmd_undef_syms); } > $(MODVERDIR)/$(@F:.o=.mod)

quiet_cmd_cc_lst_c = MKLST   $@
      cmd_cc_lst_c = $(CC) $(c_flags) -g -c -o $*.o $< && \
		     $(CONFIG_SHELL) $(srctree)/scripts/makelst $*.o \
				     System.map $(OBJDUMP) > $@

$(obj)/%.lst: $(src)/%.c FORCE
	$(call if_changed_dep,cc_lst_c)

# Compile assembler sources (.S)
# ---------------------------------------------------------------------------

modkern_aflags := $(KBUILD_AFLAGS_KERNEL) $(AFLAGS_KERNEL)

$(real-objs-m)      : modkern_aflags := $(KBUILD_AFLAGS_MODULE) $(AFLAGS_MODULE)
$(real-objs-m:.o=.s): modkern_aflags := $(KBUILD_AFLAGS_MODULE) $(AFLAGS_MODULE)

# .S file exports must have their C prototypes defined in asm/asm-prototypes.h
# or a file that it includes, in order to get versioned symbols. We build a
# dummy C file that includes asm-prototypes and the EXPORT_SYMBOL lines from
# the .S file (with trailing ';'), and run genksyms on that, to extract vers.
#
# This is convoluted. The .S file must first be preprocessed to run guards and
# expand names, then the resulting exports must be constructed into plain
# EXPORT_SYMBOL(symbol); to build our dummy C file, and that gets preprocessed
# to make the genksyms input.
#
# These mirror gensymtypes_c and co above, keep them in synch.
cmd_gensymtypes_S =                                                         \
    (echo "\#include <linux/kernel.h>" ;                                    \
     echo "\#include <asm/asm-prototypes.h>" ;                              \
    $(CPP) $(a_flags) $< |                                                  \
     grep "\<___EXPORT_SYMBOL\>" |                                          \
     sed 's/.*___EXPORT_SYMBOL[[:space:]]*\([a-zA-Z0-9_]*\)[[:space:]]*,.*/EXPORT_SYMBOL(\1);/' ) | \
    $(CPP) -D__GENKSYMS__ $(c_flags) -xc - |                                \
    $(GENKSYMS) $(if $(1), -T $(2))                                         \
     $(patsubst y,-s _,$(CONFIG_HAVE_UNDERSCORE_SYMBOL_PREFIX))             \
     $(patsubst y,-R,$(CONFIG_MODULE_REL_CRCS))                             \
     $(if $(KBUILD_PRESERVE),-p)                                            \
     -r $(firstword $(wildcard $(2:.symtypes=.symref) /dev/null))

quiet_cmd_cc_symtypes_S = SYM $(quiet_modtag) $@
cmd_cc_symtypes_S =                                                         \
    set -e;                                                                 \
    $(call cmd_gensymtypes_S,true,$@) >/dev/null;                           \
    test -s $@ || rm -f $@

$(obj)/%.symtypes : $(src)/%.S FORCE
	$(call cmd,cc_symtypes_S)


quiet_cmd_cpp_s_S = CPP $(quiet_modtag) $@
cmd_cpp_s_S       = $(CPP) $(a_flags) -o $@ $<

$(obj)/%.s: $(src)/%.S FORCE
	$(call if_changed_dep,cpp_s_S)

quiet_cmd_as_o_S = AS $(quiet_modtag)  $@

ifndef CONFIG_MODVERSIONS
cmd_as_o_S = $(CC) $(a_flags) -c -o $@ $<

else

ASM_PROTOTYPES := $(wildcard $(srctree)/arch/$(SRCARCH)/include/asm/asm-prototypes.h)

ifeq ($(ASM_PROTOTYPES),)
cmd_as_o_S = $(CC) $(a_flags) -c -o $@ $<

else

# versioning matches the C process described above, with difference that
# we parse asm-prototypes.h C header to get function definitions.

cmd_as_o_S = $(CC) $(a_flags) -c -o $(@D)/.tmp_$(@F) $<

cmd_modversions_S =								\
	if $(OBJDUMP) -h $(@D)/.tmp_$(@F) | grep -q __ksymtab; then		\
		$(call cmd_gensymtypes_S,$(KBUILD_SYMTYPES),$(@:.o=.symtypes))	\
		    > $(@D)/.tmp_$(@F:.o=.ver);					\
										\
		$(LD) $(LDFLAGS) -r -o $@ $(@D)/.tmp_$(@F) 			\
			-T $(@D)/.tmp_$(@F:.o=.ver);				\
		rm -f $(@D)/.tmp_$(@F) $(@D)/.tmp_$(@F:.o=.ver);		\
	else									\
		mv -f $(@D)/.tmp_$(@F) $@;					\
	fi;
endif
endif

$(obj)/%.o: $(src)/%.S $(objtool_dep) FORCE
	$(call if_changed_rule,as_o_S)

targets += $(real-objs-y) $(real-objs-m) $(lib-y)
targets += $(extra-y) $(MAKECMDGOALS) $(always)

# Linker scripts preprocessor (.lds.S -> .lds)
# ---------------------------------------------------------------------------
quiet_cmd_cpp_lds_S = LDS     $@
      cmd_cpp_lds_S = $(CPP) $(cpp_flags) -P -U$(ARCH) \
	                     -D__ASSEMBLY__ -DLINKER_SCRIPT -o $@ $<

$(obj)/%.lds: $(src)/%.lds.S FORCE
	$(call if_changed_dep,cpp_lds_S)

# ASN.1 grammar
# ---------------------------------------------------------------------------
quiet_cmd_asn1_compiler = ASN.1   $@
      cmd_asn1_compiler = $(objtree)/scripts/asn1_compiler $< \
				$(subst .h,.c,$@) $(subst .c,.h,$@)

.PRECIOUS: $(objtree)/$(obj)/%-asn1.c $(objtree)/$(obj)/%-asn1.h

$(obj)/%-asn1.c $(obj)/%-asn1.h: $(src)/%.asn1 $(objtree)/scripts/asn1_compiler
	$(call cmd,asn1_compiler)

# Build the compiled-in targets
# ---------------------------------------------------------------------------

# To build objects in subdirs, we need to descend into the directories
$(sort $(subdir-obj-y)): $(subdir-ym) ;

#
# Rule to compile a set of .o files into one .o file
#
ifdef builtin-target

ifdef CONFIG_LTO_CLANG
  ifdef CONFIG_MODVERSIONS
    # combine symversions for later processing
    update_lto_symversions =				\
	rm -f $@.symversions; 				\
	for i in $(filter-out FORCE,$^); do		\
		if [ -f $$i.symversions ]; then		\
			cat $$i.symversions 		\
				>> $@.symversions;	\
		fi;					\
	done;
  endif
  # rebuild the symbol table with llvm-ar to include IR files
  update_lto_symtable = ;				\
	mv -f $@ $@.tmp;				\
	$(LLVM_AR) rcsT$(KBUILD_ARFLAGS) $@ 		\
		$$($(AR) t $@.tmp); 			\
	rm -f $@.tmp
endif

ifdef CONFIG_THIN_ARCHIVES
  cmd_make_builtin = $(update_lto_symversions)	\
	rm -f $@; $(AR) rcSTP$(KBUILD_ARFLAGS)
  cmd_make_empty_builtin = rm -f $@; $(AR) rcSTP$(KBUILD_ARFLAGS)
  quiet_cmd_link_o_target = AR      $@
else
  cmd_make_builtin = $(LD) $(ld_flags) -r -o
  cmd_make_empty_builtin = rm -f $@; $(AR) rcs$(KBUILD_ARFLAGS)
  quiet_cmd_link_o_target = LD      $@
endif

# If the list of objects to link is empty, just create an empty built-in.o
cmd_link_o_target = $(if $(strip $(obj-y)),\
		      $(cmd_make_builtin) $@ $(filter $(obj-y), $^) \
		      $(cmd_secanalysis),\
		      $(cmd_make_empty_builtin) $@)

$(builtin-target): $(obj-y) FORCE
	$(call if_changed,link_o_target)

targets += $(builtin-target)
endif # builtin-target

#
# Rule to create modules.order file
#
# Create commands to either record .ko file or cat modules.order from
# a subdirectory
modorder-cmds =						\
	$(foreach m, $(modorder),			\
		$(if $(filter %/modules.order, $m),	\
			cat $m;, echo kernel/$m;))

$(modorder-target): $(subdir-ym) FORCE
	$(Q)(cat /dev/null; $(modorder-cmds)) > $@

#
# Rule to compile a set of .o files into one .a file
#
ifdef lib-target
quiet_cmd_link_l_target = AR      $@

ifdef CONFIG_THIN_ARCHIVES
  cmd_link_l_target = 					\
	$(update_lto_symversions)			\
	rm -f $@; 					\
	$(AR) rcsTP$(KBUILD_ARFLAGS) $@ $(lib-y)	\
	$(update_lto_symtable)
else
  cmd_link_l_target = rm -f $@; $(AR) rcs$(KBUILD_ARFLAGS) $@ $(lib-y)
endif

$(lib-target): $(lib-y) FORCE
	$(call if_changed,link_l_target)

targets += $(lib-target)

dummy-object = $(obj)/.lib_exports.o
ksyms-lds = $(dot-target).lds
ifdef CONFIG_HAVE_UNDERSCORE_SYMBOL_PREFIX
ref_prefix = EXTERN(_
else
ref_prefix = EXTERN(
endif

filter_export_list = sed -ne '/___ksymtab/s/.*+\([^ "]*\).*/$(ref_prefix)\1)/p'
link_export_list = rm -f $(dummy-object);\
	echo | $(CC) $(a_flags) -c -o $(dummy-object) -x assembler -;\
	$(LD) $(ld_flags) -r -o $@ -T $(ksyms-lds) $(dummy-object);\
	rm $(dummy-object) $(ksyms-lds)

quiet_cmd_export_list = EXPORTS $@

ifdef CONFIG_LTO_CLANG
# objdump doesn't understand IR files and llvm-dis doesn't support archives,
# so we'll walk through each file in the archive separately
cmd_export_list = 					\
	rm -f $(ksyms-lds);				\
	for o in $$($(AR) t $<); do			\
		if $(OBJDUMP) -h $$o >/dev/null 2>/dev/null; then \
			$(OBJDUMP) -h $$o | 		\
				$(filter_export_list) 	\
				>>$(ksyms-lds);		\
		else					\
			$(LLVM_NM) $$o |		\
				$(filter_export_list) 	\
				>>$(ksyms-lds);		\
		fi; 					\
	done;						\
	$(link_export_list)
else
cmd_export_list = $(OBJDUMP) -h $< | $(filter_export_list) >$(ksyms-lds); \
	$(link_export_list)
endif

$(obj)/lib-ksyms.o: $(lib-target) FORCE
	$(call if_changed,export_list)

targets += $(obj)/lib-ksyms.o

endif

#
# Rule to link composite objects
#
#  Composite objects are specified in kbuild makefile as follows:
#    <composite-object>-objs := <list of .o files>
#  or
#    <composite-object>-y    := <list of .o files>
#  or
#    <composite-object>-m    := <list of .o files>
#  The -m syntax only works if <composite object> is a module
link_multi_deps =                     \
$(filter $(addprefix $(obj)/,         \
$($(subst $(obj)/,,$(@:.o=-objs)))    \
$($(subst $(obj)/,,$(@:.o=-y)))       \
$($(subst $(obj)/,,$(@:.o=-m)))), $^)

cmd_link_multi-link = $(LD) $(ld_flags) -r -o $@ $(link_multi_deps) $(cmd_secanalysis)

ifdef CONFIG_THIN_ARCHIVES
  quiet_cmd_link_multi-y = AR      $@
  cmd_link_multi-y = $(update_lto_symversions) \
	rm -f $@; $(AR) rcSTP$(KBUILD_ARFLAGS) $@ $(link_multi_deps) \
	$(update_lto_symtable)
else
  quiet_cmd_link_multi-y = LD      $@
  cmd_link_multi-y = $(cmd_link_multi-link)
endif

quiet_cmd_link_multi-m = LD [M]  $@

ifdef CONFIG_LTO_CLANG
  # don't compile IR until needed
  cmd_link_multi-m = $(cmd_link_multi-y)
else
  cmd_link_multi-m = $(cmd_link_multi-link)
endif

$(multi-used-y): FORCE
	$(call if_changed,link_multi-y)

$(multi-used-m): FORCE
	$(call if_changed,link_multi-m)
	@{ echo $(@:.o=.ko); echo $(link_multi_deps); \
	   $(cmd_undef_syms); } > $(MODVERDIR)/$(@F:.o=.mod)

$(call multi_depend, $(multi-used-y), .o, -objs -y)
$(call multi_depend, $(multi-used-m), .o, -objs -y -m)

targets += $(multi-used-y) $(multi-used-m)


# Descending
# ---------------------------------------------------------------------------

PHONY += $(subdir-ym)
$(subdir-ym):
	$(Q)$(MAKE) $(build)=$@ need-builtin=$(if $(findstring $@,$(subdir-obj-y)),1)

# Add FORCE to the prequisites of a target to force it to be always rebuilt.
# ---------------------------------------------------------------------------

PHONY += FORCE

FORCE:

# Read all saved command lines and dependencies for the $(targets) we
# may be building above, using $(if_changed{,_dep}). As an
# optimization, we don't need to read them if the target does not
# exist, we will rebuild anyway in that case.

targets := $(wildcard $(sort $(targets)))
cmd_files := $(wildcard $(foreach f,$(targets),$(dir $(f)).$(notdir $(f)).cmd))

ifneq ($(cmd_files),)
  include $(cmd_files)
endif

# Declare the contents of the .PHONY variable as phony.  We keep that
# information in a variable se we can use it in if_changed and friends.

.PHONY: $(PHONY)<|MERGE_RESOLUTION|>--- conflicted
+++ resolved
@@ -247,7 +247,7 @@
 endif
 
 ifdef CONFIG_FTRACE_MCOUNT_RECORD
-ifndef CC_USING_RECORD_MCOUNT
+#ifndef CC_USING_RECORD_MCOUNT
 # compiler will not generate __mcount_loc use recordmcount or recordmcount.pl
 ifdef BUILD_C_RECORDMCOUNT
 ifeq ("$(origin RECORDMCOUNT_WARN)", "command line")
@@ -288,11 +288,8 @@
 	     "$(CC_FLAGS_FTRACE)" ]; then			\
 		$(sub_cmd_record_mcount)			\
 	fi;
-<<<<<<< HEAD
-endif
-=======
+#endif
 endif # CC_USING_RECORD_MCOUNT
->>>>>>> 66722c42
 endif # CONFIG_FTRACE_MCOUNT_RECORD
 
 ifdef CONFIG_STACK_VALIDATION
