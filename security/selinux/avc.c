/*
 * Implementation of the kernel access vector cache (AVC).
 *
 * Authors:  Stephen Smalley, <sds@tycho.nsa.gov>
 *	     James Morris <jmorris@redhat.com>
 *
 * Update:   KaiGai, Kohei <kaigai@ak.jp.nec.com>
 *	Replaced the avc_lock spinlock by RCU.
 *
 * Copyright (C) 2003 Red Hat, Inc., James Morris <jmorris@redhat.com>
 *
 *	This program is free software; you can redistribute it and/or modify
 *	it under the terms of the GNU General Public License version 2,
 *	as published by the Free Software Foundation.
 */
#include <linux/types.h>
#include <linux/stddef.h>
#include <linux/kernel.h>
#include <linux/slab.h>
#include <linux/fs.h>
#include <linux/dcache.h>
#include <linux/init.h>
#include <linux/skbuff.h>
#include <linux/percpu.h>
#include <linux/list.h>
#include <net/sock.h>
#include <linux/un.h>
#include <net/af_unix.h>
#include <linux/ip.h>
#include <linux/audit.h>
#include <linux/ipv6.h>
#include <net/ipv6.h>
#include "avc.h"
#include "avc_ss.h"
#include "classmap.h"

#define AVC_CACHE_SLOTS			512
#define AVC_DEF_CACHE_THRESHOLD		512
#define AVC_CACHE_RECLAIM		16

#ifdef CONFIG_SECURITY_SELINUX_AVC_STATS
#define avc_cache_stats_incr(field)	this_cpu_inc(avc_cache_stats.field)
#else
#define avc_cache_stats_incr(field)	do {} while (0)
#endif

struct avc_entry {
	u32			ssid;
	u32			tsid;
	u16			tclass;
	struct av_decision	avd;
	struct avc_xperms_node	*xp_node;
};

struct avc_node {
	struct avc_entry	ae;
	struct hlist_node	list; /* anchored in avc_cache->slots[i] */
	struct rcu_head		rhead;
};

struct avc_xperms_decision_node {
	struct extended_perms_decision xpd;
	struct list_head xpd_list; /* list of extended_perms_decision */
};

struct avc_xperms_node {
	struct extended_perms xp;
	struct list_head xpd_head; /* list head of extended_perms_decision */
};

struct avc_cache {
	struct hlist_head	slots[AVC_CACHE_SLOTS]; /* head for avc_node->list */
	spinlock_t		slots_lock[AVC_CACHE_SLOTS]; /* lock for writes */
	atomic_t		lru_hint;	/* LRU hint for reclaim scan */
	atomic_t		active_nodes;
	u32			latest_notif;	/* latest revocation notification */
};

struct avc_callback_node {
	int (*callback) (u32 event);
	u32 events;
	struct avc_callback_node *next;
};

#ifdef CONFIG_SECURITY_SELINUX_AVC_STATS
DEFINE_PER_CPU(struct avc_cache_stats, avc_cache_stats) = { 0 };
#endif

struct selinux_avc {
	unsigned int avc_cache_threshold;
	struct avc_cache avc_cache;
};

static struct selinux_avc selinux_avc;

void selinux_avc_init(struct selinux_avc **avc)
{
	int i;

	selinux_avc.avc_cache_threshold = AVC_DEF_CACHE_THRESHOLD;
	for (i = 0; i < AVC_CACHE_SLOTS; i++) {
		INIT_HLIST_HEAD(&selinux_avc.avc_cache.slots[i]);
		spin_lock_init(&selinux_avc.avc_cache.slots_lock[i]);
	}
	atomic_set(&selinux_avc.avc_cache.active_nodes, 0);
	atomic_set(&selinux_avc.avc_cache.lru_hint, 0);
	*avc = &selinux_avc;
}

unsigned int avc_get_cache_threshold(struct selinux_avc *avc)
{
	return avc->avc_cache_threshold;
}

void avc_set_cache_threshold(struct selinux_avc *avc,
			     unsigned int cache_threshold)
{
	avc->avc_cache_threshold = cache_threshold;
}

static struct avc_callback_node *avc_callbacks;
static struct kmem_cache *avc_node_cachep;
static struct kmem_cache *avc_xperms_data_cachep;
static struct kmem_cache *avc_xperms_decision_cachep;
static struct kmem_cache *avc_xperms_cachep;

static inline int avc_hash(u32 ssid, u32 tsid, u16 tclass)
{
	return (ssid ^ (tsid<<2) ^ (tclass<<4)) & (AVC_CACHE_SLOTS - 1);
}

/**
 * avc_dump_av - Display an access vector in human-readable form.
 * @tclass: target security class
 * @av: access vector
 */
static void avc_dump_av(struct audit_buffer *ab, u16 tclass, u32 av)
{
	const char **perms;
	int i, perm;

	if (av == 0) {
		audit_log_format(ab, " null");
		return;
	}

	BUG_ON(!tclass || tclass >= ARRAY_SIZE(secclass_map));
	perms = secclass_map[tclass-1].perms;

	audit_log_format(ab, " {");
	i = 0;
	perm = 1;
	while (i < (sizeof(av) * 8)) {
		if ((perm & av) && perms[i]) {
			audit_log_format(ab, " %s", perms[i]);
			av &= ~perm;
		}
		i++;
		perm <<= 1;
	}

	if (av)
		audit_log_format(ab, " 0x%x", av);

	audit_log_format(ab, " }");
}

/**
 * avc_dump_query - Display a SID pair and a class in human-readable form.
 * @ssid: source security identifier
 * @tsid: target security identifier
 * @tclass: target security class
 */
static void avc_dump_query(struct audit_buffer *ab, struct selinux_state *state,
			   u32 ssid, u32 tsid, u16 tclass)
{
	int rc;
	char *scontext;
	u32 scontext_len;

	rc = security_sid_to_context(state, ssid, &scontext, &scontext_len);
	if (rc)
		audit_log_format(ab, "ssid=%d", ssid);
	else {
		audit_log_format(ab, "scontext=%s", scontext);
		kfree(scontext);
	}

	rc = security_sid_to_context(state, tsid, &scontext, &scontext_len);
	if (rc)
		audit_log_format(ab, " tsid=%d", tsid);
	else {
		audit_log_format(ab, " tcontext=%s", scontext);
		kfree(scontext);
	}

	BUG_ON(!tclass || tclass >= ARRAY_SIZE(secclass_map));
	audit_log_format(ab, " tclass=%s", secclass_map[tclass-1].name);
}

/**
 * avc_init - Initialize the AVC.
 *
 * Initialize the access vector cache.
 */
void __init avc_init(void)
{
	avc_node_cachep = kmem_cache_create("avc_node", sizeof(struct avc_node),
					0, SLAB_PANIC, NULL);
	avc_xperms_cachep = kmem_cache_create("avc_xperms_node",
					sizeof(struct avc_xperms_node),
					0, SLAB_PANIC, NULL);
	avc_xperms_decision_cachep = kmem_cache_create(
					"avc_xperms_decision_node",
					sizeof(struct avc_xperms_decision_node),
					0, SLAB_PANIC, NULL);
	avc_xperms_data_cachep = kmem_cache_create("avc_xperms_data",
					sizeof(struct extended_perms_data),
					0, SLAB_PANIC, NULL);
}

int avc_get_hash_stats(struct selinux_avc *avc, char *page)
{
	int i, chain_len, max_chain_len, slots_used;
	struct avc_node *node;
	struct hlist_head *head;

	rcu_read_lock();

	slots_used = 0;
	max_chain_len = 0;
	for (i = 0; i < AVC_CACHE_SLOTS; i++) {
		head = &avc->avc_cache.slots[i];
		if (!hlist_empty(head)) {
			slots_used++;
			chain_len = 0;
			hlist_for_each_entry_rcu(node, head, list)
				chain_len++;
			if (chain_len > max_chain_len)
				max_chain_len = chain_len;
		}
	}

	rcu_read_unlock();

	return scnprintf(page, PAGE_SIZE, "entries: %d\nbuckets used: %d/%d\n"
			 "longest chain: %d\n",
			 atomic_read(&avc->avc_cache.active_nodes),
			 slots_used, AVC_CACHE_SLOTS, max_chain_len);
}

/*
 * using a linked list for extended_perms_decision lookup because the list is
 * always small. i.e. less than 5, typically 1
 */
static struct extended_perms_decision *avc_xperms_decision_lookup(u8 driver,
					struct avc_xperms_node *xp_node)
{
	struct avc_xperms_decision_node *xpd_node;

	list_for_each_entry(xpd_node, &xp_node->xpd_head, xpd_list) {
		if (xpd_node->xpd.driver == driver)
			return &xpd_node->xpd;
	}
	return NULL;
}

static inline unsigned int
avc_xperms_has_perm(struct extended_perms_decision *xpd,
					u8 perm, u8 which)
{
	unsigned int rc = 0;

	if ((which == XPERMS_ALLOWED) &&
			(xpd->used & XPERMS_ALLOWED))
		rc = security_xperm_test(xpd->allowed->p, perm);
	else if ((which == XPERMS_AUDITALLOW) &&
			(xpd->used & XPERMS_AUDITALLOW))
		rc = security_xperm_test(xpd->auditallow->p, perm);
	else if ((which == XPERMS_DONTAUDIT) &&
			(xpd->used & XPERMS_DONTAUDIT))
		rc = security_xperm_test(xpd->dontaudit->p, perm);
	return rc;
}

static void avc_xperms_allow_perm(struct avc_xperms_node *xp_node,
				u8 driver, u8 perm)
{
	struct extended_perms_decision *xpd;
	security_xperm_set(xp_node->xp.drivers.p, driver);
	xpd = avc_xperms_decision_lookup(driver, xp_node);
	if (xpd && xpd->allowed)
		security_xperm_set(xpd->allowed->p, perm);
}

static void avc_xperms_decision_free(struct avc_xperms_decision_node *xpd_node)
{
	struct extended_perms_decision *xpd;

	xpd = &xpd_node->xpd;
	if (xpd->allowed)
		kmem_cache_free(avc_xperms_data_cachep, xpd->allowed);
	if (xpd->auditallow)
		kmem_cache_free(avc_xperms_data_cachep, xpd->auditallow);
	if (xpd->dontaudit)
		kmem_cache_free(avc_xperms_data_cachep, xpd->dontaudit);
	kmem_cache_free(avc_xperms_decision_cachep, xpd_node);
}

static void avc_xperms_free(struct avc_xperms_node *xp_node)
{
	struct avc_xperms_decision_node *xpd_node, *tmp;

	if (!xp_node)
		return;

	list_for_each_entry_safe(xpd_node, tmp, &xp_node->xpd_head, xpd_list) {
		list_del(&xpd_node->xpd_list);
		avc_xperms_decision_free(xpd_node);
	}
	kmem_cache_free(avc_xperms_cachep, xp_node);
}

static void avc_copy_xperms_decision(struct extended_perms_decision *dest,
					struct extended_perms_decision *src)
{
	dest->driver = src->driver;
	dest->used = src->used;
	if (dest->used & XPERMS_ALLOWED)
		memcpy(dest->allowed->p, src->allowed->p,
				sizeof(src->allowed->p));
	if (dest->used & XPERMS_AUDITALLOW)
		memcpy(dest->auditallow->p, src->auditallow->p,
				sizeof(src->auditallow->p));
	if (dest->used & XPERMS_DONTAUDIT)
		memcpy(dest->dontaudit->p, src->dontaudit->p,
				sizeof(src->dontaudit->p));
}

/*
 * similar to avc_copy_xperms_decision, but only copy decision
 * information relevant to this perm
 */
static inline void avc_quick_copy_xperms_decision(u8 perm,
			struct extended_perms_decision *dest,
			struct extended_perms_decision *src)
{
	/*
	 * compute index of the u32 of the 256 bits (8 u32s) that contain this
	 * command permission
	 */
	u8 i = perm >> 5;

	dest->used = src->used;
	if (dest->used & XPERMS_ALLOWED)
		dest->allowed->p[i] = src->allowed->p[i];
	if (dest->used & XPERMS_AUDITALLOW)
		dest->auditallow->p[i] = src->auditallow->p[i];
	if (dest->used & XPERMS_DONTAUDIT)
		dest->dontaudit->p[i] = src->dontaudit->p[i];
}

static struct avc_xperms_decision_node
		*avc_xperms_decision_alloc(u8 which)
{
	struct avc_xperms_decision_node *xpd_node;
	struct extended_perms_decision *xpd;

	xpd_node = kmem_cache_zalloc(avc_xperms_decision_cachep,
			GFP_NOWAIT | __GFP_NOWARN);
	if (!xpd_node)
		return NULL;

	xpd = &xpd_node->xpd;
	if (which & XPERMS_ALLOWED) {
		xpd->allowed = kmem_cache_zalloc(avc_xperms_data_cachep,
						GFP_NOWAIT | __GFP_NOWARN);
		if (!xpd->allowed)
			goto error;
	}
	if (which & XPERMS_AUDITALLOW) {
		xpd->auditallow = kmem_cache_zalloc(avc_xperms_data_cachep,
						GFP_NOWAIT | __GFP_NOWARN);
		if (!xpd->auditallow)
			goto error;
	}
	if (which & XPERMS_DONTAUDIT) {
		xpd->dontaudit = kmem_cache_zalloc(avc_xperms_data_cachep,
						GFP_NOWAIT | __GFP_NOWARN);
		if (!xpd->dontaudit)
			goto error;
	}
	return xpd_node;
error:
	avc_xperms_decision_free(xpd_node);
	return NULL;
}

static int avc_add_xperms_decision(struct avc_node *node,
			struct extended_perms_decision *src)
{
	struct avc_xperms_decision_node *dest_xpd;

	node->ae.xp_node->xp.len++;
	dest_xpd = avc_xperms_decision_alloc(src->used);
	if (!dest_xpd)
		return -ENOMEM;
	avc_copy_xperms_decision(&dest_xpd->xpd, src);
	list_add(&dest_xpd->xpd_list, &node->ae.xp_node->xpd_head);
	return 0;
}

static struct avc_xperms_node *avc_xperms_alloc(void)
{
	struct avc_xperms_node *xp_node;

	xp_node = kmem_cache_zalloc(avc_xperms_cachep,
			GFP_NOWAIT | __GFP_NOWARN);
	if (!xp_node)
		return xp_node;
	INIT_LIST_HEAD(&xp_node->xpd_head);
	return xp_node;
}

static int avc_xperms_populate(struct avc_node *node,
				struct avc_xperms_node *src)
{
	struct avc_xperms_node *dest;
	struct avc_xperms_decision_node *dest_xpd;
	struct avc_xperms_decision_node *src_xpd;

	if (src->xp.len == 0)
		return 0;
	dest = avc_xperms_alloc();
	if (!dest)
		return -ENOMEM;

	memcpy(dest->xp.drivers.p, src->xp.drivers.p, sizeof(dest->xp.drivers.p));
	dest->xp.len = src->xp.len;

	/* for each source xpd allocate a destination xpd and copy */
	list_for_each_entry(src_xpd, &src->xpd_head, xpd_list) {
		dest_xpd = avc_xperms_decision_alloc(src_xpd->xpd.used);
		if (!dest_xpd)
			goto error;
		avc_copy_xperms_decision(&dest_xpd->xpd, &src_xpd->xpd);
		list_add(&dest_xpd->xpd_list, &dest->xpd_head);
	}
	node->ae.xp_node = dest;
	return 0;
error:
	avc_xperms_free(dest);
	return -ENOMEM;

}

static inline u32 avc_xperms_audit_required(u32 requested,
					struct av_decision *avd,
					struct extended_perms_decision *xpd,
					u8 perm,
					int result,
					u32 *deniedp)
{
	u32 denied, audited;

	denied = requested & ~avd->allowed;
	if (unlikely(denied)) {
		audited = denied & avd->auditdeny;
		if (audited && xpd) {
			if (avc_xperms_has_perm(xpd, perm, XPERMS_DONTAUDIT))
				audited &= ~requested;
		}
	} else if (result) {
		audited = denied = requested;
	} else {
		audited = requested & avd->auditallow;
		if (audited && xpd) {
			if (!avc_xperms_has_perm(xpd, perm, XPERMS_AUDITALLOW))
				audited &= ~requested;
		}
	}

	*deniedp = denied;
	return audited;
}

static inline int avc_xperms_audit(struct selinux_state *state,
				   u32 ssid, u32 tsid, u16 tclass,
				   u32 requested, struct av_decision *avd,
				   struct extended_perms_decision *xpd,
				   u8 perm, int result,
				   struct common_audit_data *ad)
{
	u32 audited, denied;

	audited = avc_xperms_audit_required(
			requested, avd, xpd, perm, result, &denied);
	if (likely(!audited))
		return 0;
	return slow_avc_audit(state, ssid, tsid, tclass, requested,
			audited, denied, result, ad, 0);
}

static void avc_node_free(struct rcu_head *rhead)
{
	struct avc_node *node = container_of(rhead, struct avc_node, rhead);
	avc_xperms_free(node->ae.xp_node);
	kmem_cache_free(avc_node_cachep, node);
	avc_cache_stats_incr(frees);
}

static void avc_node_delete(struct selinux_avc *avc, struct avc_node *node)
{
	hlist_del_rcu(&node->list);
	call_rcu(&node->rhead, avc_node_free);
	atomic_dec(&avc->avc_cache.active_nodes);
}

static void avc_node_kill(struct selinux_avc *avc, struct avc_node *node)
{
	avc_xperms_free(node->ae.xp_node);
	kmem_cache_free(avc_node_cachep, node);
	avc_cache_stats_incr(frees);
	atomic_dec(&avc->avc_cache.active_nodes);
}

static void avc_node_replace(struct selinux_avc *avc,
			     struct avc_node *new, struct avc_node *old)
{
	hlist_replace_rcu(&old->list, &new->list);
	call_rcu(&old->rhead, avc_node_free);
	atomic_dec(&avc->avc_cache.active_nodes);
}

static inline int avc_reclaim_node(struct selinux_avc *avc)
{
	struct avc_node *node;
	int hvalue, try, ecx;
	unsigned long flags;
	struct hlist_head *head;
	spinlock_t *lock;

	for (try = 0, ecx = 0; try < AVC_CACHE_SLOTS; try++) {
		hvalue = atomic_inc_return(&avc->avc_cache.lru_hint) &
			(AVC_CACHE_SLOTS - 1);
		head = &avc->avc_cache.slots[hvalue];
		lock = &avc->avc_cache.slots_lock[hvalue];

		if (!spin_trylock_irqsave(lock, flags))
			continue;

		rcu_read_lock();
		hlist_for_each_entry(node, head, list) {
			avc_node_delete(avc, node);
			avc_cache_stats_incr(reclaims);
			ecx++;
			if (ecx >= AVC_CACHE_RECLAIM) {
				rcu_read_unlock();
				spin_unlock_irqrestore(lock, flags);
				goto out;
			}
		}
		rcu_read_unlock();
		spin_unlock_irqrestore(lock, flags);
	}
out:
	return ecx;
}

static struct avc_node *avc_alloc_node(struct selinux_avc *avc)
{
	struct avc_node *node;

	node = kmem_cache_zalloc(avc_node_cachep, GFP_NOWAIT | __GFP_NOWARN);
	if (!node)
		goto out;

	INIT_HLIST_NODE(&node->list);
	avc_cache_stats_incr(allocations);

	if (atomic_inc_return(&avc->avc_cache.active_nodes) >
	    avc->avc_cache_threshold)
		avc_reclaim_node(avc);

out:
	return node;
}

static void avc_node_populate(struct avc_node *node, u32 ssid, u32 tsid, u16 tclass, struct av_decision *avd)
{
	node->ae.ssid = ssid;
	node->ae.tsid = tsid;
	node->ae.tclass = tclass;
	memcpy(&node->ae.avd, avd, sizeof(node->ae.avd));
}

static inline struct avc_node *avc_search_node(struct selinux_avc *avc,
					       u32 ssid, u32 tsid, u16 tclass)
{
	struct avc_node *node, *ret = NULL;
	int hvalue;
	struct hlist_head *head;

	hvalue = avc_hash(ssid, tsid, tclass);
	head = &avc->avc_cache.slots[hvalue];
	hlist_for_each_entry_rcu(node, head, list) {
		if (ssid == node->ae.ssid &&
		    tclass == node->ae.tclass &&
		    tsid == node->ae.tsid) {
			ret = node;
			break;
		}
	}

	return ret;
}

/**
 * avc_lookup - Look up an AVC entry.
 * @ssid: source security identifier
 * @tsid: target security identifier
 * @tclass: target security class
 *
 * Look up an AVC entry that is valid for the
 * (@ssid, @tsid), interpreting the permissions
 * based on @tclass.  If a valid AVC entry exists,
 * then this function returns the avc_node.
 * Otherwise, this function returns NULL.
 */
static struct avc_node *avc_lookup(struct selinux_avc *avc,
				   u32 ssid, u32 tsid, u16 tclass)
{
	struct avc_node *node;

	avc_cache_stats_incr(lookups);
	node = avc_search_node(avc, ssid, tsid, tclass);

	if (node)
		return node;

	avc_cache_stats_incr(misses);
	return NULL;
}

static int avc_latest_notif_update(struct selinux_avc *avc,
				   int seqno, int is_insert)
{
	int ret = 0;
	static DEFINE_SPINLOCK(notif_lock);
	unsigned long flag;

	spin_lock_irqsave(&notif_lock, flag);
	if (is_insert) {
		if (seqno < avc->avc_cache.latest_notif) {
			printk(KERN_WARNING "SELinux: avc:  seqno %d < latest_notif %d\n",
			       seqno, avc->avc_cache.latest_notif);
			ret = -EAGAIN;
		}
	} else {
		if (seqno > avc->avc_cache.latest_notif)
			avc->avc_cache.latest_notif = seqno;
	}
	spin_unlock_irqrestore(&notif_lock, flag);

	return ret;
}

/**
 * avc_insert - Insert an AVC entry.
 * @ssid: source security identifier
 * @tsid: target security identifier
 * @tclass: target security class
 * @avd: resulting av decision
 * @xp_node: resulting extended permissions
 *
 * Insert an AVC entry for the SID pair
 * (@ssid, @tsid) and class @tclass.
 * The access vectors and the sequence number are
 * normally provided by the security server in
 * response to a security_compute_av() call.  If the
 * sequence number @avd->seqno is not less than the latest
 * revocation notification, then the function copies
 * the access vectors into a cache entry, returns
 * avc_node inserted. Otherwise, this function returns NULL.
 */
static struct avc_node *avc_insert(struct selinux_avc *avc,
				   u32 ssid, u32 tsid, u16 tclass,
				   struct av_decision *avd,
				   struct avc_xperms_node *xp_node)
{
	struct avc_node *pos, *node = NULL;
	int hvalue;
	unsigned long flag;
	spinlock_t *lock;
	struct hlist_head *head;

<<<<<<< HEAD
	if (avc_latest_notif_update(avd->seqno, 1))
		return NULL;

	node = avc_alloc_node();
	if (!node)
		return NULL;

	avc_node_populate(node, ssid, tsid, tclass, avd);
	if (avc_xperms_populate(node, xp_node)) {
		avc_node_kill(node);
		return NULL;
	}

	hvalue = avc_hash(ssid, tsid, tclass);
	head = &avc_cache.slots[hvalue];
	lock = &avc_cache.slots_lock[hvalue];
	spin_lock_irqsave(lock, flag);
	hlist_for_each_entry(pos, head, list) {
		if (pos->ae.ssid == ssid &&
			pos->ae.tsid == tsid &&
			pos->ae.tclass == tclass) {
			avc_node_replace(node, pos);
			goto found;
=======
	if (avc_latest_notif_update(avc, avd->seqno, 1))
		goto out;

	node = avc_alloc_node(avc);
	if (node) {
		struct hlist_head *head;
		spinlock_t *lock;
		int rc = 0;

		hvalue = avc_hash(ssid, tsid, tclass);
		avc_node_populate(node, ssid, tsid, tclass, avd);
		rc = avc_xperms_populate(node, xp_node);
		if (rc) {
			kmem_cache_free(avc_node_cachep, node);
			return NULL;
		}
		head = &avc->avc_cache.slots[hvalue];
		lock = &avc->avc_cache.slots_lock[hvalue];

		spin_lock_irqsave(lock, flag);
		hlist_for_each_entry(pos, head, list) {
			if (pos->ae.ssid == ssid &&
			    pos->ae.tsid == tsid &&
			    pos->ae.tclass == tclass) {
				avc_node_replace(avc, node, pos);
				goto found;
			}
>>>>>>> 1cfd8419
		}
	}

	hlist_add_head_rcu(&node->list, head);
found:
	spin_unlock_irqrestore(lock, flag);
	return node;
}

/**
 * avc_audit_pre_callback - SELinux specific information
 * will be called by generic audit code
 * @ab: the audit buffer
 * @a: audit_data
 */
static void avc_audit_pre_callback(struct audit_buffer *ab, void *a)
{
	struct common_audit_data *ad = a;
	audit_log_format(ab, "avc:  %s ",
			 ad->selinux_audit_data->denied ? "denied" : "granted");
	avc_dump_av(ab, ad->selinux_audit_data->tclass,
			ad->selinux_audit_data->audited);
	audit_log_format(ab, " for ");
}

/**
 * avc_audit_post_callback - SELinux specific information
 * will be called by generic audit code
 * @ab: the audit buffer
 * @a: audit_data
 */
static void avc_audit_post_callback(struct audit_buffer *ab, void *a)
{
	struct common_audit_data *ad = a;
	audit_log_format(ab, " ");
	avc_dump_query(ab, ad->selinux_audit_data->state,
		       ad->selinux_audit_data->ssid,
		       ad->selinux_audit_data->tsid,
		       ad->selinux_audit_data->tclass);
	if (ad->selinux_audit_data->denied) {
		audit_log_format(ab, " permissive=%u",
				 ad->selinux_audit_data->result ? 0 : 1);
	}
}

/* This is the slow part of avc audit with big stack footprint */
noinline int slow_avc_audit(struct selinux_state *state,
			    u32 ssid, u32 tsid, u16 tclass,
			    u32 requested, u32 audited, u32 denied, int result,
			    struct common_audit_data *a,
			    unsigned int flags)
{
	struct common_audit_data stack_data;
	struct selinux_audit_data sad;

	if (!a) {
		a = &stack_data;
		a->type = LSM_AUDIT_DATA_NONE;
	}

	/*
	 * When in a RCU walk do the audit on the RCU retry.  This is because
	 * the collection of the dname in an inode audit message is not RCU
	 * safe.  Note this may drop some audits when the situation changes
	 * during retry. However this is logically just as if the operation
	 * happened a little later.
	 */
	if ((a->type == LSM_AUDIT_DATA_INODE) &&
	    (flags & MAY_NOT_BLOCK))
		return -ECHILD;

	sad.tclass = tclass;
	sad.requested = requested;
	sad.ssid = ssid;
	sad.tsid = tsid;
	sad.audited = audited;
	sad.denied = denied;
	sad.result = result;
	sad.state = state;

	a->selinux_audit_data = &sad;

	common_lsm_audit(a, avc_audit_pre_callback, avc_audit_post_callback);
	return 0;
}

/**
 * avc_add_callback - Register a callback for security events.
 * @callback: callback function
 * @events: security events
 *
 * Register a callback function for events in the set @events.
 * Returns %0 on success or -%ENOMEM if insufficient memory
 * exists to add the callback.
 */
int __init avc_add_callback(int (*callback)(u32 event), u32 events)
{
	struct avc_callback_node *c;
	int rc = 0;

	c = kmalloc(sizeof(*c), GFP_KERNEL);
	if (!c) {
		rc = -ENOMEM;
		goto out;
	}

	c->callback = callback;
	c->events = events;
	c->next = avc_callbacks;
	avc_callbacks = c;
out:
	return rc;
}

/**
 * avc_update_node Update an AVC entry
 * @event : Updating event
 * @perms : Permission mask bits
 * @ssid,@tsid,@tclass : identifier of an AVC entry
 * @seqno : sequence number when decision was made
 * @xpd: extended_perms_decision to be added to the node
 *
 * if a valid AVC entry doesn't exist,this function returns -ENOENT.
 * if kmalloc() called internal returns NULL, this function returns -ENOMEM.
 * otherwise, this function updates the AVC entry. The original AVC-entry object
 * will release later by RCU.
 */
static int avc_update_node(struct selinux_avc *avc,
			   u32 event, u32 perms, u8 driver, u8 xperm, u32 ssid,
			   u32 tsid, u16 tclass, u32 seqno,
			   struct extended_perms_decision *xpd,
			   u32 flags)
{
	int hvalue, rc = 0;
	unsigned long flag;
	struct avc_node *pos, *node, *orig = NULL;
	struct hlist_head *head;
	spinlock_t *lock;

	node = avc_alloc_node(avc);
	if (!node) {
		rc = -ENOMEM;
		goto out;
	}

	/* Lock the target slot */
	hvalue = avc_hash(ssid, tsid, tclass);

	head = &avc->avc_cache.slots[hvalue];
	lock = &avc->avc_cache.slots_lock[hvalue];

	spin_lock_irqsave(lock, flag);

	hlist_for_each_entry(pos, head, list) {
		if (ssid == pos->ae.ssid &&
		    tsid == pos->ae.tsid &&
		    tclass == pos->ae.tclass &&
		    seqno == pos->ae.avd.seqno){
			orig = pos;
			break;
		}
	}

	if (!orig) {
		rc = -ENOENT;
		avc_node_kill(avc, node);
		goto out_unlock;
	}

	/*
	 * Copy and replace original node.
	 */

	avc_node_populate(node, ssid, tsid, tclass, &orig->ae.avd);

	if (orig->ae.xp_node) {
		rc = avc_xperms_populate(node, orig->ae.xp_node);
		if (rc) {
			avc_node_kill(node);
			goto out_unlock;
		}
	}

	switch (event) {
	case AVC_CALLBACK_GRANT:
		node->ae.avd.allowed |= perms;
		if (node->ae.xp_node && (flags & AVC_EXTENDED_PERMS))
			avc_xperms_allow_perm(node->ae.xp_node, driver, xperm);
		break;
	case AVC_CALLBACK_TRY_REVOKE:
	case AVC_CALLBACK_REVOKE:
		node->ae.avd.allowed &= ~perms;
		break;
	case AVC_CALLBACK_AUDITALLOW_ENABLE:
		node->ae.avd.auditallow |= perms;
		break;
	case AVC_CALLBACK_AUDITALLOW_DISABLE:
		node->ae.avd.auditallow &= ~perms;
		break;
	case AVC_CALLBACK_AUDITDENY_ENABLE:
		node->ae.avd.auditdeny |= perms;
		break;
	case AVC_CALLBACK_AUDITDENY_DISABLE:
		node->ae.avd.auditdeny &= ~perms;
		break;
	case AVC_CALLBACK_ADD_XPERMS:
		avc_add_xperms_decision(node, xpd);
		break;
	}
	avc_node_replace(avc, node, orig);
out_unlock:
	spin_unlock_irqrestore(lock, flag);
out:
	return rc;
}

/**
 * avc_flush - Flush the cache
 */
static void avc_flush(struct selinux_avc *avc)
{
	struct hlist_head *head;
	struct avc_node *node;
	spinlock_t *lock;
	unsigned long flag;
	int i;

	for (i = 0; i < AVC_CACHE_SLOTS; i++) {
		head = &avc->avc_cache.slots[i];
		lock = &avc->avc_cache.slots_lock[i];

		spin_lock_irqsave(lock, flag);
		/*
		 * With preemptable RCU, the outer spinlock does not
		 * prevent RCU grace periods from ending.
		 */
		rcu_read_lock();
		hlist_for_each_entry(node, head, list)
			avc_node_delete(avc, node);
		rcu_read_unlock();
		spin_unlock_irqrestore(lock, flag);
	}
}

/**
 * avc_ss_reset - Flush the cache and revalidate migrated permissions.
 * @seqno: policy sequence number
 */
int avc_ss_reset(struct selinux_avc *avc, u32 seqno)
{
	struct avc_callback_node *c;
	int rc = 0, tmprc;

	avc_flush(avc);

	for (c = avc_callbacks; c; c = c->next) {
		if (c->events & AVC_CALLBACK_RESET) {
			tmprc = c->callback(AVC_CALLBACK_RESET);
			/* save the first error encountered for the return
			   value and continue processing the callbacks */
			if (!rc)
				rc = tmprc;
		}
	}

	avc_latest_notif_update(avc, seqno, 0);
	return rc;
}

/*
 * Slow-path helper function for avc_has_perm_noaudit,
 * when the avc_node lookup fails. We get called with
 * the RCU read lock held, and need to return with it
 * still held, but drop if for the security compute.
 *
 * Don't inline this, since it's the slow-path and just
 * results in a bigger stack frame.
 */
static noinline
struct avc_node *avc_compute_av(struct selinux_state *state,
				u32 ssid, u32 tsid,
				u16 tclass, struct av_decision *avd,
				struct avc_xperms_node *xp_node)
{
	rcu_read_unlock();
	INIT_LIST_HEAD(&xp_node->xpd_head);
	security_compute_av(state, ssid, tsid, tclass, avd, &xp_node->xp);
	rcu_read_lock();
	return avc_insert(state->avc, ssid, tsid, tclass, avd, xp_node);
}

static noinline int avc_denied(struct selinux_state *state,
			       u32 ssid, u32 tsid,
			       u16 tclass, u32 requested,
			       u8 driver, u8 xperm, unsigned int flags,
			       struct av_decision *avd)
{
	if (flags & AVC_STRICT)
		return -EACCES;

	if (enforcing_enabled(state) &&
	    !(avd->flags & AVD_FLAGS_PERMISSIVE))
		return -EACCES;

	avc_update_node(state->avc, AVC_CALLBACK_GRANT, requested, driver,
			xperm, ssid, tsid, tclass, avd->seqno, NULL, flags);
	return 0;
}

/*
 * The avc extended permissions logic adds an additional 256 bits of
 * permissions to an avc node when extended permissions for that node are
 * specified in the avtab. If the additional 256 permissions is not adequate,
 * as-is the case with ioctls, then multiple may be chained together and the
 * driver field is used to specify which set contains the permission.
 */
int avc_has_extended_perms(struct selinux_state *state,
			   u32 ssid, u32 tsid, u16 tclass, u32 requested,
			   u8 driver, u8 xperm, struct common_audit_data *ad)
{
	struct avc_node *node;
	struct av_decision avd;
	u32 denied;
	struct extended_perms_decision local_xpd;
	struct extended_perms_decision *xpd = NULL;
	struct extended_perms_data allowed;
	struct extended_perms_data auditallow;
	struct extended_perms_data dontaudit;
	struct avc_xperms_node local_xp_node;
	struct avc_xperms_node *xp_node;
	int rc = 0, rc2;

	xp_node = &local_xp_node;
	BUG_ON(!requested);

	rcu_read_lock();

	node = avc_lookup(state->avc, ssid, tsid, tclass);
	if (unlikely(!node)) {
		node = avc_compute_av(state, ssid, tsid, tclass, &avd, xp_node);
	} else {
		memcpy(&avd, &node->ae.avd, sizeof(avd));
		xp_node = node->ae.xp_node;
	}
	/* if extended permissions are not defined, only consider av_decision */
	if (!xp_node || !xp_node->xp.len)
		goto decision;

	local_xpd.allowed = &allowed;
	local_xpd.auditallow = &auditallow;
	local_xpd.dontaudit = &dontaudit;

	xpd = avc_xperms_decision_lookup(driver, xp_node);
	if (unlikely(!xpd)) {
		/*
		 * Compute the extended_perms_decision only if the driver
		 * is flagged
		 */
		if (!security_xperm_test(xp_node->xp.drivers.p, driver)) {
			avd.allowed &= ~requested;
			goto decision;
		}
		rcu_read_unlock();
		security_compute_xperms_decision(state, ssid, tsid, tclass,
						 driver, &local_xpd);
		rcu_read_lock();
		avc_update_node(state->avc, AVC_CALLBACK_ADD_XPERMS, requested,
				driver, xperm, ssid, tsid, tclass, avd.seqno,
				&local_xpd, 0);
	} else {
		avc_quick_copy_xperms_decision(xperm, &local_xpd, xpd);
	}
	xpd = &local_xpd;

	if (!avc_xperms_has_perm(xpd, xperm, XPERMS_ALLOWED))
		avd.allowed &= ~requested;

decision:
	denied = requested & ~(avd.allowed);
	if (unlikely(denied))
		rc = avc_denied(state, ssid, tsid, tclass, requested,
				driver, xperm, AVC_EXTENDED_PERMS, &avd);

	rcu_read_unlock();

	rc2 = avc_xperms_audit(state, ssid, tsid, tclass, requested,
			&avd, xpd, xperm, rc, ad);
	if (rc2)
		return rc2;
	return rc;
}

/**
 * avc_has_perm_noaudit - Check permissions but perform no auditing.
 * @ssid: source security identifier
 * @tsid: target security identifier
 * @tclass: target security class
 * @requested: requested permissions, interpreted based on @tclass
 * @flags:  AVC_STRICT or 0
 * @avd: access vector decisions
 *
 * Check the AVC to determine whether the @requested permissions are granted
 * for the SID pair (@ssid, @tsid), interpreting the permissions
 * based on @tclass, and call the security server on a cache miss to obtain
 * a new decision and add it to the cache.  Return a copy of the decisions
 * in @avd.  Return %0 if all @requested permissions are granted,
 * -%EACCES if any permissions are denied, or another -errno upon
 * other errors.  This function is typically called by avc_has_perm(),
 * but may also be called directly to separate permission checking from
 * auditing, e.g. in cases where a lock must be held for the check but
 * should be released for the auditing.
 */
inline int avc_has_perm_noaudit(struct selinux_state *state,
				u32 ssid, u32 tsid,
				u16 tclass, u32 requested,
				unsigned int flags,
				struct av_decision *avd)
{
	struct avc_node *node;
	struct avc_xperms_node xp_node;
	int rc = 0;
	u32 denied;

	BUG_ON(!requested);

	rcu_read_lock();

	node = avc_lookup(state->avc, ssid, tsid, tclass);
	if (unlikely(!node))
		node = avc_compute_av(state, ssid, tsid, tclass, avd, &xp_node);
	else
		memcpy(avd, &node->ae.avd, sizeof(*avd));

	denied = requested & ~(avd->allowed);
	if (unlikely(denied))
		rc = avc_denied(state, ssid, tsid, tclass, requested, 0, 0,
				flags, avd);

	rcu_read_unlock();
	return rc;
}

/**
 * avc_has_perm - Check permissions and perform any appropriate auditing.
 * @ssid: source security identifier
 * @tsid: target security identifier
 * @tclass: target security class
 * @requested: requested permissions, interpreted based on @tclass
 * @auditdata: auxiliary audit data
 *
 * Check the AVC to determine whether the @requested permissions are granted
 * for the SID pair (@ssid, @tsid), interpreting the permissions
 * based on @tclass, and call the security server on a cache miss to obtain
 * a new decision and add it to the cache.  Audit the granting or denial of
 * permissions in accordance with the policy.  Return %0 if all @requested
 * permissions are granted, -%EACCES if any permissions are denied, or
 * another -errno upon other errors.
 */
int avc_has_perm(struct selinux_state *state, u32 ssid, u32 tsid, u16 tclass,
		 u32 requested, struct common_audit_data *auditdata)
{
	struct av_decision avd;
	int rc, rc2;

	rc = avc_has_perm_noaudit(state, ssid, tsid, tclass, requested, 0,
				  &avd);

	rc2 = avc_audit(state, ssid, tsid, tclass, requested, &avd, rc,
			auditdata, 0);
	if (rc2)
		return rc2;
	return rc;
}

int avc_has_perm_flags(struct selinux_state *state,
		       u32 ssid, u32 tsid, u16 tclass, u32 requested,
		       struct common_audit_data *auditdata,
		       int flags)
{
	struct av_decision avd;
	int rc, rc2;

	rc = avc_has_perm_noaudit(state, ssid, tsid, tclass, requested, 0,
				  &avd);

	rc2 = avc_audit(state, ssid, tsid, tclass, requested, &avd, rc,
			auditdata, flags);
	if (rc2)
		return rc2;
	return rc;
}

u32 avc_policy_seqno(struct selinux_state *state)
{
	return state->avc->avc_cache.latest_notif;
}

void avc_disable(void)
{
	/*
	 * If you are looking at this because you have realized that we are
	 * not destroying the avc_node_cachep it might be easy to fix, but
	 * I don't know the memory barrier semantics well enough to know.  It's
	 * possible that some other task dereferenced security_ops when
	 * it still pointed to selinux operations.  If that is the case it's
	 * possible that it is about to use the avc and is about to need the
	 * avc_node_cachep.  I know I could wrap the security.c security_ops call
	 * in an rcu_lock, but seriously, it's not worth it.  Instead I just flush
	 * the cache and get that memory back.
	 */
	if (avc_node_cachep) {
		avc_flush(selinux_state.avc);
		/* kmem_cache_destroy(avc_node_cachep); */
	}
}<|MERGE_RESOLUTION|>--- conflicted
+++ resolved
@@ -694,59 +694,29 @@
 	spinlock_t *lock;
 	struct hlist_head *head;
 
-<<<<<<< HEAD
-	if (avc_latest_notif_update(avd->seqno, 1))
+	if (avc_latest_notif_update(avc, avd->seqno, 1))
 		return NULL;
 
-	node = avc_alloc_node();
+	node = avc_alloc_node(avc);
 	if (!node)
 		return NULL;
 
 	avc_node_populate(node, ssid, tsid, tclass, avd);
 	if (avc_xperms_populate(node, xp_node)) {
-		avc_node_kill(node);
+		avc_node_kill(avc, node);
 		return NULL;
 	}
 
 	hvalue = avc_hash(ssid, tsid, tclass);
-	head = &avc_cache.slots[hvalue];
-	lock = &avc_cache.slots_lock[hvalue];
+	head = &avc->avc_cache.slots[hvalue];
+	lock = &avc->avc_cache.slots_lock[hvalue];
 	spin_lock_irqsave(lock, flag);
 	hlist_for_each_entry(pos, head, list) {
 		if (pos->ae.ssid == ssid &&
 			pos->ae.tsid == tsid &&
 			pos->ae.tclass == tclass) {
-			avc_node_replace(node, pos);
+			avc_node_replace(avc, node, pos);
 			goto found;
-=======
-	if (avc_latest_notif_update(avc, avd->seqno, 1))
-		goto out;
-
-	node = avc_alloc_node(avc);
-	if (node) {
-		struct hlist_head *head;
-		spinlock_t *lock;
-		int rc = 0;
-
-		hvalue = avc_hash(ssid, tsid, tclass);
-		avc_node_populate(node, ssid, tsid, tclass, avd);
-		rc = avc_xperms_populate(node, xp_node);
-		if (rc) {
-			kmem_cache_free(avc_node_cachep, node);
-			return NULL;
-		}
-		head = &avc->avc_cache.slots[hvalue];
-		lock = &avc->avc_cache.slots_lock[hvalue];
-
-		spin_lock_irqsave(lock, flag);
-		hlist_for_each_entry(pos, head, list) {
-			if (pos->ae.ssid == ssid &&
-			    pos->ae.tsid == tsid &&
-			    pos->ae.tclass == tclass) {
-				avc_node_replace(avc, node, pos);
-				goto found;
-			}
->>>>>>> 1cfd8419
 		}
 	}
 
@@ -925,7 +895,7 @@
 	if (orig->ae.xp_node) {
 		rc = avc_xperms_populate(node, orig->ae.xp_node);
 		if (rc) {
-			avc_node_kill(node);
+			avc_node_kill(avc, node);
 			goto out_unlock;
 		}
 	}
