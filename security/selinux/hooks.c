--- conflicted
+++ resolved
@@ -2203,15 +2203,7 @@
 
 static int selinux_binder_set_context_mgr(const struct cred *mgr)
 {
-<<<<<<< HEAD
-	u32 mysid = current_sid();
-	u32 mgrsid = task_sid(mgr);
-
-	return avc_has_perm(&selinux_state,
-			    mysid, mgrsid, SECCLASS_BINDER,
-=======
-	return avc_has_perm(current_sid(), cred_sid(mgr), SECCLASS_BINDER,
->>>>>>> 66722c42
+	return avc_has_perm(&selinux_state, current_sid(), cred_sid(mgr), SECCLASS_BINDER,
 			    BINDER__SET_CONTEXT_MGR, NULL);
 }
 
@@ -2239,16 +2231,8 @@
 static int selinux_binder_transfer_binder(const struct cred *from,
 					  const struct cred *to)
 {
-<<<<<<< HEAD
-	u32 fromsid = task_sid(from);
-	u32 tosid = task_sid(to);
-
-	return avc_has_perm(&selinux_state,
-			    fromsid, tosid, SECCLASS_BINDER, BINDER__TRANSFER,
-=======
-	return avc_has_perm(cred_sid(from), cred_sid(to),
+	return avc_has_perm(&selinux_state, cred_sid(from), cred_sid(to),
 			    SECCLASS_BINDER, BINDER__TRANSFER,
->>>>>>> 66722c42
 			    NULL);
 }
 
