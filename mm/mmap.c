--- conflicted
+++ resolved
@@ -2840,14 +2840,7 @@
 	tlb_gather_mmu(&tlb, mm, start, end);
 	update_hiwater_rss(mm);
 	unmap_vmas(&tlb, vma, start, end);
-<<<<<<< HEAD
-#if defined(OPLUS_FEATURE_VIRTUAL_RESERVE_MEMORY) && defined(CONFIG_VIRTUAL_RESERVE_MEMORY)
-	free_pgtables(&tlb, vma, prev ? prev->vm_end : free_flooring_addr,
-			next ? next->vm_start : free_ceiling_addr);
-#else
-=======
-
-	/*
+       	/*
 	 * Ensure we have no stale TLB entries by the time this mapping is
 	 * removed from the rmap.
 	 * Note that we don't have to worry about nested flushes here because
@@ -2858,7 +2851,10 @@
 	if ((vma->vm_flags & (VM_PFNMAP|VM_MIXEDMAP)) != 0)
 		tlb_flush_mmu(&tlb);
 
->>>>>>> 65640c87
+#if defined(OPLUS_FEATURE_VIRTUAL_RESERVE_MEMORY) && defined(CONFIG_VIRTUAL_RESERVE_MEMORY)
+	free_pgtables(&tlb, vma, prev ? prev->vm_end : free_flooring_addr,
+			next ? next->vm_start : free_ceiling_addr);
+#else
 	free_pgtables(&tlb, vma, prev ? prev->vm_end : FIRST_USER_ADDRESS,
 				 next ? next->vm_start : USER_PGTABLES_CEILING);
 #endif
