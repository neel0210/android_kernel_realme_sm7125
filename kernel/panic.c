/*
 *  linux/kernel/panic.c
 *
 *  Copyright (C) 1991, 1992  Linus Torvalds
 */

/*
 * This function is used through-out the kernel (including mm and fs)
 * to indicate a major problem.
 */
#include <linux/debug_locks.h>
#include <linux/sched/debug.h>
#include <linux/interrupt.h>
#include <linux/kmsg_dump.h>
#include <linux/kallsyms.h>
#include <linux/notifier.h>
#include <linux/vt_kern.h>
#include <linux/module.h>
#include <linux/random.h>
#include <linux/ftrace.h>
#include <linux/reboot.h>
#include <linux/delay.h>
#include <linux/kexec.h>
#include <linux/sched.h>
#include <linux/sysrq.h>
#include <linux/init.h>
#include <linux/nmi.h>
#include <linux/console.h>
#include <linux/bug.h>
#include <linux/ratelimit.h>
<<<<<<< HEAD
#define CREATE_TRACE_POINTS
#include <trace/events/exception.h>
#include <soc/qcom/minidump.h>
#ifdef OPLUS_FEATURE_AGINGTEST
/* Yong.Qian@bsp.kernel.stability, 2020/5/14, Add for dump reason */
#include <linux/soc/qcom/smem.h>
#endif /*OPLUS_FEATURE_AGINGTEST*/
=======
#include <linux/sysfs.h>
>>>>>>> a8ad60f2

#define PANIC_TIMER_STEP 100
#define PANIC_BLINK_SPD 18

int panic_on_oops = CONFIG_PANIC_ON_OOPS_VALUE;
static unsigned long tainted_mask;
static int pause_on_oops;
static int pause_on_oops_flag;
static DEFINE_SPINLOCK(pause_on_oops_lock);
bool crash_kexec_post_notifiers;
int panic_on_warn __read_mostly;
static unsigned int warn_limit __read_mostly;

int panic_timeout = CONFIG_PANIC_TIMEOUT;
EXPORT_SYMBOL_GPL(panic_timeout);

ATOMIC_NOTIFIER_HEAD(panic_notifier_list);

EXPORT_SYMBOL(panic_notifier_list);

#ifdef CONFIG_SYSCTL
static struct ctl_table kern_panic_table[] = {
	{
		.procname       = "warn_limit",
		.data           = &warn_limit,
		.maxlen         = sizeof(warn_limit),
		.mode           = 0644,
		.proc_handler   = proc_douintvec,
	},
	{ }
};

static __init int kernel_panic_sysctls_init(void)
{
	register_sysctl_init("kernel", kern_panic_table);
	return 0;
}
late_initcall(kernel_panic_sysctls_init);
#endif

static atomic_t warn_count = ATOMIC_INIT(0);

#ifdef CONFIG_SYSFS
static ssize_t warn_count_show(struct kobject *kobj, struct kobj_attribute *attr,
			       char *page)
{
	return sysfs_emit(page, "%d\n", atomic_read(&warn_count));
}

static struct kobj_attribute warn_count_attr = __ATTR_RO(warn_count);

static __init int kernel_panic_sysfs_init(void)
{
	sysfs_add_file_to_group(kernel_kobj, &warn_count_attr.attr, NULL);
	return 0;
}
late_initcall(kernel_panic_sysfs_init);
#endif

static long no_blink(int state)
{
	return 0;
}

/* Returns how long it waited in ms */
long (*panic_blink)(int state);
EXPORT_SYMBOL(panic_blink);

/*
 * Stop ourself in panic -- architecture code may override this
 */
void __weak panic_smp_self_stop(void)
{
	while (1)
		cpu_relax();
}

/*
 * Stop ourselves in NMI context if another CPU has already panicked. Arch code
 * may override this to prepare for crash dumping, e.g. save regs info.
 */
void __weak nmi_panic_self_stop(struct pt_regs *regs)
{
	panic_smp_self_stop();
}

/*
 * Stop other CPUs in panic.  Architecture dependent code may override this
 * with more suitable version.  For example, if the architecture supports
 * crash dump, it should save registers of each stopped CPU and disable
 * per-CPU features such as virtualization extensions.
 */
void __weak crash_smp_send_stop(void)
{
	static int cpus_stopped;

	/*
	 * This function can be called twice in panic path, but obviously
	 * we execute this only once.
	 */
	if (cpus_stopped)
		return;

	/*
	 * Note smp_send_stop is the usual smp shutdown function, which
	 * unfortunately means it may not be hardened to work in a panic
	 * situation.
	 */
	smp_send_stop();
	cpus_stopped = 1;
}

atomic_t panic_cpu = ATOMIC_INIT(PANIC_CPU_INVALID);

/*
 * A variant of panic() called from NMI context. We return if we've already
 * panicked on this CPU. If another CPU already panicked, loop in
 * nmi_panic_self_stop() which can provide architecture dependent code such
 * as saving register state for crash dump.
 */
void nmi_panic(struct pt_regs *regs, const char *msg)
{
	int old_cpu, cpu;

	cpu = raw_smp_processor_id();
	old_cpu = atomic_cmpxchg(&panic_cpu, PANIC_CPU_INVALID, cpu);

	if (old_cpu == PANIC_CPU_INVALID)
		panic("%s", msg);
	else if (old_cpu != cpu)
		nmi_panic_self_stop(regs);
}
EXPORT_SYMBOL(nmi_panic);

<<<<<<< HEAD
#ifdef CONFIG_OPLUS_FEATURE_PANIC_FLUSH
/* yanwu@TECH.Storage.FS.oF2FS, 2019/09/13, flush device cache in panic if necessary */
extern int panic_flush_device_cache(int timeout);
void dumpcpuregs(struct pt_regs *pt_regs);
extern int get_download_mode(void);
#endif
=======
void check_panic_on_warn(const char *origin)
{
	unsigned int limit;

	if (panic_on_warn)
		panic("%s: panic_on_warn set ...\n", origin);

	limit = READ_ONCE(warn_limit);
	if (atomic_inc_return(&warn_count) >= limit && limit)
		panic("%s: system warned too often (kernel.warn_limit is %d)",
		      origin, limit);
}
>>>>>>> a8ad60f2

/**
 *	panic - halt the system
 *	@fmt: The text string to print
 *
 *	Display a message, then perform cleanups.
 *
 *	This function never returns.
 */
void panic(const char *fmt, ...)
{
	static char buf[1024];
	va_list args;
	long i, i_next = 0;
	int state = 0;
	int old_cpu, this_cpu;
	bool _crash_kexec_post_notifiers = crash_kexec_post_notifiers;
#ifdef OPLUS_FEATURE_AGINGTEST
/* Yong.Qian@bsp.kernel.stability, 2020/5/14, Add for dump reason */
	char *function_name;
#endif /*OPLUS_FEATURE_AGINGTEST*/
	trace_kernel_panic(0);

	if (panic_on_warn) {
		/*
		 * This thread may hit another WARN() in the panic path.
		 * Resetting this prevents additional WARN() from panicking the
		 * system on this thread.  Other threads are blocked by the
		 * panic_mutex in panic().
		 */
		panic_on_warn = 0;
	}

	/*
	 * Disable local interrupts. This will prevent panic_smp_self_stop
	 * from deadlocking the first cpu that invokes the panic, since
	 * there is nothing to prevent an interrupt handler (that runs
	 * after setting panic_cpu) from invoking panic() again.
	 */
	local_irq_disable();
	preempt_disable_notrace();

	/*
	 * It's possible to come here directly from a panic-assertion and
	 * not have preempt disabled. Some functions called from here want
	 * preempt to be disabled. No point enabling it later though...
	 *
	 * Only one CPU is allowed to execute the panic code from here. For
	 * multiple parallel invocations of panic, all other CPUs either
	 * stop themself or will wait until they are stopped by the 1st CPU
	 * with smp_send_stop().
	 *
	 * `old_cpu == PANIC_CPU_INVALID' means this is the 1st CPU which
	 * comes here, so go ahead.
	 * `old_cpu == this_cpu' means we came from nmi_panic() which sets
	 * panic_cpu to this CPU.  In this case, this is also the 1st CPU.
	 */
	this_cpu = raw_smp_processor_id();
	old_cpu  = atomic_cmpxchg(&panic_cpu, PANIC_CPU_INVALID, this_cpu);

	if (old_cpu != PANIC_CPU_INVALID && old_cpu != this_cpu)
		panic_smp_self_stop();

	console_verbose();
	bust_spinlocks(1);
	va_start(args, fmt);
	vsnprintf(buf, sizeof(buf), fmt, args);
	va_end(args);
	dump_stack_minidump(0);
#ifdef CONFIG_OPLUS_FEATURE_PANIC_FLUSH
/* yanwu@TECH.Storage.FS.oF2FS, 2019/09/13, flush device cache in panic if necessary */
	dumpcpuregs(0);
	if(!get_download_mode())
		panic_flush_device_cache(2000);
#endif
	pr_emerg("Kernel panic - not syncing: %s\n", buf);
#ifdef OPLUS_FEATURE_AGINGTEST
/* Yong.Qian@bsp.kernel.stability, 2020/5/14, Add for dump reason */
	function_name = parse_function_builtin_return_address((unsigned long)__builtin_return_address(0));
	save_dump_reason_to_smem(buf, function_name);
#endif /*OPLUS_FEATURE_AGINGTEST*/
#ifdef CONFIG_DEBUG_BUGVERBOSE
	/*
	 * Avoid nested stack-dumping if a panic occurs during oops processing
	 */
	if (!test_taint(TAINT_DIE) && oops_in_progress <= 1)
		dump_stack();
#endif

	/*
	 * If we have crashed and we have a crash kernel loaded let it handle
	 * everything else.
	 * If we want to run this after calling panic_notifiers, pass
	 * the "crash_kexec_post_notifiers" option to the kernel.
	 *
	 * Bypass the panic_cpu check and call __crash_kexec directly.
	 */
	if (!_crash_kexec_post_notifiers) {
		printk_safe_flush_on_panic();
		__crash_kexec(NULL);

		/*
		 * Note smp_send_stop is the usual smp shutdown function, which
		 * unfortunately means it may not be hardened to work in a
		 * panic situation.
		 */
		smp_send_stop();
	} else {
		/*
		 * If we want to do crash dump after notifier calls and
		 * kmsg_dump, we will need architecture dependent extra
		 * works in addition to stopping other CPUs.
		 */
		crash_smp_send_stop();
	}

	/*
	 * Run any panic handlers, including those that might need to
	 * add information to the kmsg dump output.
	 */
	atomic_notifier_call_chain(&panic_notifier_list, 0, buf);

	/* Call flush even twice. It tries harder with a single online CPU */
	printk_safe_flush_on_panic();
	kmsg_dump(KMSG_DUMP_PANIC);

	/*
	 * If you doubt kdump always works fine in any situation,
	 * "crash_kexec_post_notifiers" offers you a chance to run
	 * panic_notifiers and dumping kmsg before kdump.
	 * Note: since some panic_notifiers can make crashed kernel
	 * more unstable, it can increase risks of the kdump failure too.
	 *
	 * Bypass the panic_cpu check and call __crash_kexec directly.
	 */
	if (_crash_kexec_post_notifiers)
		__crash_kexec(NULL);

#ifdef CONFIG_VT
	unblank_screen();
#endif
	console_unblank();

	/*
	 * We may have ended up stopping the CPU holding the lock (in
	 * smp_send_stop()) while still having some valuable data in the console
	 * buffer.  Try to acquire the lock then release it regardless of the
	 * result.  The release will also print the buffers out.  Locks debug
	 * should be disabled to avoid reporting bad unlock balance when
	 * panic() is not being callled from OOPS.
	 */
	debug_locks_off();
	console_flush_on_panic();

	if (!panic_blink)
		panic_blink = no_blink;

	if (panic_timeout > 0) {
		/*
		 * Delay timeout seconds before rebooting the machine.
		 * We can't use the "normal" timers since we just panicked.
		 */
		pr_emerg("Rebooting in %d seconds..\n", panic_timeout);

		for (i = 0; i < panic_timeout * 1000; i += PANIC_TIMER_STEP) {
			touch_nmi_watchdog();
			if (i >= i_next) {
				i += panic_blink(state ^= 1);
				i_next = i + 3600 / PANIC_BLINK_SPD;
			}
			mdelay(PANIC_TIMER_STEP);
		}
	}

	trace_kernel_panic_late(0);

	if (panic_timeout != 0) {
		/*
		 * This will not be a clean reboot, with everything
		 * shutting down.  But if there is a chance of
		 * rebooting the system it will be rebooted.
		 */
		emergency_restart();
	}
#ifdef __sparc__
	{
		extern int stop_a_enabled;
		/* Make sure the user can actually press Stop-A (L1-A) */
		stop_a_enabled = 1;
		pr_emerg("Press Stop-A (L1-A) from sun keyboard or send break\n"
			 "twice on console to return to the boot prom\n");
	}
#endif
#if defined(CONFIG_S390)
	{
		unsigned long caller;

		caller = (unsigned long)__builtin_return_address(0);
		disabled_wait(caller);
	}
#endif
	pr_emerg("---[ end Kernel panic - not syncing: %s\n", buf);
	local_irq_enable();
	for (i = 0; ; i += PANIC_TIMER_STEP) {
		touch_softlockup_watchdog();
		if (i >= i_next) {
			i += panic_blink(state ^= 1);
			i_next = i + 3600 / PANIC_BLINK_SPD;
		}
		mdelay(PANIC_TIMER_STEP);
	}
}

EXPORT_SYMBOL(panic);

/*
 * TAINT_FORCED_RMMOD could be a per-module flag but the module
 * is being removed anyway.
 */
const struct taint_flag taint_flags[TAINT_FLAGS_COUNT] = {
	{ 'P', 'G', true },	/* TAINT_PROPRIETARY_MODULE */
	{ 'F', ' ', true },	/* TAINT_FORCED_MODULE */
	{ 'S', ' ', false },	/* TAINT_CPU_OUT_OF_SPEC */
	{ 'R', ' ', false },	/* TAINT_FORCED_RMMOD */
	{ 'M', ' ', false },	/* TAINT_MACHINE_CHECK */
	{ 'B', ' ', false },	/* TAINT_BAD_PAGE */
	{ 'U', ' ', false },	/* TAINT_USER */
	{ 'D', ' ', false },	/* TAINT_DIE */
	{ 'A', ' ', false },	/* TAINT_OVERRIDDEN_ACPI_TABLE */
	{ 'W', ' ', false },	/* TAINT_WARN */
	{ 'C', ' ', true },	/* TAINT_CRAP */
	{ 'I', ' ', false },	/* TAINT_FIRMWARE_WORKAROUND */
	{ 'O', ' ', true },	/* TAINT_OOT_MODULE */
	{ 'E', ' ', true },	/* TAINT_UNSIGNED_MODULE */
	{ 'L', ' ', false },	/* TAINT_SOFTLOCKUP */
	{ 'K', ' ', true },	/* TAINT_LIVEPATCH */
};

/**
 *	print_tainted - return a string to represent the kernel taint state.
 *
 *  'P' - Proprietary module has been loaded.
 *  'F' - Module has been forcibly loaded.
 *  'S' - SMP with CPUs not designed for SMP.
 *  'R' - User forced a module unload.
 *  'M' - System experienced a machine check exception.
 *  'B' - System has hit bad_page.
 *  'U' - Userspace-defined naughtiness.
 *  'D' - Kernel has oopsed before
 *  'A' - ACPI table overridden.
 *  'W' - Taint on warning.
 *  'C' - modules from drivers/staging are loaded.
 *  'I' - Working around severe firmware bug.
 *  'O' - Out-of-tree module has been loaded.
 *  'E' - Unsigned module has been loaded.
 *  'L' - A soft lockup has previously occurred.
 *  'K' - Kernel has been live patched.
 *
 *	The string is overwritten by the next call to print_tainted().
 */
const char *print_tainted(void)
{
	static char buf[TAINT_FLAGS_COUNT + sizeof("Tainted: ")];

	if (tainted_mask) {
		char *s;
		int i;

		s = buf + sprintf(buf, "Tainted: ");
		for (i = 0; i < TAINT_FLAGS_COUNT; i++) {
			const struct taint_flag *t = &taint_flags[i];
			*s++ = test_bit(i, &tainted_mask) ?
					t->c_true : t->c_false;
		}
		*s = 0;
	} else
		snprintf(buf, sizeof(buf), "Not tainted");

	return buf;
}

int test_taint(unsigned flag)
{
	return test_bit(flag, &tainted_mask);
}
EXPORT_SYMBOL(test_taint);

unsigned long get_taint(void)
{
	return tainted_mask;
}

/**
 * add_taint: add a taint flag if not already set.
 * @flag: one of the TAINT_* constants.
 * @lockdep_ok: whether lock debugging is still OK.
 *
 * If something bad has gone wrong, you'll want @lockdebug_ok = false, but for
 * some notewortht-but-not-corrupting cases, it can be set to true.
 */
void add_taint(unsigned flag, enum lockdep_ok lockdep_ok)
{
	if (lockdep_ok == LOCKDEP_NOW_UNRELIABLE && __debug_locks_off())
		pr_warn("Disabling lock debugging due to kernel taint\n");

	set_bit(flag, &tainted_mask);
}
EXPORT_SYMBOL(add_taint);

static void spin_msec(int msecs)
{
	int i;

	for (i = 0; i < msecs; i++) {
		touch_nmi_watchdog();
		mdelay(1);
	}
}

/*
 * It just happens that oops_enter() and oops_exit() are identically
 * implemented...
 */
static void do_oops_enter_exit(void)
{
	unsigned long flags;
	static int spin_counter;

	if (!pause_on_oops)
		return;

	spin_lock_irqsave(&pause_on_oops_lock, flags);
	if (pause_on_oops_flag == 0) {
		/* This CPU may now print the oops message */
		pause_on_oops_flag = 1;
	} else {
		/* We need to stall this CPU */
		if (!spin_counter) {
			/* This CPU gets to do the counting */
			spin_counter = pause_on_oops;
			do {
				spin_unlock(&pause_on_oops_lock);
				spin_msec(MSEC_PER_SEC);
				spin_lock(&pause_on_oops_lock);
			} while (--spin_counter);
			pause_on_oops_flag = 0;
		} else {
			/* This CPU waits for a different one */
			while (spin_counter) {
				spin_unlock(&pause_on_oops_lock);
				spin_msec(1);
				spin_lock(&pause_on_oops_lock);
			}
		}
	}
	spin_unlock_irqrestore(&pause_on_oops_lock, flags);
}

/*
 * Return true if the calling CPU is allowed to print oops-related info.
 * This is a bit racy..
 */
int oops_may_print(void)
{
	return pause_on_oops_flag == 0;
}

/*
 * Called when the architecture enters its oops handler, before it prints
 * anything.  If this is the first CPU to oops, and it's oopsing the first
 * time then let it proceed.
 *
 * This is all enabled by the pause_on_oops kernel boot option.  We do all
 * this to ensure that oopses don't scroll off the screen.  It has the
 * side-effect of preventing later-oopsing CPUs from mucking up the display,
 * too.
 *
 * It turns out that the CPU which is allowed to print ends up pausing for
 * the right duration, whereas all the other CPUs pause for twice as long:
 * once in oops_enter(), once in oops_exit().
 */
void oops_enter(void)
{
	tracing_off();
	/* can't trust the integrity of the kernel anymore: */
	debug_locks_off();
	do_oops_enter_exit();
}

/*
 * 64-bit random ID for oopses:
 */
static u64 oops_id;

static int init_oops_id(void)
{
	if (!oops_id)
		get_random_bytes(&oops_id, sizeof(oops_id));
	else
		oops_id++;

	return 0;
}
late_initcall(init_oops_id);

void print_oops_end_marker(void)
{
	init_oops_id();
	pr_warn("---[ end trace %016llx ]---\n", (unsigned long long)oops_id);
}

/*
 * Called when the architecture exits its oops handler, after printing
 * everything.
 */
void oops_exit(void)
{
	do_oops_enter_exit();
	print_oops_end_marker();
	kmsg_dump(KMSG_DUMP_OOPS);
}

struct warn_args {
	const char *fmt;
	va_list args;
};

void __warn(const char *file, int line, void *caller, unsigned taint,
	    struct pt_regs *regs, struct warn_args *args)
{
	disable_trace_on_warning();

	pr_warn("------------[ cut here ]------------\n");

	if (file)
		pr_warn("WARNING: CPU: %d PID: %d at %s:%d %pS\n",
			raw_smp_processor_id(), current->pid, file, line,
			caller);
	else
		pr_warn("WARNING: CPU: %d PID: %d at %pS\n",
			raw_smp_processor_id(), current->pid, caller);

	if (args)
		vprintk(args->fmt, args->args);

	check_panic_on_warn("kernel");

	print_modules();

	if (regs)
		show_regs(regs);
	else
		dump_stack();

	print_oops_end_marker();

	/* Just a warning, don't kill lockdep. */
	add_taint(taint, LOCKDEP_STILL_OK);
}

#ifdef WANT_WARN_ON_SLOWPATH
void warn_slowpath_fmt(const char *file, int line, const char *fmt, ...)
{
	struct warn_args args;

	args.fmt = fmt;
	va_start(args.args, fmt);
	__warn(file, line, __builtin_return_address(0), TAINT_WARN, NULL,
	       &args);
	va_end(args.args);
}
EXPORT_SYMBOL(warn_slowpath_fmt);

void warn_slowpath_fmt_taint(const char *file, int line,
			     unsigned taint, const char *fmt, ...)
{
	struct warn_args args;

	args.fmt = fmt;
	va_start(args.args, fmt);
	__warn(file, line, __builtin_return_address(0), taint, NULL, &args);
	va_end(args.args);
}
EXPORT_SYMBOL(warn_slowpath_fmt_taint);

void warn_slowpath_null(const char *file, int line)
{
	__warn(file, line, __builtin_return_address(0), TAINT_WARN, NULL, NULL);
}
EXPORT_SYMBOL(warn_slowpath_null);
#endif

#ifdef CONFIG_CC_STACKPROTECTOR

/*
 * Called when gcc's -fstack-protector feature is used, and
 * gcc detects corruption of the on-stack canary value
 */
__visible void __stack_chk_fail(void)
{
	panic("stack-protector: Kernel stack is corrupted in: %p\n",
		__builtin_return_address(0));
}
EXPORT_SYMBOL(__stack_chk_fail);

#endif

#ifdef CONFIG_ARCH_HAS_REFCOUNT
void refcount_error_report(struct pt_regs *regs, const char *err)
{
	WARN_RATELIMIT(1, "refcount_t %s at %pB in %s[%d], uid/euid: %u/%u\n",
		err, (void *)instruction_pointer(regs),
		current->comm, task_pid_nr(current),
		from_kuid_munged(&init_user_ns, current_uid()),
		from_kuid_munged(&init_user_ns, current_euid()));
}
#endif

core_param(panic, panic_timeout, int, 0644);
core_param(pause_on_oops, pause_on_oops, int, 0644);
core_param(panic_on_warn, panic_on_warn, int, 0644);
core_param(crash_kexec_post_notifiers, crash_kexec_post_notifiers, bool, 0644);

static int __init oops_setup(char *s)
{
	if (!s)
		return -EINVAL;
	if (!strcmp(s, "panic"))
		panic_on_oops = 1;
	return 0;
}
early_param("oops", oops_setup);<|MERGE_RESOLUTION|>--- conflicted
+++ resolved
@@ -28,7 +28,7 @@
 #include <linux/console.h>
 #include <linux/bug.h>
 #include <linux/ratelimit.h>
-<<<<<<< HEAD
+#include <linux/sysfs.h>
 #define CREATE_TRACE_POINTS
 #include <trace/events/exception.h>
 #include <soc/qcom/minidump.h>
@@ -36,9 +36,6 @@
 /* Yong.Qian@bsp.kernel.stability, 2020/5/14, Add for dump reason */
 #include <linux/soc/qcom/smem.h>
 #endif /*OPLUS_FEATURE_AGINGTEST*/
-=======
-#include <linux/sysfs.h>
->>>>>>> a8ad60f2
 
 #define PANIC_TIMER_STEP 100
 #define PANIC_BLINK_SPD 18
@@ -173,14 +170,13 @@
 }
 EXPORT_SYMBOL(nmi_panic);
 
-<<<<<<< HEAD
 #ifdef CONFIG_OPLUS_FEATURE_PANIC_FLUSH
 /* yanwu@TECH.Storage.FS.oF2FS, 2019/09/13, flush device cache in panic if necessary */
 extern int panic_flush_device_cache(int timeout);
 void dumpcpuregs(struct pt_regs *pt_regs);
 extern int get_download_mode(void);
 #endif
-=======
+
 void check_panic_on_warn(const char *origin)
 {
 	unsigned int limit;
@@ -193,7 +189,6 @@
 		panic("%s: system warned too often (kernel.warn_limit is %d)",
 		      origin, limit);
 }
->>>>>>> a8ad60f2
 
 /**
  *	panic - halt the system
