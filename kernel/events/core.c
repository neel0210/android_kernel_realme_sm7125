/*
 * Performance events core code:
 *
 *  Copyright (C) 2008 Thomas Gleixner <tglx@linutronix.de>
 *  Copyright (C) 2008-2011 Red Hat, Inc., Ingo Molnar
 *  Copyright (C) 2008-2011 Red Hat, Inc., Peter Zijlstra
 *  Copyright  ©  2009 Paul Mackerras, IBM Corp. <paulus@au1.ibm.com>
 *
 * For licensing details see kernel-base/COPYING
 */

#include <linux/fs.h>
#include <linux/mm.h>
#include <linux/cpu.h>
#include <linux/smp.h>
#include <linux/idr.h>
#include <linux/file.h>
#include <linux/poll.h>
#include <linux/slab.h>
#include <linux/hash.h>
#include <linux/tick.h>
#include <linux/sysfs.h>
#include <linux/dcache.h>
#include <linux/percpu.h>
#include <linux/ptrace.h>
#include <linux/reboot.h>
#include <linux/vmstat.h>
#include <linux/device.h>
#include <linux/export.h>
#include <linux/vmalloc.h>
#include <linux/hardirq.h>
#include <linux/rculist.h>
#include <linux/uaccess.h>
#include <linux/syscalls.h>
#include <linux/anon_inodes.h>
#include <linux/kernel_stat.h>
#include <linux/cgroup.h>
#include <linux/perf_event.h>
#include <linux/trace_events.h>
#include <linux/hw_breakpoint.h>
#include <linux/mm_types.h>
#include <linux/module.h>
#include <linux/mman.h>
#include <linux/compat.h>
#include <linux/bpf.h>
#include <linux/filter.h>
#include <linux/namei.h>
#include <linux/parser.h>
#include <linux/sched/clock.h>
#include <linux/sched/mm.h>
#include <linux/proc_ns.h>
#include <linux/mount.h>

#include "internal.h"

#include <asm/irq_regs.h>

typedef int (*remote_function_f)(void *);

struct remote_function_call {
	struct task_struct	*p;
	remote_function_f	func;
	void			*info;
	int			ret;
};

static void remote_function(void *data)
{
	struct remote_function_call *tfc = data;
	struct task_struct *p = tfc->p;

	if (p) {
		/* -EAGAIN */
		if (task_cpu(p) != smp_processor_id())
			return;

		/*
		 * Now that we're on right CPU with IRQs disabled, we can test
		 * if we hit the right task without races.
		 */

		tfc->ret = -ESRCH; /* No such (running) process */
		if (p != current)
			return;
	}

	tfc->ret = tfc->func(tfc->info);
}

/**
 * task_function_call - call a function on the cpu on which a task runs
 * @p:		the task to evaluate
 * @func:	the function to be called
 * @info:	the function call argument
 *
 * Calls the function @func when the task is currently running. This might
 * be on the current CPU, which just calls the function directly.  This will
 * retry due to any failures in smp_call_function_single(), such as if the
 * task_cpu() goes offline concurrently.
 *
 * returns @func return value or -ESRCH when the process isn't running
 */
static int
task_function_call(struct task_struct *p, remote_function_f func, void *info)
{
	struct remote_function_call data = {
		.p	= p,
		.func	= func,
		.info	= info,
		.ret	= -EAGAIN,
	};
	int ret;

	for (;;) {
		ret = smp_call_function_single(task_cpu(p), remote_function,
					       &data, 1);
		ret = !ret ? data.ret : -EAGAIN;

		if (ret != -EAGAIN)
			break;

		cond_resched();
	}

	return ret;
}

/**
 * cpu_function_call - call a function on the cpu
 * @func:	the function to be called
 * @info:	the function call argument
 *
 * Calls the function @func on the remote cpu.
 *
 * returns: @func return value or -ENXIO when the cpu is offline
 */
static int cpu_function_call(int cpu, remote_function_f func, void *info)
{
	struct remote_function_call data = {
		.p	= NULL,
		.func	= func,
		.info	= info,
		.ret	= -ENXIO, /* No such CPU */
	};

	smp_call_function_single(cpu, remote_function, &data, 1);

	return data.ret;
}

static inline struct perf_cpu_context *
__get_cpu_context(struct perf_event_context *ctx)
{
	return this_cpu_ptr(ctx->pmu->pmu_cpu_context);
}

static void perf_ctx_lock(struct perf_cpu_context *cpuctx,
			  struct perf_event_context *ctx)
{
	raw_spin_lock(&cpuctx->ctx.lock);
	if (ctx)
		raw_spin_lock(&ctx->lock);
}

static void perf_ctx_unlock(struct perf_cpu_context *cpuctx,
			    struct perf_event_context *ctx)
{
	if (ctx)
		raw_spin_unlock(&ctx->lock);
	raw_spin_unlock(&cpuctx->ctx.lock);
}

#define TASK_TOMBSTONE ((void *)-1L)

static bool is_kernel_event(struct perf_event *event)
{
	return READ_ONCE(event->owner) == TASK_TOMBSTONE;
}

/*
 * On task ctx scheduling...
 *
 * When !ctx->nr_events a task context will not be scheduled. This means
 * we can disable the scheduler hooks (for performance) without leaving
 * pending task ctx state.
 *
 * This however results in two special cases:
 *
 *  - removing the last event from a task ctx; this is relatively straight
 *    forward and is done in __perf_remove_from_context.
 *
 *  - adding the first event to a task ctx; this is tricky because we cannot
 *    rely on ctx->is_active and therefore cannot use event_function_call().
 *    See perf_install_in_context().
 *
 * If ctx->nr_events, then ctx->is_active and cpuctx->task_ctx are set.
 */

typedef void (*event_f)(struct perf_event *, struct perf_cpu_context *,
			struct perf_event_context *, void *);

struct event_function_struct {
	struct perf_event *event;
	event_f func;
	void *data;
};

static int event_function(void *info)
{
	struct event_function_struct *efs = info;
	struct perf_event *event = efs->event;
	struct perf_event_context *ctx = event->ctx;
	struct perf_cpu_context *cpuctx = __get_cpu_context(ctx);
	struct perf_event_context *task_ctx = cpuctx->task_ctx;
	int ret = 0;

	WARN_ON_ONCE(!irqs_disabled());

	perf_ctx_lock(cpuctx, task_ctx);
	/*
	 * Since we do the IPI call without holding ctx->lock things can have
	 * changed, double check we hit the task we set out to hit.
	 */
	if (ctx->task) {
		if (ctx->task != current) {
			ret = -ESRCH;
			goto unlock;
		}

		/*
		 * We only use event_function_call() on established contexts,
		 * and event_function() is only ever called when active (or
		 * rather, we'll have bailed in task_function_call() or the
		 * above ctx->task != current test), therefore we must have
		 * ctx->is_active here.
		 */
		WARN_ON_ONCE(!ctx->is_active);
		/*
		 * And since we have ctx->is_active, cpuctx->task_ctx must
		 * match.
		 */
		WARN_ON_ONCE(task_ctx != ctx);
	} else {
		WARN_ON_ONCE(&cpuctx->ctx != ctx);
	}

	efs->func(event, cpuctx, ctx, efs->data);
unlock:
	perf_ctx_unlock(cpuctx, task_ctx);

	return ret;
}

static void event_function_call(struct perf_event *event, event_f func, void *data)
{
	struct perf_event_context *ctx = event->ctx;
	struct task_struct *task = READ_ONCE(ctx->task); /* verified in event_function */
	struct event_function_struct efs = {
		.event = event,
		.func = func,
		.data = data,
	};

	if (!event->parent) {
		/*
		 * If this is a !child event, we must hold ctx::mutex to
		 * stabilize the the event->ctx relation. See
		 * perf_event_ctx_lock().
		 */
		lockdep_assert_held(&ctx->mutex);
	}

	if (!task) {
		cpu_function_call(event->cpu, event_function, &efs);
		return;
	}

	if (task == TASK_TOMBSTONE)
		return;

again:
	if (!task_function_call(task, event_function, &efs))
		return;

	raw_spin_lock_irq(&ctx->lock);
	/*
	 * Reload the task pointer, it might have been changed by
	 * a concurrent perf_event_context_sched_out().
	 */
	task = ctx->task;
	if (task == TASK_TOMBSTONE) {
		raw_spin_unlock_irq(&ctx->lock);
		return;
	}
	if (ctx->is_active) {
		raw_spin_unlock_irq(&ctx->lock);
		goto again;
	}
	func(event, NULL, ctx, data);
	raw_spin_unlock_irq(&ctx->lock);
}

/*
 * Similar to event_function_call() + event_function(), but hard assumes IRQs
 * are already disabled and we're on the right CPU.
 */
static void event_function_local(struct perf_event *event, event_f func, void *data)
{
	struct perf_event_context *ctx = event->ctx;
	struct perf_cpu_context *cpuctx = __get_cpu_context(ctx);
	struct task_struct *task = READ_ONCE(ctx->task);
	struct perf_event_context *task_ctx = NULL;

	WARN_ON_ONCE(!irqs_disabled());

	if (task) {
		if (task == TASK_TOMBSTONE)
			return;

		task_ctx = ctx;
	}

	perf_ctx_lock(cpuctx, task_ctx);

	task = ctx->task;
	if (task == TASK_TOMBSTONE)
		goto unlock;

	if (task) {
		/*
		 * We must be either inactive or active and the right task,
		 * otherwise we're screwed, since we cannot IPI to somewhere
		 * else.
		 */
		if (ctx->is_active) {
			if (WARN_ON_ONCE(task != current))
				goto unlock;

			if (WARN_ON_ONCE(cpuctx->task_ctx != ctx))
				goto unlock;
		}
	} else {
		WARN_ON_ONCE(&cpuctx->ctx != ctx);
	}

	func(event, cpuctx, ctx, data);
unlock:
	perf_ctx_unlock(cpuctx, task_ctx);
}

#define PERF_FLAG_ALL (PERF_FLAG_FD_NO_GROUP |\
		       PERF_FLAG_FD_OUTPUT  |\
		       PERF_FLAG_PID_CGROUP |\
		       PERF_FLAG_FD_CLOEXEC)

/*
 * branch priv levels that need permission checks
 */
#define PERF_SAMPLE_BRANCH_PERM_PLM \
	(PERF_SAMPLE_BRANCH_KERNEL |\
	 PERF_SAMPLE_BRANCH_HV)

enum event_type_t {
	EVENT_FLEXIBLE = 0x1,
	EVENT_PINNED = 0x2,
	EVENT_TIME = 0x4,
	/* see ctx_resched() for details */
	EVENT_CPU = 0x8,
	EVENT_ALL = EVENT_FLEXIBLE | EVENT_PINNED,
};

/* The shared events struct. */
#define SHARED_EVENTS_MAX 7

struct shared_events_str {
	/*
	 * Mutex to serialize access to shared list. Needed for the
	 * read/modify/write sequences.
	 */
	struct mutex		list_mutex;

	/*
	 * A 1 bit for an index indicates that the slot is being used for
	 * an event. A 0 means that the slot can be used.
	 */
	DECLARE_BITMAP(used_mask, SHARED_EVENTS_MAX);

	/*
	 * The kernel events that are shared for a cpu;
	 */
	struct perf_event	*events[SHARED_EVENTS_MAX];
	struct perf_event_attr	attr[SHARED_EVENTS_MAX];
	atomic_t		refcount[SHARED_EVENTS_MAX];
};

static struct shared_events_str __percpu *shared_events;

/*
 * perf_sched_events : >0 events exist
 * perf_cgroup_events: >0 per-cpu cgroup events exist on this cpu
 */

static void perf_sched_delayed(struct work_struct *work);
DEFINE_STATIC_KEY_FALSE(perf_sched_events);
static DECLARE_DELAYED_WORK(perf_sched_work, perf_sched_delayed);
static DEFINE_MUTEX(perf_sched_mutex);
static atomic_t perf_sched_count;

static DEFINE_PER_CPU(atomic_t, perf_cgroup_events);
static DEFINE_PER_CPU(int, perf_sched_cb_usages);
static DEFINE_PER_CPU(struct pmu_event_list, pmu_sb_events);
static DEFINE_PER_CPU(bool, is_idle);
static DEFINE_PER_CPU(bool, is_hotplugging);

static atomic_t nr_mmap_events __read_mostly;
static atomic_t nr_comm_events __read_mostly;
static atomic_t nr_namespaces_events __read_mostly;
static atomic_t nr_task_events __read_mostly;
static atomic_t nr_freq_events __read_mostly;
static atomic_t nr_switch_events __read_mostly;

static LIST_HEAD(pmus);
static DEFINE_MUTEX(pmus_lock);
static struct srcu_struct pmus_srcu;
static cpumask_var_t perf_online_mask;

/*
 * perf event paranoia level:
 *  -1 - not paranoid at all
 *   0 - disallow raw tracepoint access for unpriv
 *   1 - disallow cpu events for unpriv
 *   2 - disallow kernel profiling for unpriv
 */
int sysctl_perf_event_paranoid __read_mostly = 2;

/* Minimum for 512 kiB + 1 user control page */
int sysctl_perf_event_mlock __read_mostly = 512 + (PAGE_SIZE / 1024); /* 'free' kiB per user */

/*
 * max perf event sample rate
 */
#define DEFAULT_MAX_SAMPLE_RATE		100000
#define DEFAULT_SAMPLE_PERIOD_NS	(NSEC_PER_SEC / DEFAULT_MAX_SAMPLE_RATE)
#define DEFAULT_CPU_TIME_MAX_PERCENT	25

int sysctl_perf_event_sample_rate __read_mostly	= DEFAULT_MAX_SAMPLE_RATE;

static int max_samples_per_tick __read_mostly	= DIV_ROUND_UP(DEFAULT_MAX_SAMPLE_RATE, HZ);
static int perf_sample_period_ns __read_mostly	= DEFAULT_SAMPLE_PERIOD_NS;

static int perf_sample_allowed_ns __read_mostly =
	DEFAULT_SAMPLE_PERIOD_NS * DEFAULT_CPU_TIME_MAX_PERCENT / 100;

static void update_perf_cpu_limits(void)
{
	u64 tmp = perf_sample_period_ns;

	tmp *= sysctl_perf_cpu_time_max_percent;
	tmp = div_u64(tmp, 100);
	if (!tmp)
		tmp = 1;

	WRITE_ONCE(perf_sample_allowed_ns, tmp);
}

static int perf_rotate_context(struct perf_cpu_context *cpuctx);

int perf_proc_update_handler(struct ctl_table *table, int write,
		void __user *buffer, size_t *lenp,
		loff_t *ppos)
{
	int ret;
	int perf_cpu = sysctl_perf_cpu_time_max_percent;
	/*
	 * If throttling is disabled don't allow the write:
	 */
	if (write && (perf_cpu == 100 || perf_cpu == 0))
		return -EINVAL;

	ret = proc_dointvec_minmax(table, write, buffer, lenp, ppos);
	if (ret || !write)
		return ret;

	max_samples_per_tick = DIV_ROUND_UP(sysctl_perf_event_sample_rate, HZ);
	perf_sample_period_ns = NSEC_PER_SEC / sysctl_perf_event_sample_rate;
	update_perf_cpu_limits();

	return 0;
}

int sysctl_perf_cpu_time_max_percent __read_mostly = DEFAULT_CPU_TIME_MAX_PERCENT;

int perf_cpu_time_max_percent_handler(struct ctl_table *table, int write,
				void __user *buffer, size_t *lenp,
				loff_t *ppos)
{
	int ret = proc_dointvec_minmax(table, write, buffer, lenp, ppos);

	if (ret || !write)
		return ret;

	if (sysctl_perf_cpu_time_max_percent == 100 ||
	    sysctl_perf_cpu_time_max_percent == 0) {
		printk(KERN_WARNING
		       "perf: Dynamic interrupt throttling disabled, can hang your system!\n");
		WRITE_ONCE(perf_sample_allowed_ns, 0);
	} else {
		update_perf_cpu_limits();
	}

	return 0;
}

/*
 * perf samples are done in some very critical code paths (NMIs).
 * If they take too much CPU time, the system can lock up and not
 * get any real work done.  This will drop the sample rate when
 * we detect that events are taking too long.
 */
#define NR_ACCUMULATED_SAMPLES 128
static DEFINE_PER_CPU(u64, running_sample_length);

static u64 __report_avg;
static u64 __report_allowed;

static void perf_duration_warn(struct irq_work *w)
{
	printk_ratelimited(KERN_INFO
		"perf: interrupt took too long (%lld > %lld), lowering "
		"kernel.perf_event_max_sample_rate to %d\n",
		__report_avg, __report_allowed,
		sysctl_perf_event_sample_rate);
}

static DEFINE_IRQ_WORK(perf_duration_work, perf_duration_warn);

void perf_sample_event_took(u64 sample_len_ns)
{
	u64 max_len = READ_ONCE(perf_sample_allowed_ns);
	u64 running_len;
	u64 avg_len;
	u32 max;

	if (max_len == 0)
		return;

	/* Decay the counter by 1 average sample. */
	running_len = __this_cpu_read(running_sample_length);
	running_len -= running_len/NR_ACCUMULATED_SAMPLES;
	running_len += sample_len_ns;
	__this_cpu_write(running_sample_length, running_len);

	/*
	 * Note: this will be biased artifically low until we have
	 * seen NR_ACCUMULATED_SAMPLES. Doing it this way keeps us
	 * from having to maintain a count.
	 */
	avg_len = running_len/NR_ACCUMULATED_SAMPLES;
	if (avg_len <= max_len)
		return;

	__report_avg = avg_len;
	__report_allowed = max_len;

	/*
	 * Compute a throttle threshold 25% below the current duration.
	 */
	avg_len += avg_len / 4;
	max = (TICK_NSEC / 100) * sysctl_perf_cpu_time_max_percent;
	if (avg_len < max)
		max /= (u32)avg_len;
	else
		max = 1;

	WRITE_ONCE(perf_sample_allowed_ns, avg_len);
	WRITE_ONCE(max_samples_per_tick, max);

	sysctl_perf_event_sample_rate = max * HZ;
	perf_sample_period_ns = NSEC_PER_SEC / sysctl_perf_event_sample_rate;

	if (!irq_work_queue(&perf_duration_work)) {
		early_printk("perf: interrupt took too long (%lld > %lld), lowering "
			     "kernel.perf_event_max_sample_rate to %d\n",
			     __report_avg, __report_allowed,
			     sysctl_perf_event_sample_rate);
	}
}

static atomic64_t perf_event_id;

static void cpu_ctx_sched_out(struct perf_cpu_context *cpuctx,
			      enum event_type_t event_type);

static void cpu_ctx_sched_in(struct perf_cpu_context *cpuctx,
			     enum event_type_t event_type,
			     struct task_struct *task);

static void update_context_time(struct perf_event_context *ctx);
static u64 perf_event_time(struct perf_event *event);

void __weak perf_event_print_debug(void)	{ }

extern __weak const char *perf_pmu_name(void)
{
	return "pmu";
}

static inline u64 perf_clock(void)
{
	return local_clock();
}

static inline u64 perf_event_clock(struct perf_event *event)
{
	return event->clock();
}

#ifdef CONFIG_CGROUP_PERF

static inline bool
perf_cgroup_match(struct perf_event *event)
{
	struct perf_event_context *ctx = event->ctx;
	struct perf_cpu_context *cpuctx = __get_cpu_context(ctx);

	/* @event doesn't care about cgroup */
	if (!event->cgrp)
		return true;

	/* wants specific cgroup scope but @cpuctx isn't associated with any */
	if (!cpuctx->cgrp)
		return false;

	/*
	 * Cgroup scoping is recursive.  An event enabled for a cgroup is
	 * also enabled for all its descendant cgroups.  If @cpuctx's
	 * cgroup is a descendant of @event's (the test covers identity
	 * case), it's a match.
	 */
	return cgroup_is_descendant(cpuctx->cgrp->css.cgroup,
				    event->cgrp->css.cgroup);
}

static inline void perf_detach_cgroup(struct perf_event *event)
{
	css_put(&event->cgrp->css);
	event->cgrp = NULL;
}

static inline int is_cgroup_event(struct perf_event *event)
{
	return event->cgrp != NULL;
}

static inline u64 perf_cgroup_event_time(struct perf_event *event)
{
	struct perf_cgroup_info *t;

	t = per_cpu_ptr(event->cgrp->info, event->cpu);
	return t->time;
}

static inline void __update_cgrp_time(struct perf_cgroup *cgrp)
{
	struct perf_cgroup_info *info;
	u64 now;

	now = perf_clock();

	info = this_cpu_ptr(cgrp->info);

	info->time += now - info->timestamp;
	info->timestamp = now;
}

static inline void update_cgrp_time_from_cpuctx(struct perf_cpu_context *cpuctx)
{
	struct perf_cgroup *cgrp = cpuctx->cgrp;
	struct cgroup_subsys_state *css;

	if (cgrp) {
		for (css = &cgrp->css; css; css = css->parent) {
			cgrp = container_of(css, struct perf_cgroup, css);
			__update_cgrp_time(cgrp);
		}
	}
}

static inline void update_cgrp_time_from_event(struct perf_event *event)
{
	struct perf_cgroup *cgrp;

	/*
	 * ensure we access cgroup data only when needed and
	 * when we know the cgroup is pinned (css_get)
	 */
	if (!is_cgroup_event(event))
		return;

	cgrp = perf_cgroup_from_task(current, event->ctx);
	/*
	 * Do not update time when cgroup is not active
	 */
       if (cgroup_is_descendant(cgrp->css.cgroup, event->cgrp->css.cgroup))
		__update_cgrp_time(event->cgrp);
}

static inline void
perf_cgroup_set_timestamp(struct task_struct *task,
			  struct perf_event_context *ctx)
{
	struct perf_cgroup *cgrp;
	struct perf_cgroup_info *info;
	struct cgroup_subsys_state *css;

	/*
	 * ctx->lock held by caller
	 * ensure we do not access cgroup data
	 * unless we have the cgroup pinned (css_get)
	 */
	if (!task || !ctx->nr_cgroups)
		return;

	cgrp = perf_cgroup_from_task(task, ctx);

	for (css = &cgrp->css; css; css = css->parent) {
		cgrp = container_of(css, struct perf_cgroup, css);
		info = this_cpu_ptr(cgrp->info);
		info->timestamp = ctx->timestamp;
	}
}

static DEFINE_PER_CPU(struct list_head, cgrp_cpuctx_list);

#define PERF_CGROUP_SWOUT	0x1 /* cgroup switch out every event */
#define PERF_CGROUP_SWIN	0x2 /* cgroup switch in events based on task */

/*
 * reschedule events based on the cgroup constraint of task.
 *
 * mode SWOUT : schedule out everything
 * mode SWIN : schedule in based on cgroup for next
 */
static void perf_cgroup_switch(struct task_struct *task, int mode)
{
	struct perf_cpu_context *cpuctx, *tmp;
	struct list_head *list;
	unsigned long flags;

	/*
	 * Disable interrupts and preemption to avoid this CPU's
	 * cgrp_cpuctx_entry to change under us.
	 */
	local_irq_save(flags);

	list = this_cpu_ptr(&cgrp_cpuctx_list);
	list_for_each_entry_safe(cpuctx, tmp, list, cgrp_cpuctx_entry) {
		WARN_ON_ONCE(cpuctx->ctx.nr_cgroups == 0);

		perf_ctx_lock(cpuctx, cpuctx->task_ctx);
		perf_pmu_disable(cpuctx->ctx.pmu);

		if (mode & PERF_CGROUP_SWOUT) {
			cpu_ctx_sched_out(cpuctx, EVENT_ALL);
			/*
			 * must not be done before ctxswout due
			 * to event_filter_match() in event_sched_out()
			 */
			cpuctx->cgrp = NULL;
		}

		if (mode & PERF_CGROUP_SWIN) {
			WARN_ON_ONCE(cpuctx->cgrp);
			/*
			 * set cgrp before ctxsw in to allow
			 * event_filter_match() to not have to pass
			 * task around
			 * we pass the cpuctx->ctx to perf_cgroup_from_task()
			 * because cgorup events are only per-cpu
			 */
			cpuctx->cgrp = perf_cgroup_from_task(task,
							     &cpuctx->ctx);
			cpu_ctx_sched_in(cpuctx, EVENT_ALL, task);
		}
		perf_pmu_enable(cpuctx->ctx.pmu);
		perf_ctx_unlock(cpuctx, cpuctx->task_ctx);
	}

	local_irq_restore(flags);
}

static inline void perf_cgroup_sched_out(struct task_struct *task,
					 struct task_struct *next)
{
	struct perf_cgroup *cgrp1;
	struct perf_cgroup *cgrp2 = NULL;

	rcu_read_lock();
	/*
	 * we come here when we know perf_cgroup_events > 0
	 * we do not need to pass the ctx here because we know
	 * we are holding the rcu lock
	 */
	cgrp1 = perf_cgroup_from_task(task, NULL);
	cgrp2 = perf_cgroup_from_task(next, NULL);

	/*
	 * only schedule out current cgroup events if we know
	 * that we are switching to a different cgroup. Otherwise,
	 * do no touch the cgroup events.
	 */
	if (cgrp1 != cgrp2)
		perf_cgroup_switch(task, PERF_CGROUP_SWOUT);

	rcu_read_unlock();
}

static inline void perf_cgroup_sched_in(struct task_struct *prev,
					struct task_struct *task)
{
	struct perf_cgroup *cgrp1;
	struct perf_cgroup *cgrp2 = NULL;

	rcu_read_lock();
	/*
	 * we come here when we know perf_cgroup_events > 0
	 * we do not need to pass the ctx here because we know
	 * we are holding the rcu lock
	 */
	cgrp1 = perf_cgroup_from_task(task, NULL);
	cgrp2 = perf_cgroup_from_task(prev, NULL);

	/*
	 * only need to schedule in cgroup events if we are changing
	 * cgroup during ctxsw. Cgroup events were not scheduled
	 * out of ctxsw out if that was not the case.
	 */
	if (cgrp1 != cgrp2)
		perf_cgroup_switch(task, PERF_CGROUP_SWIN);

	rcu_read_unlock();
}

static inline int perf_cgroup_connect(int fd, struct perf_event *event,
				      struct perf_event_attr *attr,
				      struct perf_event *group_leader)
{
	struct perf_cgroup *cgrp;
	struct cgroup_subsys_state *css;
	struct fd f = fdget(fd);
	int ret = 0;

	if (!f.file)
		return -EBADF;

	css = css_tryget_online_from_dir(f.file->f_path.dentry,
					 &perf_event_cgrp_subsys);
	if (IS_ERR(css)) {
		ret = PTR_ERR(css);
		goto out;
	}

	cgrp = container_of(css, struct perf_cgroup, css);
	event->cgrp = cgrp;

	/*
	 * all events in a group must monitor
	 * the same cgroup because a task belongs
	 * to only one perf cgroup at a time
	 */
	if (group_leader && group_leader->cgrp != cgrp) {
		perf_detach_cgroup(event);
		ret = -EINVAL;
	}
out:
	fdput(f);
	return ret;
}

static inline void
perf_cgroup_set_shadow_time(struct perf_event *event, u64 now)
{
	struct perf_cgroup_info *t;
	t = per_cpu_ptr(event->cgrp->info, event->cpu);
	event->shadow_ctx_time = now - t->timestamp;
}

static inline void
perf_cgroup_defer_enabled(struct perf_event *event)
{
	/*
	 * when the current task's perf cgroup does not match
	 * the event's, we need to remember to call the
	 * perf_mark_enable() function the first time a task with
	 * a matching perf cgroup is scheduled in.
	 */
	if (is_cgroup_event(event) && !perf_cgroup_match(event))
		event->cgrp_defer_enabled = 1;
}

static inline void
perf_cgroup_mark_enabled(struct perf_event *event,
			 struct perf_event_context *ctx)
{
	struct perf_event *sub;
	u64 tstamp = perf_event_time(event);

	if (!event->cgrp_defer_enabled)
		return;

	event->cgrp_defer_enabled = 0;

	event->tstamp_enabled = tstamp - event->total_time_enabled;
	list_for_each_entry(sub, &event->sibling_list, group_entry) {
		if (sub->state >= PERF_EVENT_STATE_INACTIVE) {
			sub->tstamp_enabled = tstamp - sub->total_time_enabled;
			sub->cgrp_defer_enabled = 0;
		}
	}
}

/*
 * Update cpuctx->cgrp so that it is set when first cgroup event is added and
 * cleared when last cgroup event is removed.
 */
static inline void
list_update_cgroup_event(struct perf_event *event,
			 struct perf_event_context *ctx, bool add)
{
	struct perf_cpu_context *cpuctx;
	struct list_head *cpuctx_entry;

	if (!is_cgroup_event(event))
		return;

	/*
	 * Because cgroup events are always per-cpu events,
	 * this will always be called from the right CPU.
	 */
	cpuctx = __get_cpu_context(ctx);

	/*
	 * Since setting cpuctx->cgrp is conditional on the current @cgrp
	 * matching the event's cgroup, we must do this for every new event,
	 * because if the first would mismatch, the second would not try again
	 * and we would leave cpuctx->cgrp unset.
	 */
	if (add && !cpuctx->cgrp) {
		struct perf_cgroup *cgrp = perf_cgroup_from_task(current, ctx);

		if (cgroup_is_descendant(cgrp->css.cgroup, event->cgrp->css.cgroup))
			cpuctx->cgrp = cgrp;
	}

	if (add && ctx->nr_cgroups++)
		return;
	else if (!add && --ctx->nr_cgroups)
		return;

	/* no cgroup running */
	if (!add)
		cpuctx->cgrp = NULL;

	cpuctx_entry = &cpuctx->cgrp_cpuctx_entry;
	if (add)
		list_add(cpuctx_entry, this_cpu_ptr(&cgrp_cpuctx_list));
	else
		list_del(cpuctx_entry);
}

#else /* !CONFIG_CGROUP_PERF */

static inline bool
perf_cgroup_match(struct perf_event *event)
{
	return true;
}

static inline void perf_detach_cgroup(struct perf_event *event)
{}

static inline int is_cgroup_event(struct perf_event *event)
{
	return 0;
}

static inline void update_cgrp_time_from_event(struct perf_event *event)
{
}

static inline void update_cgrp_time_from_cpuctx(struct perf_cpu_context *cpuctx)
{
}

static inline void perf_cgroup_sched_out(struct task_struct *task,
					 struct task_struct *next)
{
}

static inline void perf_cgroup_sched_in(struct task_struct *prev,
					struct task_struct *task)
{
}

static inline int perf_cgroup_connect(pid_t pid, struct perf_event *event,
				      struct perf_event_attr *attr,
				      struct perf_event *group_leader)
{
	return -EINVAL;
}

static inline void
perf_cgroup_set_timestamp(struct task_struct *task,
			  struct perf_event_context *ctx)
{
}

void
perf_cgroup_switch(struct task_struct *task, struct task_struct *next)
{
}

static inline void
perf_cgroup_set_shadow_time(struct perf_event *event, u64 now)
{
}

static inline u64 perf_cgroup_event_time(struct perf_event *event)
{
	return 0;
}

static inline void
perf_cgroup_defer_enabled(struct perf_event *event)
{
}

static inline void
perf_cgroup_mark_enabled(struct perf_event *event,
			 struct perf_event_context *ctx)
{
}

static inline void
list_update_cgroup_event(struct perf_event *event,
			 struct perf_event_context *ctx, bool add)
{
}

#endif

/*
 * set default to be dependent on timer tick just
 * like original code
 */
#define PERF_CPU_HRTIMER (1000 / HZ)
/*
 * function must be called with interrupts disabled
 */
static enum hrtimer_restart perf_mux_hrtimer_handler(struct hrtimer *hr)
{
	struct perf_cpu_context *cpuctx;
	int rotations = 0;

	WARN_ON(!irqs_disabled());

	cpuctx = container_of(hr, struct perf_cpu_context, hrtimer);
	rotations = perf_rotate_context(cpuctx);

	raw_spin_lock(&cpuctx->hrtimer_lock);
	if (rotations)
		hrtimer_forward_now(hr, cpuctx->hrtimer_interval);
	else
		cpuctx->hrtimer_active = 0;
	raw_spin_unlock(&cpuctx->hrtimer_lock);

	return rotations ? HRTIMER_RESTART : HRTIMER_NORESTART;
}

static void __perf_mux_hrtimer_init(struct perf_cpu_context *cpuctx, int cpu)
{
	struct hrtimer *timer = &cpuctx->hrtimer;
	struct pmu *pmu = cpuctx->ctx.pmu;
	u64 interval;

	/* no multiplexing needed for SW PMU */
	if (pmu->task_ctx_nr == perf_sw_context)
		return;

	/*
	 * check default is sane, if not set then force to
	 * default interval (1/tick)
	 */
	interval = pmu->hrtimer_interval_ms;
	if (interval < 1)
		interval = pmu->hrtimer_interval_ms = PERF_CPU_HRTIMER;

	cpuctx->hrtimer_interval = ns_to_ktime(NSEC_PER_MSEC * interval);

	raw_spin_lock_init(&cpuctx->hrtimer_lock);
	hrtimer_init(timer, CLOCK_MONOTONIC, HRTIMER_MODE_ABS_PINNED);
	timer->function = perf_mux_hrtimer_handler;
}

static int perf_mux_hrtimer_restart(struct perf_cpu_context *cpuctx)
{
	struct hrtimer *timer = &cpuctx->hrtimer;
	struct pmu *pmu = cpuctx->ctx.pmu;
	unsigned long flags;

	/* not for SW PMU */
	if (pmu->task_ctx_nr == perf_sw_context)
		return 0;

	raw_spin_lock_irqsave(&cpuctx->hrtimer_lock, flags);
	if (!cpuctx->hrtimer_active) {
		cpuctx->hrtimer_active = 1;
		hrtimer_forward_now(timer, cpuctx->hrtimer_interval);
		hrtimer_start_expires(timer, HRTIMER_MODE_ABS_PINNED);
	}
	raw_spin_unlock_irqrestore(&cpuctx->hrtimer_lock, flags);

	return 0;
}

static int perf_mux_hrtimer_restart_ipi(void *arg)
{
	return perf_mux_hrtimer_restart(arg);
}

void perf_pmu_disable(struct pmu *pmu)
{
	int *count = this_cpu_ptr(pmu->pmu_disable_count);
	if (!(*count)++)
		pmu->pmu_disable(pmu);
}

void perf_pmu_enable(struct pmu *pmu)
{
	int *count = this_cpu_ptr(pmu->pmu_disable_count);
	if (!--(*count))
		pmu->pmu_enable(pmu);
}

static DEFINE_PER_CPU(struct list_head, active_ctx_list);

/*
 * perf_event_ctx_activate(), perf_event_ctx_deactivate(), and
 * perf_event_task_tick() are fully serialized because they're strictly cpu
 * affine and perf_event_ctx{activate,deactivate} are called with IRQs
 * disabled, while perf_event_task_tick is called from IRQ context.
 */
static void perf_event_ctx_activate(struct perf_event_context *ctx)
{
	struct list_head *head = this_cpu_ptr(&active_ctx_list);

	WARN_ON(!irqs_disabled());

	WARN_ON(!list_empty(&ctx->active_ctx_list));

	list_add(&ctx->active_ctx_list, head);
}

static void perf_event_ctx_deactivate(struct perf_event_context *ctx)
{
	WARN_ON(!irqs_disabled());

	WARN_ON(list_empty(&ctx->active_ctx_list));

	list_del_init(&ctx->active_ctx_list);
}

static void get_ctx(struct perf_event_context *ctx)
{
	WARN_ON(!atomic_inc_not_zero(&ctx->refcount));
}

static void free_ctx(struct rcu_head *head)
{
	struct perf_event_context *ctx;

	ctx = container_of(head, struct perf_event_context, rcu_head);
	kfree(ctx->task_ctx_data);
	kfree(ctx);
}

static void put_ctx(struct perf_event_context *ctx)
{
	if (atomic_dec_and_test(&ctx->refcount)) {
		if (ctx->parent_ctx)
			put_ctx(ctx->parent_ctx);
		if (ctx->task && ctx->task != TASK_TOMBSTONE)
			put_task_struct(ctx->task);
		call_rcu(&ctx->rcu_head, free_ctx);
	}
}

/*
 * Because of perf_event::ctx migration in sys_perf_event_open::move_group and
 * perf_pmu_migrate_context() we need some magic.
 *
 * Those places that change perf_event::ctx will hold both
 * perf_event_ctx::mutex of the 'old' and 'new' ctx value.
 *
 * Lock ordering is by mutex address. There are two other sites where
 * perf_event_context::mutex nests and those are:
 *
 *  - perf_event_exit_task_context()	[ child , 0 ]
 *      perf_event_exit_event()
 *        put_event()			[ parent, 1 ]
 *
 *  - perf_event_init_context()		[ parent, 0 ]
 *      inherit_task_group()
 *        inherit_group()
 *          inherit_event()
 *            perf_event_alloc()
 *              perf_init_event()
 *                perf_try_init_event()	[ child , 1 ]
 *
 * While it appears there is an obvious deadlock here -- the parent and child
 * nesting levels are inverted between the two. This is in fact safe because
 * life-time rules separate them. That is an exiting task cannot fork, and a
 * spawning task cannot (yet) exit.
 *
 * But remember that that these are parent<->child context relations, and
 * migration does not affect children, therefore these two orderings should not
 * interact.
 *
 * The change in perf_event::ctx does not affect children (as claimed above)
 * because the sys_perf_event_open() case will install a new event and break
 * the ctx parent<->child relation, and perf_pmu_migrate_context() is only
 * concerned with cpuctx and that doesn't have children.
 *
 * The places that change perf_event::ctx will issue:
 *
 *   perf_remove_from_context();
 *   synchronize_rcu();
 *   perf_install_in_context();
 *
 * to affect the change. The remove_from_context() + synchronize_rcu() should
 * quiesce the event, after which we can install it in the new location. This
 * means that only external vectors (perf_fops, prctl) can perturb the event
 * while in transit. Therefore all such accessors should also acquire
 * perf_event_context::mutex to serialize against this.
 *
 * However; because event->ctx can change while we're waiting to acquire
 * ctx->mutex we must be careful and use the below perf_event_ctx_lock()
 * function.
 *
 * Lock order:
 *    cred_guard_mutex
 *	task_struct::perf_event_mutex
 *	  perf_event_context::mutex
 *	    perf_event::child_mutex;
 *	      perf_event_context::lock
 *	    perf_event::mmap_mutex
 *	    mmap_sem
 *	      perf_addr_filters_head::lock
 */
static struct perf_event_context *
perf_event_ctx_lock_nested(struct perf_event *event, int nesting)
{
	struct perf_event_context *ctx;

again:
	rcu_read_lock();
	ctx = ACCESS_ONCE(event->ctx);
	if (!atomic_inc_not_zero(&ctx->refcount)) {
		rcu_read_unlock();
		goto again;
	}
	rcu_read_unlock();

	mutex_lock_nested(&ctx->mutex, nesting);
	if (event->ctx != ctx) {
		mutex_unlock(&ctx->mutex);
		put_ctx(ctx);
		goto again;
	}

	return ctx;
}

static inline struct perf_event_context *
perf_event_ctx_lock(struct perf_event *event)
{
	return perf_event_ctx_lock_nested(event, 0);
}

static void perf_event_ctx_unlock(struct perf_event *event,
				  struct perf_event_context *ctx)
{
	mutex_unlock(&ctx->mutex);
	put_ctx(ctx);
}

/*
 * This must be done under the ctx->lock, such as to serialize against
 * context_equiv(), therefore we cannot call put_ctx() since that might end up
 * calling scheduler related locks and ctx->lock nests inside those.
 */
static __must_check struct perf_event_context *
unclone_ctx(struct perf_event_context *ctx)
{
	struct perf_event_context *parent_ctx = ctx->parent_ctx;

	lockdep_assert_held(&ctx->lock);

	if (parent_ctx)
		ctx->parent_ctx = NULL;
	ctx->generation++;

	return parent_ctx;
}

static u32 perf_event_pid_type(struct perf_event *event, struct task_struct *p,
				enum pid_type type)
{
	u32 nr;
	/*
	 * only top level events have the pid namespace they were created in
	 */
	if (event->parent)
		event = event->parent;

	nr = __task_pid_nr_ns(p, type, event->ns);
	/* avoid -1 if it is idle thread or runs in another ns */
	if (!nr && !pid_alive(p))
		nr = -1;
	return nr;
}

static u32 perf_event_pid(struct perf_event *event, struct task_struct *p)
{
	return perf_event_pid_type(event, p, __PIDTYPE_TGID);
}

static u32 perf_event_tid(struct perf_event *event, struct task_struct *p)
{
	return perf_event_pid_type(event, p, PIDTYPE_PID);
}

/*
 * If we inherit events we want to return the parent event id
 * to userspace.
 */
static u64 primary_event_id(struct perf_event *event)
{
	u64 id = event->id;

	if (event->parent)
		id = event->parent->id;

	return id;
}

/*
 * Get the perf_event_context for a task and lock it.
 *
 * This has to cope with with the fact that until it is locked,
 * the context could get moved to another task.
 */
static struct perf_event_context *
perf_lock_task_context(struct task_struct *task, int ctxn, unsigned long *flags)
{
	struct perf_event_context *ctx;

retry:
	/*
	 * One of the few rules of preemptible RCU is that one cannot do
	 * rcu_read_unlock() while holding a scheduler (or nested) lock when
	 * part of the read side critical section was irqs-enabled -- see
	 * rcu_read_unlock_special().
	 *
	 * Since ctx->lock nests under rq->lock we must ensure the entire read
	 * side critical section has interrupts disabled.
	 */
	local_irq_save(*flags);
	rcu_read_lock();
	ctx = rcu_dereference(task->perf_event_ctxp[ctxn]);
	if (ctx) {
		/*
		 * If this context is a clone of another, it might
		 * get swapped for another underneath us by
		 * perf_event_task_sched_out, though the
		 * rcu_read_lock() protects us from any context
		 * getting freed.  Lock the context and check if it
		 * got swapped before we could get the lock, and retry
		 * if so.  If we locked the right context, then it
		 * can't get swapped on us any more.
		 */
		raw_spin_lock(&ctx->lock);
		if (ctx != rcu_dereference(task->perf_event_ctxp[ctxn])) {
			raw_spin_unlock(&ctx->lock);
			rcu_read_unlock();
			local_irq_restore(*flags);
			goto retry;
		}

		if (ctx->task == TASK_TOMBSTONE ||
		    !atomic_inc_not_zero(&ctx->refcount)) {
			raw_spin_unlock(&ctx->lock);
			ctx = NULL;
		} else {
			WARN_ON_ONCE(ctx->task != task);
		}
	}
	rcu_read_unlock();
	if (!ctx)
		local_irq_restore(*flags);
	return ctx;
}

/*
 * Get the context for a task and increment its pin_count so it
 * can't get swapped to another task.  This also increments its
 * reference count so that the context can't get freed.
 */
static struct perf_event_context *
perf_pin_task_context(struct task_struct *task, int ctxn)
{
	struct perf_event_context *ctx;
	unsigned long flags;

	ctx = perf_lock_task_context(task, ctxn, &flags);
	if (ctx) {
		++ctx->pin_count;
		raw_spin_unlock_irqrestore(&ctx->lock, flags);
	}
	return ctx;
}

static void perf_unpin_context(struct perf_event_context *ctx)
{
	unsigned long flags;

	raw_spin_lock_irqsave(&ctx->lock, flags);
	--ctx->pin_count;
	raw_spin_unlock_irqrestore(&ctx->lock, flags);
}

/*
 * Update the record of the current time in a context.
 */
static void update_context_time(struct perf_event_context *ctx)
{
	u64 now = perf_clock();

	ctx->time += now - ctx->timestamp;
	ctx->timestamp = now;
}

static u64 perf_event_time(struct perf_event *event)
{
	struct perf_event_context *ctx = event->ctx;

	if (is_cgroup_event(event))
		return perf_cgroup_event_time(event);

	return ctx ? ctx->time : 0;
}

/*
 * Update the total_time_enabled and total_time_running fields for a event.
 */
static void update_event_times(struct perf_event *event)
{
	struct perf_event_context *ctx = event->ctx;
	u64 run_end;

	lockdep_assert_held(&ctx->lock);

	if (event->state < PERF_EVENT_STATE_INACTIVE ||
	    event->group_leader->state < PERF_EVENT_STATE_INACTIVE)
		return;

	/*
	 * in cgroup mode, time_enabled represents
	 * the time the event was enabled AND active
	 * tasks were in the monitored cgroup. This is
	 * independent of the activity of the context as
	 * there may be a mix of cgroup and non-cgroup events.
	 *
	 * That is why we treat cgroup events differently
	 * here.
	 */
	if (is_cgroup_event(event))
		run_end = perf_cgroup_event_time(event);
	else if (ctx->is_active)
		run_end = ctx->time;
	else
		run_end = event->tstamp_stopped;

	event->total_time_enabled = run_end - event->tstamp_enabled;

	if (event->state == PERF_EVENT_STATE_INACTIVE)
		run_end = event->tstamp_stopped;
	else
		run_end = perf_event_time(event);

	event->total_time_running = run_end - event->tstamp_running;

}

/*
 * Update total_time_enabled and total_time_running for all events in a group.
 */
static void update_group_times(struct perf_event *leader)
{
	struct perf_event *event;

	update_event_times(leader);
	list_for_each_entry(event, &leader->sibling_list, group_entry)
		update_event_times(event);
}

static enum event_type_t get_event_type(struct perf_event *event)
{
	struct perf_event_context *ctx = event->ctx;
	enum event_type_t event_type;

	lockdep_assert_held(&ctx->lock);

	/*
	 * It's 'group type', really, because if our group leader is
	 * pinned, so are we.
	 */
	if (event->group_leader != event)
		event = event->group_leader;

	event_type = event->attr.pinned ? EVENT_PINNED : EVENT_FLEXIBLE;
	if (!ctx->task)
		event_type |= EVENT_CPU;

	return event_type;
}

static struct list_head *
ctx_group_list(struct perf_event *event, struct perf_event_context *ctx)
{
	if (event->attr.pinned)
		return &ctx->pinned_groups;
	else
		return &ctx->flexible_groups;
}

/*
 * Add a event from the lists for its context.
 * Must be called with ctx->mutex and ctx->lock held.
 */
static void
list_add_event(struct perf_event *event, struct perf_event_context *ctx)
{
	lockdep_assert_held(&ctx->lock);

	WARN_ON_ONCE(event->attach_state & PERF_ATTACH_CONTEXT);
	event->attach_state |= PERF_ATTACH_CONTEXT;

	/*
	 * If we're a stand alone event or group leader, we go to the context
	 * list, group events are kept attached to the group so that
	 * perf_group_detach can, at all times, locate all siblings.
	 */
	if (event->group_leader == event) {
		struct list_head *list;

		event->group_caps = event->event_caps;

		list = ctx_group_list(event, ctx);
		list_add_tail(&event->group_entry, list);
	}

	list_update_cgroup_event(event, ctx, true);

	list_add_rcu(&event->event_entry, &ctx->event_list);
	ctx->nr_events++;
	if (event->attr.inherit_stat)
		ctx->nr_stat++;

	ctx->generation++;
}

/*
 * Initialize event state based on the perf_event_attr::disabled.
 */
static inline void perf_event__state_init(struct perf_event *event)
{
	event->state = event->attr.disabled ? PERF_EVENT_STATE_OFF :
					      PERF_EVENT_STATE_INACTIVE;
}

static void __perf_event_read_size(struct perf_event *event, int nr_siblings)
{
	int entry = sizeof(u64); /* value */
	int size = 0;
	int nr = 1;

	if (event->attr.read_format & PERF_FORMAT_TOTAL_TIME_ENABLED)
		size += sizeof(u64);

	if (event->attr.read_format & PERF_FORMAT_TOTAL_TIME_RUNNING)
		size += sizeof(u64);

	if (event->attr.read_format & PERF_FORMAT_ID)
		entry += sizeof(u64);

	if (event->attr.read_format & PERF_FORMAT_GROUP) {
		nr += nr_siblings;
		size += sizeof(u64);
	}

	size += entry * nr;
	event->read_size = size;
}

static void __perf_event_header_size(struct perf_event *event, u64 sample_type)
{
	struct perf_sample_data *data;
	u16 size = 0;

	if (sample_type & PERF_SAMPLE_IP)
		size += sizeof(data->ip);

	if (sample_type & PERF_SAMPLE_ADDR)
		size += sizeof(data->addr);

	if (sample_type & PERF_SAMPLE_PERIOD)
		size += sizeof(data->period);

	if (sample_type & PERF_SAMPLE_WEIGHT)
		size += sizeof(data->weight);

	if (sample_type & PERF_SAMPLE_READ)
		size += event->read_size;

	if (sample_type & PERF_SAMPLE_DATA_SRC)
		size += sizeof(data->data_src.val);

	if (sample_type & PERF_SAMPLE_TRANSACTION)
		size += sizeof(data->txn);

	if (sample_type & PERF_SAMPLE_PHYS_ADDR)
		size += sizeof(data->phys_addr);

	event->header_size = size;
}

/*
 * Called at perf_event creation and when events are attached/detached from a
 * group.
 */
static void perf_event__header_size(struct perf_event *event)
{
	__perf_event_read_size(event,
			       event->group_leader->nr_siblings);
	__perf_event_header_size(event, event->attr.sample_type);
}

static void perf_event__id_header_size(struct perf_event *event)
{
	struct perf_sample_data *data;
	u64 sample_type = event->attr.sample_type;
	u16 size = 0;

	if (sample_type & PERF_SAMPLE_TID)
		size += sizeof(data->tid_entry);

	if (sample_type & PERF_SAMPLE_TIME)
		size += sizeof(data->time);

	if (sample_type & PERF_SAMPLE_IDENTIFIER)
		size += sizeof(data->id);

	if (sample_type & PERF_SAMPLE_ID)
		size += sizeof(data->id);

	if (sample_type & PERF_SAMPLE_STREAM_ID)
		size += sizeof(data->stream_id);

	if (sample_type & PERF_SAMPLE_CPU)
		size += sizeof(data->cpu_entry);

	event->id_header_size = size;
}

static bool perf_event_validate_size(struct perf_event *event)
{
	/*
	 * The values computed here will be over-written when we actually
	 * attach the event.
	 */
	__perf_event_read_size(event, event->group_leader->nr_siblings + 1);
	__perf_event_header_size(event, event->attr.sample_type & ~PERF_SAMPLE_READ);
	perf_event__id_header_size(event);

	/*
	 * Sum the lot; should not exceed the 64k limit we have on records.
	 * Conservative limit to allow for callchains and other variable fields.
	 */
	if (event->read_size + event->header_size +
	    event->id_header_size + sizeof(struct perf_event_header) >= 16*1024)
		return false;

	return true;
}

static void perf_group_attach(struct perf_event *event)
{
	struct perf_event *group_leader = event->group_leader, *pos;

	lockdep_assert_held(&event->ctx->lock);

	/*
	 * We can have double attach due to group movement in perf_event_open.
	 */
	if (event->attach_state & PERF_ATTACH_GROUP)
		return;

	event->attach_state |= PERF_ATTACH_GROUP;

	if (group_leader == event)
		return;

	WARN_ON_ONCE(group_leader->ctx != event->ctx);

	group_leader->group_caps &= event->event_caps;

	list_add_tail(&event->group_entry, &group_leader->sibling_list);
	group_leader->nr_siblings++;
	group_leader->group_generation++;

	perf_event__header_size(group_leader);

	list_for_each_entry(pos, &group_leader->sibling_list, group_entry)
		perf_event__header_size(pos);
}

/*
 * Remove a event from the lists for its context.
 * Must be called with ctx->mutex and ctx->lock held.
 */
static void
list_del_event(struct perf_event *event, struct perf_event_context *ctx)
{
	WARN_ON_ONCE(event->ctx != ctx);
	lockdep_assert_held(&ctx->lock);

	/*
	 * We can have double detach due to exit/hot-unplug + close.
	 */
	if (!(event->attach_state & PERF_ATTACH_CONTEXT))
		return;

	event->attach_state &= ~PERF_ATTACH_CONTEXT;

	list_update_cgroup_event(event, ctx, false);

	ctx->nr_events--;
	if (event->attr.inherit_stat)
		ctx->nr_stat--;

	list_del_rcu(&event->event_entry);

	if (event->group_leader == event)
		list_del_init(&event->group_entry);

	update_group_times(event);

	/*
	 * If event was in error state, then keep it
	 * that way, otherwise bogus counts will be
	 * returned on read(). The only way to get out
	 * of error state is by explicit re-enabling
	 * of the event
	 */
	if (event->state > PERF_EVENT_STATE_OFF)
		event->state = PERF_EVENT_STATE_OFF;

	ctx->generation++;
}

static void perf_group_detach(struct perf_event *event)
{
	struct perf_event *sibling, *tmp;
	struct list_head *list = NULL;

	lockdep_assert_held(&event->ctx->lock);

	/*
	 * We can have double detach due to exit/hot-unplug + close.
	 */
	if (!(event->attach_state & PERF_ATTACH_GROUP))
		return;

	event->attach_state &= ~PERF_ATTACH_GROUP;

	/*
	 * If this is a sibling, remove it from its group.
	 */
	if (event->group_leader != event) {
		list_del_init(&event->group_entry);
		event->group_leader->nr_siblings--;
<<<<<<< HEAD

		if (event->shared)
			event->group_leader = event;

=======
		event->group_leader->group_generation++;
>>>>>>> 89d93e9d
		goto out;
	}

	if (!list_empty(&event->group_entry))
		list = &event->group_entry;

	/*
	 * If this was a group event with sibling events then
	 * upgrade the siblings to singleton events by adding them
	 * to whatever list we are on.
	 * If this isn't on a list, make sure we still remove the sibling's
	 * group_entry from this sibling_list; otherwise, when that sibling
	 * is later deallocated, it will try to remove itself from this
	 * sibling_list, which may well have been deallocated already,
	 * resulting in a use-after-free.
	 */
	list_for_each_entry_safe(sibling, tmp, &event->sibling_list, group_entry) {
		if (list)
			list_move_tail(&sibling->group_entry, list);
		else
			list_del_init(&sibling->group_entry);
		sibling->group_leader = sibling;

		/* Inherit group flags from the previous leader */
		sibling->group_caps = event->group_caps;

		WARN_ON_ONCE(sibling->ctx != event->ctx);
	}

out:
	perf_event__header_size(event->group_leader);

	list_for_each_entry(tmp, &event->group_leader->sibling_list, group_entry)
		perf_event__header_size(tmp);
}

static bool is_orphaned_event(struct perf_event *event)
{
	return event->state == PERF_EVENT_STATE_DEAD;
}

static inline int __pmu_filter_match(struct perf_event *event)
{
	struct pmu *pmu = event->pmu;
	return pmu->filter_match ? pmu->filter_match(event) : 1;
}

/*
 * Check whether we should attempt to schedule an event group based on
 * PMU-specific filtering. An event group can consist of HW and SW events,
 * potentially with a SW leader, so we must check all the filters, to
 * determine whether a group is schedulable:
 */
static inline int pmu_filter_match(struct perf_event *event)
{
	struct perf_event *child;

	if (!__pmu_filter_match(event))
		return 0;

	list_for_each_entry(child, &event->sibling_list, group_entry) {
		if (!__pmu_filter_match(child))
			return 0;
	}

	return 1;
}

static inline int
event_filter_match(struct perf_event *event)
{
	return (event->cpu == -1 || event->cpu == smp_processor_id()) &&
	       perf_cgroup_match(event) && pmu_filter_match(event);
}

static void
event_sched_out(struct perf_event *event,
		  struct perf_cpu_context *cpuctx,
		  struct perf_event_context *ctx)
{
	u64 tstamp = perf_event_time(event);
	u64 delta;

	WARN_ON_ONCE(event->ctx != ctx);
	lockdep_assert_held(&ctx->lock);

	/*
	 * An event which could not be activated because of
	 * filter mismatch still needs to have its timings
	 * maintained, otherwise bogus information is return
	 * via read() for time_enabled, time_running:
	 */
	if (event->state == PERF_EVENT_STATE_INACTIVE &&
	    !event_filter_match(event)) {
		delta = tstamp - event->tstamp_stopped;
		event->tstamp_running += delta;
		event->tstamp_stopped = tstamp;
	}

	if (event->state != PERF_EVENT_STATE_ACTIVE)
		return;

	perf_pmu_disable(event->pmu);

	event->tstamp_stopped = tstamp;
	event->pmu->del(event, 0);
	event->oncpu = -1;
	event->state = PERF_EVENT_STATE_INACTIVE;
	if (event->pending_disable) {
		event->pending_disable = 0;
		event->state = PERF_EVENT_STATE_OFF;
	}

	if (!is_software_event(event))
		cpuctx->active_oncpu--;
	if (!--ctx->nr_active)
		perf_event_ctx_deactivate(ctx);
	if (event->attr.freq && event->attr.sample_freq)
		ctx->nr_freq--;
	if (event->attr.exclusive || !cpuctx->active_oncpu)
		cpuctx->exclusive = 0;

	perf_pmu_enable(event->pmu);
}

static void
group_sched_out(struct perf_event *group_event,
		struct perf_cpu_context *cpuctx,
		struct perf_event_context *ctx)
{
	struct perf_event *event;
	int state = group_event->state;

	perf_pmu_disable(ctx->pmu);

	event_sched_out(group_event, cpuctx, ctx);

	/*
	 * Schedule out siblings (if any):
	 */
	list_for_each_entry(event, &group_event->sibling_list, group_entry)
		event_sched_out(event, cpuctx, ctx);

	perf_pmu_enable(ctx->pmu);

	if (state == PERF_EVENT_STATE_ACTIVE && group_event->attr.exclusive)
		cpuctx->exclusive = 0;
}

#define DETACH_GROUP	0x01UL

/*
 * Cross CPU call to remove a performance event
 *
 * We disable the event on the hardware level first. After that we
 * remove it from the context list.
 */
static void
__perf_remove_from_context(struct perf_event *event,
			   struct perf_cpu_context *cpuctx,
			   struct perf_event_context *ctx,
			   void *info)
{
	unsigned long flags = (unsigned long)info;

	event_sched_out(event, cpuctx, ctx);
	if (flags & DETACH_GROUP)
		perf_group_detach(event);
	list_del_event(event, ctx);

	if (!ctx->nr_events && ctx->is_active) {
		ctx->is_active = 0;
		if (ctx->task) {
			WARN_ON_ONCE(cpuctx->task_ctx != ctx);
			cpuctx->task_ctx = NULL;
		}
	}
}

/*
 * Remove the event from a task's (or a CPU's) list of events.
 *
 * If event->ctx is a cloned context, callers must make sure that
 * every task struct that event->ctx->task could possibly point to
 * remains valid.  This is OK when called from perf_release since
 * that only calls us on the top-level context, which can't be a clone.
 * When called from perf_event_exit_task, it's OK because the
 * context has been detached from its task.
 */
static void perf_remove_from_context(struct perf_event *event, unsigned long flags)
{
	struct perf_event_context *ctx = event->ctx;

	lockdep_assert_held(&ctx->mutex);

	event_function_call(event, __perf_remove_from_context, (void *)flags);

	/*
	 * The above event_function_call() can NO-OP when it hits
	 * TASK_TOMBSTONE. In that case we must already have been detached
	 * from the context (by perf_event_exit_event()) but the grouping
	 * might still be in-tact.
	 */
	WARN_ON_ONCE(event->attach_state & PERF_ATTACH_CONTEXT);
	if ((flags & DETACH_GROUP) &&
	    (event->attach_state & PERF_ATTACH_GROUP)) {
		/*
		 * Since in that case we cannot possibly be scheduled, simply
		 * detach now.
		 */
		raw_spin_lock_irq(&ctx->lock);
		perf_group_detach(event);
		raw_spin_unlock_irq(&ctx->lock);
	}
}

/*
 * Cross CPU call to disable a performance event
 */
static void __perf_event_disable(struct perf_event *event,
				 struct perf_cpu_context *cpuctx,
				 struct perf_event_context *ctx,
				 void *info)
{
	if (event->state < PERF_EVENT_STATE_INACTIVE)
		return;

	update_context_time(ctx);
	update_cgrp_time_from_event(event);
	update_group_times(event);
	if (event == event->group_leader)
		group_sched_out(event, cpuctx, ctx);
	else
		event_sched_out(event, cpuctx, ctx);
	event->state = PERF_EVENT_STATE_OFF;
}

/*
 * Disable a event.
 *
 * If event->ctx is a cloned context, callers must make sure that
 * every task struct that event->ctx->task could possibly point to
 * remains valid.  This condition is satisifed when called through
 * perf_event_for_each_child or perf_event_for_each because they
 * hold the top-level event's child_mutex, so any descendant that
 * goes to exit will block in perf_event_exit_event().
 *
 * When called from perf_pending_event it's OK because event->ctx
 * is the current context on this CPU and preemption is disabled,
 * hence we can't get into perf_event_task_sched_out for this context.
 */
static void _perf_event_disable(struct perf_event *event)
{
	struct perf_event_context *ctx = event->ctx;

	raw_spin_lock_irq(&ctx->lock);
	if (event->state <= PERF_EVENT_STATE_OFF) {
		raw_spin_unlock_irq(&ctx->lock);
		return;
	}
	raw_spin_unlock_irq(&ctx->lock);

	event_function_call(event, __perf_event_disable, NULL);
}

void perf_event_disable_local(struct perf_event *event)
{
	event_function_local(event, __perf_event_disable, NULL);
}

/*
 * Strictly speaking kernel users cannot create groups and therefore this
 * interface does not need the perf_event_ctx_lock() magic.
 */
void perf_event_disable(struct perf_event *event)
{
	struct perf_event_context *ctx;

	ctx = perf_event_ctx_lock(event);
	_perf_event_disable(event);
	perf_event_ctx_unlock(event, ctx);
}
EXPORT_SYMBOL_GPL(perf_event_disable);

void perf_event_disable_inatomic(struct perf_event *event)
{
	event->pending_disable = 1;
	irq_work_queue(&event->pending);
}

static void perf_set_shadow_time(struct perf_event *event,
				 struct perf_event_context *ctx,
				 u64 tstamp)
{
	/*
	 * use the correct time source for the time snapshot
	 *
	 * We could get by without this by leveraging the
	 * fact that to get to this function, the caller
	 * has most likely already called update_context_time()
	 * and update_cgrp_time_xx() and thus both timestamp
	 * are identical (or very close). Given that tstamp is,
	 * already adjusted for cgroup, we could say that:
	 *    tstamp - ctx->timestamp
	 * is equivalent to
	 *    tstamp - cgrp->timestamp.
	 *
	 * Then, in perf_output_read(), the calculation would
	 * work with no changes because:
	 * - event is guaranteed scheduled in
	 * - no scheduled out in between
	 * - thus the timestamp would be the same
	 *
	 * But this is a bit hairy.
	 *
	 * So instead, we have an explicit cgroup call to remain
	 * within the time time source all along. We believe it
	 * is cleaner and simpler to understand.
	 */
	if (is_cgroup_event(event))
		perf_cgroup_set_shadow_time(event, tstamp);
	else
		event->shadow_ctx_time = tstamp - ctx->timestamp;
}

#define MAX_INTERRUPTS (~0ULL)

static void perf_log_throttle(struct perf_event *event, int enable);
static void perf_log_itrace_start(struct perf_event *event);

static int
event_sched_in(struct perf_event *event,
		 struct perf_cpu_context *cpuctx,
		 struct perf_event_context *ctx)
{
	u64 tstamp = perf_event_time(event);
	int ret = 0;

	lockdep_assert_held(&ctx->lock);

	if (event->state <= PERF_EVENT_STATE_OFF)
		return 0;

	WRITE_ONCE(event->oncpu, smp_processor_id());
	/*
	 * Order event::oncpu write to happen before the ACTIVE state
	 * is visible.
	 */
	smp_wmb();
	WRITE_ONCE(event->state, PERF_EVENT_STATE_ACTIVE);

	/*
	 * Unthrottle events, since we scheduled we might have missed several
	 * ticks already, also for a heavily scheduling task there is little
	 * guarantee it'll get a tick in a timely manner.
	 */
	if (unlikely(event->hw.interrupts == MAX_INTERRUPTS)) {
		perf_log_throttle(event, 1);
		event->hw.interrupts = 0;
	}

	/*
	 * The new state must be visible before we turn it on in the hardware:
	 */
	smp_wmb();

	perf_pmu_disable(event->pmu);

	perf_set_shadow_time(event, ctx, tstamp);

	perf_log_itrace_start(event);

	if (event->pmu->add(event, PERF_EF_START)) {
		event->state = PERF_EVENT_STATE_INACTIVE;
		event->oncpu = -1;
		ret = -EAGAIN;
		goto out;
	}

	event->tstamp_running += tstamp - event->tstamp_stopped;

	if (!is_software_event(event))
		cpuctx->active_oncpu++;
	if (!ctx->nr_active++)
		perf_event_ctx_activate(ctx);
	if (event->attr.freq && event->attr.sample_freq)
		ctx->nr_freq++;

	if (event->attr.exclusive)
		cpuctx->exclusive = 1;

out:
	perf_pmu_enable(event->pmu);

	return ret;
}

static int
group_sched_in(struct perf_event *group_event,
	       struct perf_cpu_context *cpuctx,
	       struct perf_event_context *ctx)
{
	struct perf_event *event, *partial_group = NULL;
	struct pmu *pmu = ctx->pmu;
	u64 now = ctx->time;
	bool simulate = false;

	if (group_event->state == PERF_EVENT_STATE_OFF)
		return 0;

	pmu->start_txn(pmu, PERF_PMU_TXN_ADD);

	if (event_sched_in(group_event, cpuctx, ctx)) {
		pmu->cancel_txn(pmu);
		perf_mux_hrtimer_restart(cpuctx);
		return -EAGAIN;
	}

	/*
	 * Schedule in siblings as one group (if any):
	 */
	list_for_each_entry(event, &group_event->sibling_list, group_entry) {
		if (event_sched_in(event, cpuctx, ctx)) {
			partial_group = event;
			goto group_error;
		}
	}

	if (!pmu->commit_txn(pmu))
		return 0;

group_error:
	/*
	 * Groups can be scheduled in as one unit only, so undo any
	 * partial group before returning:
	 * The events up to the failed event are scheduled out normally,
	 * tstamp_stopped will be updated.
	 *
	 * The failed events and the remaining siblings need to have
	 * their timings updated as if they had gone thru event_sched_in()
	 * and event_sched_out(). This is required to get consistent timings
	 * across the group. This also takes care of the case where the group
	 * could never be scheduled by ensuring tstamp_stopped is set to mark
	 * the time the event was actually stopped, such that time delta
	 * calculation in update_event_times() is correct.
	 */
	list_for_each_entry(event, &group_event->sibling_list, group_entry) {
		if (event == partial_group)
			simulate = true;

		if (simulate) {
			event->tstamp_running += now - event->tstamp_stopped;
			event->tstamp_stopped = now;
		} else {
			event_sched_out(event, cpuctx, ctx);
		}
	}
	event_sched_out(group_event, cpuctx, ctx);

	pmu->cancel_txn(pmu);

	perf_mux_hrtimer_restart(cpuctx);

	return -EAGAIN;
}

/*
 * Work out whether we can put this event group on the CPU now.
 */
static int group_can_go_on(struct perf_event *event,
			   struct perf_cpu_context *cpuctx,
			   int can_add_hw)
{
	/*
	 * Groups consisting entirely of software events can always go on.
	 */
	if (event->group_caps & PERF_EV_CAP_SOFTWARE)
		return 1;
	/*
	 * If an exclusive group is already on, no other hardware
	 * events can go on.
	 */
	if (cpuctx->exclusive)
		return 0;
	/*
	 * If this group is exclusive and there are already
	 * events on the CPU, it can't go on.
	 */
	if (event->attr.exclusive && cpuctx->active_oncpu)
		return 0;
	/*
	 * Otherwise, try to add it if all previous groups were able
	 * to go on.
	 */
	return can_add_hw;
}

/*
 * Complement to update_event_times(). This computes the tstamp_* values to
 * continue 'enabled' state from @now, and effectively discards the time
 * between the prior tstamp_stopped and now (as we were in the OFF state, or
 * just switched (context) time base).
 *
 * This further assumes '@event->state == INACTIVE' (we just came from OFF) and
 * cannot have been scheduled in yet. And going into INACTIVE state means
 * '@event->tstamp_stopped = @now'.
 *
 * Thus given the rules of update_event_times():
 *
 *   total_time_enabled = tstamp_stopped - tstamp_enabled
 *   total_time_running = tstamp_stopped - tstamp_running
 *
 * We can insert 'tstamp_stopped == now' and reverse them to compute new
 * tstamp_* values.
 */
static void __perf_event_enable_time(struct perf_event *event, u64 now)
{
	WARN_ON_ONCE(event->state != PERF_EVENT_STATE_INACTIVE);

	event->tstamp_stopped = now;
	event->tstamp_enabled = now - event->total_time_enabled;
	event->tstamp_running = now - event->total_time_running;
}

static void add_event_to_ctx(struct perf_event *event,
			       struct perf_event_context *ctx)
{
	u64 tstamp = perf_event_time(event);

	list_add_event(event, ctx);
	perf_group_attach(event);
	/*
	 * We can be called with event->state == STATE_OFF when we create with
	 * .disabled = 1. In that case the IOC_ENABLE will call this function.
	 */
	if (event->state == PERF_EVENT_STATE_INACTIVE)
		__perf_event_enable_time(event, tstamp);
}

static void ctx_sched_out(struct perf_event_context *ctx,
			  struct perf_cpu_context *cpuctx,
			  enum event_type_t event_type);
static void
ctx_sched_in(struct perf_event_context *ctx,
	     struct perf_cpu_context *cpuctx,
	     enum event_type_t event_type,
	     struct task_struct *task);

static void task_ctx_sched_out(struct perf_cpu_context *cpuctx,
			       struct perf_event_context *ctx,
			       enum event_type_t event_type)
{
	if (!cpuctx->task_ctx)
		return;

	if (WARN_ON_ONCE(ctx != cpuctx->task_ctx))
		return;

	ctx_sched_out(ctx, cpuctx, event_type);
}

static void perf_event_sched_in(struct perf_cpu_context *cpuctx,
				struct perf_event_context *ctx,
				struct task_struct *task)
{
	cpu_ctx_sched_in(cpuctx, EVENT_PINNED, task);
	if (ctx)
		ctx_sched_in(ctx, cpuctx, EVENT_PINNED, task);
	cpu_ctx_sched_in(cpuctx, EVENT_FLEXIBLE, task);
	if (ctx)
		ctx_sched_in(ctx, cpuctx, EVENT_FLEXIBLE, task);
}

/*
 * We want to maintain the following priority of scheduling:
 *  - CPU pinned (EVENT_CPU | EVENT_PINNED)
 *  - task pinned (EVENT_PINNED)
 *  - CPU flexible (EVENT_CPU | EVENT_FLEXIBLE)
 *  - task flexible (EVENT_FLEXIBLE).
 *
 * In order to avoid unscheduling and scheduling back in everything every
 * time an event is added, only do it for the groups of equal priority and
 * below.
 *
 * This can be called after a batch operation on task events, in which case
 * event_type is a bit mask of the types of events involved. For CPU events,
 * event_type is only either EVENT_PINNED or EVENT_FLEXIBLE.
 */
static void ctx_resched(struct perf_cpu_context *cpuctx,
			struct perf_event_context *task_ctx,
			enum event_type_t event_type)
{
	enum event_type_t ctx_event_type;
	bool cpu_event = !!(event_type & EVENT_CPU);

	/*
	 * If pinned groups are involved, flexible groups also need to be
	 * scheduled out.
	 */
	if (event_type & EVENT_PINNED)
		event_type |= EVENT_FLEXIBLE;

	ctx_event_type = event_type & EVENT_ALL;

	perf_pmu_disable(cpuctx->ctx.pmu);
	if (task_ctx)
		task_ctx_sched_out(cpuctx, task_ctx, event_type);

	/*
	 * Decide which cpu ctx groups to schedule out based on the types
	 * of events that caused rescheduling:
	 *  - EVENT_CPU: schedule out corresponding groups;
	 *  - EVENT_PINNED task events: schedule out EVENT_FLEXIBLE groups;
	 *  - otherwise, do nothing more.
	 */
	if (cpu_event)
		cpu_ctx_sched_out(cpuctx, ctx_event_type);
	else if (ctx_event_type & EVENT_PINNED)
		cpu_ctx_sched_out(cpuctx, EVENT_FLEXIBLE);

	perf_event_sched_in(cpuctx, task_ctx, current);
	perf_pmu_enable(cpuctx->ctx.pmu);
}

#if defined CONFIG_HOTPLUG_CPU || defined CONFIG_KEXEC_CORE
static LIST_HEAD(dormant_event_list);
static DEFINE_SPINLOCK(dormant_event_list_lock);

static void perf_prepare_install_in_context(struct perf_event *event)
{
	spin_lock(&dormant_event_list_lock);
	if (event->state == PERF_EVENT_STATE_DORMANT)
		goto out;

	event->state = PERF_EVENT_STATE_DORMANT;
	list_add_tail(&event->dormant_event_entry, &dormant_event_list);
out:
	spin_unlock(&dormant_event_list_lock);
}
#endif

/*
 * Cross CPU call to install and enable a performance event
 *
 * Very similar to remote_function() + event_function() but cannot assume that
 * things like ctx->is_active and cpuctx->task_ctx are set.
 */
static int  __perf_install_in_context(void *info)
{
	struct perf_event *event = info;
	struct perf_event_context *ctx = event->ctx;
	struct perf_cpu_context *cpuctx = __get_cpu_context(ctx);
	struct perf_event_context *task_ctx = cpuctx->task_ctx;
	bool reprogram = true;
	int ret = 0;

	raw_spin_lock(&cpuctx->ctx.lock);
	if (ctx->task) {
		raw_spin_lock(&ctx->lock);
		task_ctx = ctx;

		reprogram = (ctx->task == current);

		/*
		 * If the task is running, it must be running on this CPU,
		 * otherwise we cannot reprogram things.
		 *
		 * If its not running, we don't care, ctx->lock will
		 * serialize against it becoming runnable.
		 */
		if (task_curr(ctx->task) && !reprogram) {
			ret = -ESRCH;
			goto unlock;
		}

		WARN_ON_ONCE(reprogram && cpuctx->task_ctx && cpuctx->task_ctx != ctx);
	} else if (task_ctx) {
		raw_spin_lock(&task_ctx->lock);
	}

#ifdef CONFIG_CGROUP_PERF
	if (is_cgroup_event(event)) {
		/*
		 * If the current cgroup doesn't match the event's
		 * cgroup, we should not try to schedule it.
		 */
		struct perf_cgroup *cgrp = perf_cgroup_from_task(current, ctx);
		reprogram = cgroup_is_descendant(cgrp->css.cgroup,
					event->cgrp->css.cgroup);
	}
#endif

	if (reprogram) {
		ctx_sched_out(ctx, cpuctx, EVENT_TIME);
		add_event_to_ctx(event, ctx);
		ctx_resched(cpuctx, task_ctx, get_event_type(event));
	} else {
		add_event_to_ctx(event, ctx);
	}

unlock:
	perf_ctx_unlock(cpuctx, task_ctx);

	return ret;
}

/*
 * Attach a performance event to a context.
 *
 * Very similar to event_function_call, see comment there.
 */
static void
perf_install_in_context(struct perf_event_context *ctx,
			struct perf_event *event,
			int cpu)
{
	struct task_struct *task = READ_ONCE(ctx->task);

	lockdep_assert_held(&ctx->mutex);

	if (event->cpu != -1)
		event->cpu = cpu;

	/*
	 * Ensures that if we can observe event->ctx, both the event and ctx
	 * will be 'complete'. See perf_iterate_sb_cpu().
	 */
	smp_store_release(&event->ctx, ctx);

	if (!task) {
#if defined CONFIG_HOTPLUG_CPU || defined CONFIG_KEXEC_CORE
		if (per_cpu(is_hotplugging, cpu)) {
			perf_prepare_install_in_context(event);
			return;
		}
#endif
		cpu_function_call(cpu, __perf_install_in_context, event);
		return;
	}

	/*
	 * Should not happen, we validate the ctx is still alive before calling.
	 */
	if (WARN_ON_ONCE(task == TASK_TOMBSTONE))
		return;

	/*
	 * Installing events is tricky because we cannot rely on ctx->is_active
	 * to be set in case this is the nr_events 0 -> 1 transition.
	 *
	 * Instead we use task_curr(), which tells us if the task is running.
	 * However, since we use task_curr() outside of rq::lock, we can race
	 * against the actual state. This means the result can be wrong.
	 *
	 * If we get a false positive, we retry, this is harmless.
	 *
	 * If we get a false negative, things are complicated. If we are after
	 * perf_event_context_sched_in() ctx::lock will serialize us, and the
	 * value must be correct. If we're before, it doesn't matter since
	 * perf_event_context_sched_in() will program the counter.
	 *
	 * However, this hinges on the remote context switch having observed
	 * our task->perf_event_ctxp[] store, such that it will in fact take
	 * ctx::lock in perf_event_context_sched_in().
	 *
	 * We do this by task_function_call(), if the IPI fails to hit the task
	 * we know any future context switch of task must see the
	 * perf_event_ctpx[] store.
	 */

	/*
	 * This smp_mb() orders the task->perf_event_ctxp[] store with the
	 * task_cpu() load, such that if the IPI then does not find the task
	 * running, a future context switch of that task must observe the
	 * store.
	 */
	smp_mb();
again:
	if (!task_function_call(task, __perf_install_in_context, event))
		return;

	raw_spin_lock_irq(&ctx->lock);
	task = ctx->task;
	if (WARN_ON_ONCE(task == TASK_TOMBSTONE)) {
		/*
		 * Cannot happen because we already checked above (which also
		 * cannot happen), and we hold ctx->mutex, which serializes us
		 * against perf_event_exit_task_context().
		 */
		raw_spin_unlock_irq(&ctx->lock);
		return;
	}
	/*
	 * If the task is not running, ctx->lock will avoid it becoming so,
	 * thus we can safely install the event.
	 */
	if (task_curr(task)) {
		raw_spin_unlock_irq(&ctx->lock);
		goto again;
	}
	add_event_to_ctx(event, ctx);
	raw_spin_unlock_irq(&ctx->lock);
}

#if defined CONFIG_HOTPLUG_CPU || defined CONFIG_KEXEC_CORE
static void perf_deferred_install_in_context(int cpu)
{
	struct perf_event *event, *tmp;
	struct perf_event_context *ctx;

	spin_lock(&dormant_event_list_lock);
	list_for_each_entry_safe(event, tmp, &dormant_event_list,
						dormant_event_entry) {
		if (cpu != event->cpu)
			continue;

		list_del(&event->dormant_event_entry);
		event->state = PERF_EVENT_STATE_INACTIVE;
		spin_unlock(&dormant_event_list_lock);

		ctx = event->ctx;

		mutex_lock(&ctx->mutex);
		perf_install_in_context(ctx, event, cpu);
		mutex_unlock(&ctx->mutex);

		spin_lock(&dormant_event_list_lock);
	}
	spin_unlock(&dormant_event_list_lock);
}
#endif

/*
 * Put a event into inactive state and update time fields.
 * Enabling the leader of a group effectively enables all
 * the group members that aren't explicitly disabled, so we
 * have to update their ->tstamp_enabled also.
 * Note: this works for group members as well as group leaders
 * since the non-leader members' sibling_lists will be empty.
 */
static void __perf_event_mark_enabled(struct perf_event *event)
{
	struct perf_event *sub;
	u64 tstamp = perf_event_time(event);

	event->state = PERF_EVENT_STATE_INACTIVE;
	__perf_event_enable_time(event, tstamp);
	list_for_each_entry(sub, &event->sibling_list, group_entry) {
		/* XXX should not be > INACTIVE if event isn't */
		if (sub->state >= PERF_EVENT_STATE_INACTIVE)
			__perf_event_enable_time(sub, tstamp);
	}
}

/*
 * Cross CPU call to enable a performance event
 */
static void __perf_event_enable(struct perf_event *event,
				struct perf_cpu_context *cpuctx,
				struct perf_event_context *ctx,
				void *info)
{
	struct perf_event *leader = event->group_leader;
	struct perf_event_context *task_ctx;

	if (event->state >= PERF_EVENT_STATE_INACTIVE ||
	    event->state <= PERF_EVENT_STATE_ERROR)
		return;

	if (ctx->is_active)
		ctx_sched_out(ctx, cpuctx, EVENT_TIME);

	__perf_event_mark_enabled(event);

	if (!ctx->is_active)
		return;

	if (!event_filter_match(event)) {
		if (is_cgroup_event(event))
			perf_cgroup_defer_enabled(event);
		ctx_sched_in(ctx, cpuctx, EVENT_TIME, current);
		return;
	}

	/*
	 * If the event is in a group and isn't the group leader,
	 * then don't put it on unless the group is on.
	 */
	if (leader != event && leader->state != PERF_EVENT_STATE_ACTIVE) {
		ctx_sched_in(ctx, cpuctx, EVENT_TIME, current);
		return;
	}

	task_ctx = cpuctx->task_ctx;
	if (ctx->task)
		WARN_ON_ONCE(task_ctx != ctx);

	ctx_resched(cpuctx, task_ctx, get_event_type(event));
}

/*
 * Enable a event.
 *
 * If event->ctx is a cloned context, callers must make sure that
 * every task struct that event->ctx->task could possibly point to
 * remains valid.  This condition is satisfied when called through
 * perf_event_for_each_child or perf_event_for_each as described
 * for perf_event_disable.
 */
static void _perf_event_enable(struct perf_event *event)
{
	struct perf_event_context *ctx = event->ctx;

	raw_spin_lock_irq(&ctx->lock);
	if (event->state >= PERF_EVENT_STATE_INACTIVE ||
	    event->state <  PERF_EVENT_STATE_ERROR) {
		raw_spin_unlock_irq(&ctx->lock);
		return;
	}

	/*
	 * If the event is in error state, clear that first.
	 *
	 * That way, if we see the event in error state below, we know that it
	 * has gone back into error state, as distinct from the task having
	 * been scheduled away before the cross-call arrived.
	 */
	if (event->state == PERF_EVENT_STATE_ERROR)
		event->state = PERF_EVENT_STATE_OFF;
	raw_spin_unlock_irq(&ctx->lock);

	event_function_call(event, __perf_event_enable, NULL);
}

/*
 * See perf_event_disable();
 */
void perf_event_enable(struct perf_event *event)
{
	struct perf_event_context *ctx;

	ctx = perf_event_ctx_lock(event);
	_perf_event_enable(event);
	perf_event_ctx_unlock(event, ctx);
}
EXPORT_SYMBOL_GPL(perf_event_enable);

struct stop_event_data {
	struct perf_event	*event;
	unsigned int		restart;
};

static int __perf_event_stop(void *info)
{
	struct stop_event_data *sd = info;
	struct perf_event *event = sd->event;

	/* if it's already INACTIVE, do nothing */
	if (READ_ONCE(event->state) != PERF_EVENT_STATE_ACTIVE)
		return 0;

	/* matches smp_wmb() in event_sched_in() */
	smp_rmb();

	/*
	 * There is a window with interrupts enabled before we get here,
	 * so we need to check again lest we try to stop another CPU's event.
	 */
	if (READ_ONCE(event->oncpu) != smp_processor_id())
		return -EAGAIN;

	event->pmu->stop(event, PERF_EF_UPDATE);

	/*
	 * May race with the actual stop (through perf_pmu_output_stop()),
	 * but it is only used for events with AUX ring buffer, and such
	 * events will refuse to restart because of rb::aux_mmap_count==0,
	 * see comments in perf_aux_output_begin().
	 *
	 * Since this is happening on a event-local CPU, no trace is lost
	 * while restarting.
	 */
	if (sd->restart)
		event->pmu->start(event, 0);

	return 0;
}

static int perf_event_stop(struct perf_event *event, int restart)
{
	struct stop_event_data sd = {
		.event		= event,
		.restart	= restart,
	};
	int ret = 0;

	do {
		if (READ_ONCE(event->state) != PERF_EVENT_STATE_ACTIVE)
			return 0;

		/* matches smp_wmb() in event_sched_in() */
		smp_rmb();

		/*
		 * We only want to restart ACTIVE events, so if the event goes
		 * inactive here (event->oncpu==-1), there's nothing more to do;
		 * fall through with ret==-ENXIO.
		 */
		ret = cpu_function_call(READ_ONCE(event->oncpu),
					__perf_event_stop, &sd);
	} while (ret == -EAGAIN);

	return ret;
}

/*
 * In order to contain the amount of racy and tricky in the address filter
 * configuration management, it is a two part process:
 *
 * (p1) when userspace mappings change as a result of (1) or (2) or (3) below,
 *      we update the addresses of corresponding vmas in
 *	event::addr_filter_ranges array and bump the event::addr_filters_gen;
 * (p2) when an event is scheduled in (pmu::add), it calls
 *      perf_event_addr_filters_sync() which calls pmu::addr_filters_sync()
 *      if the generation has changed since the previous call.
 *
 * If (p1) happens while the event is active, we restart it to force (p2).
 *
 * (1) perf_addr_filters_apply(): adjusting filters' offsets based on
 *     pre-existing mappings, called once when new filters arrive via SET_FILTER
 *     ioctl;
 * (2) perf_addr_filters_adjust(): adjusting filters' offsets based on newly
 *     registered mapping, called for every new mmap(), with mm::mmap_sem down
 *     for reading;
 * (3) perf_event_addr_filters_exec(): clearing filters' offsets in the process
 *     of exec.
 */
void perf_event_addr_filters_sync(struct perf_event *event)
{
	struct perf_addr_filters_head *ifh = perf_event_addr_filters(event);

	if (!has_addr_filter(event))
		return;

	raw_spin_lock(&ifh->lock);
	if (event->addr_filters_gen != event->hw.addr_filters_gen) {
		event->pmu->addr_filters_sync(event);
		event->hw.addr_filters_gen = event->addr_filters_gen;
	}
	raw_spin_unlock(&ifh->lock);
}
EXPORT_SYMBOL_GPL(perf_event_addr_filters_sync);

static int _perf_event_refresh(struct perf_event *event, int refresh)
{
	/*
	 * not supported on inherited events
	 */
	if (event->attr.inherit || !is_sampling_event(event))
		return -EINVAL;

	atomic_add(refresh, &event->event_limit);
	_perf_event_enable(event);

	return 0;
}

/*
 * See perf_event_disable()
 */
int perf_event_refresh(struct perf_event *event, int refresh)
{
	struct perf_event_context *ctx;
	int ret;

	ctx = perf_event_ctx_lock(event);
	ret = _perf_event_refresh(event, refresh);
	perf_event_ctx_unlock(event, ctx);

	return ret;
}
EXPORT_SYMBOL_GPL(perf_event_refresh);

static void ctx_sched_out(struct perf_event_context *ctx,
			  struct perf_cpu_context *cpuctx,
			  enum event_type_t event_type)
{
	int is_active = ctx->is_active;
	struct perf_event *event;

	lockdep_assert_held(&ctx->lock);

	if (likely(!ctx->nr_events)) {
		/*
		 * See __perf_remove_from_context().
		 */
		WARN_ON_ONCE(ctx->is_active);
		if (ctx->task)
			WARN_ON_ONCE(cpuctx->task_ctx);
		return;
	}

	ctx->is_active &= ~event_type;
	if (!(ctx->is_active & EVENT_ALL))
		ctx->is_active = 0;

	if (ctx->task) {
		WARN_ON_ONCE(cpuctx->task_ctx != ctx);
		if (!ctx->is_active)
			cpuctx->task_ctx = NULL;
	}

	/*
	 * Always update time if it was set; not only when it changes.
	 * Otherwise we can 'forget' to update time for any but the last
	 * context we sched out. For example:
	 *
	 *   ctx_sched_out(.event_type = EVENT_FLEXIBLE)
	 *   ctx_sched_out(.event_type = EVENT_PINNED)
	 *
	 * would only update time for the pinned events.
	 */
	if (is_active & EVENT_TIME) {
		/* update (and stop) ctx time */
		update_context_time(ctx);
		update_cgrp_time_from_cpuctx(cpuctx);
	}

	is_active ^= ctx->is_active; /* changed bits */

	if (!ctx->nr_active || !(is_active & EVENT_ALL))
		return;

	perf_pmu_disable(ctx->pmu);
	if (is_active & EVENT_PINNED) {
		list_for_each_entry(event, &ctx->pinned_groups, group_entry)
			group_sched_out(event, cpuctx, ctx);
	}

	if (is_active & EVENT_FLEXIBLE) {
		list_for_each_entry(event, &ctx->flexible_groups, group_entry)
			group_sched_out(event, cpuctx, ctx);
	}
	perf_pmu_enable(ctx->pmu);
}

/*
 * Test whether two contexts are equivalent, i.e. whether they have both been
 * cloned from the same version of the same context.
 *
 * Equivalence is measured using a generation number in the context that is
 * incremented on each modification to it; see unclone_ctx(), list_add_event()
 * and list_del_event().
 */
static int context_equiv(struct perf_event_context *ctx1,
			 struct perf_event_context *ctx2)
{
	lockdep_assert_held(&ctx1->lock);
	lockdep_assert_held(&ctx2->lock);

	/* Pinning disables the swap optimization */
	if (ctx1->pin_count || ctx2->pin_count)
		return 0;

	/* If ctx1 is the parent of ctx2 */
	if (ctx1 == ctx2->parent_ctx && ctx1->generation == ctx2->parent_gen)
		return 1;

	/* If ctx2 is the parent of ctx1 */
	if (ctx1->parent_ctx == ctx2 && ctx1->parent_gen == ctx2->generation)
		return 1;

	/*
	 * If ctx1 and ctx2 have the same parent; we flatten the parent
	 * hierarchy, see perf_event_init_context().
	 */
	if (ctx1->parent_ctx && ctx1->parent_ctx == ctx2->parent_ctx &&
			ctx1->parent_gen == ctx2->parent_gen)
		return 1;

	/* Unmatched */
	return 0;
}

static void __perf_event_sync_stat(struct perf_event *event,
				     struct perf_event *next_event)
{
	u64 value;

	if (!event->attr.inherit_stat)
		return;

	/*
	 * Update the event value, we cannot use perf_event_read()
	 * because we're in the middle of a context switch and have IRQs
	 * disabled, which upsets smp_call_function_single(), however
	 * we know the event must be on the current CPU, therefore we
	 * don't need to use it.
	 */
	switch (event->state) {
	case PERF_EVENT_STATE_ACTIVE:
		event->pmu->read(event);
		/* fall-through */

	case PERF_EVENT_STATE_INACTIVE:
		update_event_times(event);
		break;

	default:
		break;
	}

	/*
	 * In order to keep per-task stats reliable we need to flip the event
	 * values when we flip the contexts.
	 */
	value = local64_read(&next_event->count);
	value = local64_xchg(&event->count, value);
	local64_set(&next_event->count, value);

	swap(event->total_time_enabled, next_event->total_time_enabled);
	swap(event->total_time_running, next_event->total_time_running);

	/*
	 * Since we swizzled the values, update the user visible data too.
	 */
	perf_event_update_userpage(event);
	perf_event_update_userpage(next_event);
}

static void perf_event_sync_stat(struct perf_event_context *ctx,
				   struct perf_event_context *next_ctx)
{
	struct perf_event *event, *next_event;

	if (!ctx->nr_stat)
		return;

	update_context_time(ctx);

	event = list_first_entry(&ctx->event_list,
				   struct perf_event, event_entry);

	next_event = list_first_entry(&next_ctx->event_list,
					struct perf_event, event_entry);

	while (&event->event_entry != &ctx->event_list &&
	       &next_event->event_entry != &next_ctx->event_list) {

		__perf_event_sync_stat(event, next_event);

		event = list_next_entry(event, event_entry);
		next_event = list_next_entry(next_event, event_entry);
	}
}

static void perf_event_context_sched_out(struct task_struct *task, int ctxn,
					 struct task_struct *next)
{
	struct perf_event_context *ctx = task->perf_event_ctxp[ctxn];
	struct perf_event_context *next_ctx;
	struct perf_event_context *parent, *next_parent;
	struct perf_cpu_context *cpuctx;
	int do_switch = 1;

	if (likely(!ctx))
		return;

	cpuctx = __get_cpu_context(ctx);
	if (!cpuctx->task_ctx)
		return;

	rcu_read_lock();
	next_ctx = next->perf_event_ctxp[ctxn];
	if (!next_ctx)
		goto unlock;

	parent = rcu_dereference(ctx->parent_ctx);
	next_parent = rcu_dereference(next_ctx->parent_ctx);

	/* If neither context have a parent context; they cannot be clones. */
	if (!parent && !next_parent)
		goto unlock;

	if (next_parent == ctx || next_ctx == parent || next_parent == parent) {
		/*
		 * Looks like the two contexts are clones, so we might be
		 * able to optimize the context switch.  We lock both
		 * contexts and check that they are clones under the
		 * lock (including re-checking that neither has been
		 * uncloned in the meantime).  It doesn't matter which
		 * order we take the locks because no other cpu could
		 * be trying to lock both of these tasks.
		 */
		raw_spin_lock(&ctx->lock);
		raw_spin_lock_nested(&next_ctx->lock, SINGLE_DEPTH_NESTING);
		if (context_equiv(ctx, next_ctx)) {
			WRITE_ONCE(ctx->task, next);
			WRITE_ONCE(next_ctx->task, task);

			swap(ctx->task_ctx_data, next_ctx->task_ctx_data);

			/*
			 * RCU_INIT_POINTER here is safe because we've not
			 * modified the ctx and the above modification of
			 * ctx->task and ctx->task_ctx_data are immaterial
			 * since those values are always verified under
			 * ctx->lock which we're now holding.
			 */
			RCU_INIT_POINTER(task->perf_event_ctxp[ctxn], next_ctx);
			RCU_INIT_POINTER(next->perf_event_ctxp[ctxn], ctx);

			do_switch = 0;

			perf_event_sync_stat(ctx, next_ctx);
		}
		raw_spin_unlock(&next_ctx->lock);
		raw_spin_unlock(&ctx->lock);
	}
unlock:
	rcu_read_unlock();

	if (do_switch) {
		raw_spin_lock(&ctx->lock);
		task_ctx_sched_out(cpuctx, ctx, EVENT_ALL);
		raw_spin_unlock(&ctx->lock);
	}
}

static DEFINE_PER_CPU(struct list_head, sched_cb_list);

void perf_sched_cb_dec(struct pmu *pmu)
{
	struct perf_cpu_context *cpuctx = this_cpu_ptr(pmu->pmu_cpu_context);

	this_cpu_dec(perf_sched_cb_usages);

	if (!--cpuctx->sched_cb_usage)
		list_del(&cpuctx->sched_cb_entry);
}


void perf_sched_cb_inc(struct pmu *pmu)
{
	struct perf_cpu_context *cpuctx = this_cpu_ptr(pmu->pmu_cpu_context);

	if (!cpuctx->sched_cb_usage++)
		list_add(&cpuctx->sched_cb_entry, this_cpu_ptr(&sched_cb_list));

	this_cpu_inc(perf_sched_cb_usages);
}

/*
 * This function provides the context switch callback to the lower code
 * layer. It is invoked ONLY when the context switch callback is enabled.
 *
 * This callback is relevant even to per-cpu events; for example multi event
 * PEBS requires this to provide PID/TID information. This requires we flush
 * all queued PEBS records before we context switch to a new task.
 */
static void perf_pmu_sched_task(struct task_struct *prev,
				struct task_struct *next,
				bool sched_in)
{
	struct perf_cpu_context *cpuctx;
	struct pmu *pmu;

	if (prev == next)
		return;

	list_for_each_entry(cpuctx, this_cpu_ptr(&sched_cb_list), sched_cb_entry) {
		pmu = cpuctx->ctx.pmu; /* software PMUs will not have sched_task */

		if (WARN_ON_ONCE(!pmu->sched_task))
			continue;

		perf_ctx_lock(cpuctx, cpuctx->task_ctx);
		perf_pmu_disable(pmu);

		pmu->sched_task(cpuctx->task_ctx, sched_in);

		perf_pmu_enable(pmu);
		perf_ctx_unlock(cpuctx, cpuctx->task_ctx);
	}
}

static void perf_event_switch(struct task_struct *task,
			      struct task_struct *next_prev, bool sched_in);

#define for_each_task_context_nr(ctxn)					\
	for ((ctxn) = 0; (ctxn) < perf_nr_task_contexts; (ctxn)++)

/*
 * Called from scheduler to remove the events of the current task,
 * with interrupts disabled.
 *
 * We stop each event and update the event value in event->count.
 *
 * This does not protect us against NMI, but disable()
 * sets the disabled bit in the control field of event _before_
 * accessing the event control register. If a NMI hits, then it will
 * not restart the event.
 */
void __perf_event_task_sched_out(struct task_struct *task,
				 struct task_struct *next)
{
	int ctxn;

	if (__this_cpu_read(perf_sched_cb_usages))
		perf_pmu_sched_task(task, next, false);

	if (atomic_read(&nr_switch_events))
		perf_event_switch(task, next, false);

	for_each_task_context_nr(ctxn)
		perf_event_context_sched_out(task, ctxn, next);

	/*
	 * if cgroup events exist on this CPU, then we need
	 * to check if we have to switch out PMU state.
	 * cgroup event are system-wide mode only
	 */
	if (atomic_read(this_cpu_ptr(&perf_cgroup_events)))
		perf_cgroup_sched_out(task, next);
}

/*
 * Called with IRQs disabled
 */
static void cpu_ctx_sched_out(struct perf_cpu_context *cpuctx,
			      enum event_type_t event_type)
{
	ctx_sched_out(&cpuctx->ctx, cpuctx, event_type);
}

static void
ctx_pinned_sched_in(struct perf_event_context *ctx,
		    struct perf_cpu_context *cpuctx)
{
	struct perf_event *event;

	list_for_each_entry(event, &ctx->pinned_groups, group_entry) {
		if (event->state <= PERF_EVENT_STATE_OFF)
			continue;
		if (!event_filter_match(event))
			continue;

		/* may need to reset tstamp_enabled */
		if (is_cgroup_event(event))
			perf_cgroup_mark_enabled(event, ctx);

		if (group_can_go_on(event, cpuctx, 1))
			group_sched_in(event, cpuctx, ctx);

		/*
		 * If this pinned group hasn't been scheduled,
		 * put it in error state.
		 */
		if (event->state == PERF_EVENT_STATE_INACTIVE) {
			update_group_times(event);
			event->state = PERF_EVENT_STATE_ERROR;
		}
	}
}

static void
ctx_flexible_sched_in(struct perf_event_context *ctx,
		      struct perf_cpu_context *cpuctx)
{
	struct perf_event *event;
	int can_add_hw = 1;

	list_for_each_entry(event, &ctx->flexible_groups, group_entry) {
		/* Ignore events in OFF or ERROR state */
		if (event->state <= PERF_EVENT_STATE_OFF)
			continue;
		/*
		 * Listen to the 'cpu' scheduling filter constraint
		 * of events:
		 */
		if (!event_filter_match(event))
			continue;

		/* may need to reset tstamp_enabled */
		if (is_cgroup_event(event))
			perf_cgroup_mark_enabled(event, ctx);

		if (group_can_go_on(event, cpuctx, can_add_hw)) {
			if (group_sched_in(event, cpuctx, ctx))
				can_add_hw = 0;
		}
	}
}

static void
ctx_sched_in(struct perf_event_context *ctx,
	     struct perf_cpu_context *cpuctx,
	     enum event_type_t event_type,
	     struct task_struct *task)
{
	int is_active = ctx->is_active;
	u64 now;

	lockdep_assert_held(&ctx->lock);

	if (likely(!ctx->nr_events))
		return;

	ctx->is_active |= (event_type | EVENT_TIME);
	if (ctx->task) {
		if (!is_active)
			cpuctx->task_ctx = ctx;
		else
			WARN_ON_ONCE(cpuctx->task_ctx != ctx);
	}

	is_active ^= ctx->is_active; /* changed bits */

	if (is_active & EVENT_TIME) {
		/* start ctx time */
		now = perf_clock();
		ctx->timestamp = now;
		perf_cgroup_set_timestamp(task, ctx);
	}

	/*
	 * First go through the list and put on any pinned groups
	 * in order to give them the best chance of going on.
	 */
	if (is_active & EVENT_PINNED)
		ctx_pinned_sched_in(ctx, cpuctx);

	/* Then walk through the lower prio flexible groups */
	if (is_active & EVENT_FLEXIBLE)
		ctx_flexible_sched_in(ctx, cpuctx);
}

static void cpu_ctx_sched_in(struct perf_cpu_context *cpuctx,
			     enum event_type_t event_type,
			     struct task_struct *task)
{
	struct perf_event_context *ctx = &cpuctx->ctx;

	ctx_sched_in(ctx, cpuctx, event_type, task);
}

static void perf_event_context_sched_in(struct perf_event_context *ctx,
					struct task_struct *task)
{
	struct perf_cpu_context *cpuctx;

	cpuctx = __get_cpu_context(ctx);
	if (cpuctx->task_ctx == ctx)
		return;

	perf_ctx_lock(cpuctx, ctx);
	/*
	 * We must check ctx->nr_events while holding ctx->lock, such
	 * that we serialize against perf_install_in_context().
	 */
	if (!ctx->nr_events)
		goto unlock;

	perf_pmu_disable(ctx->pmu);
	/*
	 * We want to keep the following priority order:
	 * cpu pinned (that don't need to move), task pinned,
	 * cpu flexible, task flexible.
	 *
	 * However, if task's ctx is not carrying any pinned
	 * events, no need to flip the cpuctx's events around.
	 */
	if (!list_empty(&ctx->pinned_groups))
		cpu_ctx_sched_out(cpuctx, EVENT_FLEXIBLE);
	perf_event_sched_in(cpuctx, ctx, task);
	perf_pmu_enable(ctx->pmu);

unlock:
	perf_ctx_unlock(cpuctx, ctx);
}

/*
 * Called from scheduler to add the events of the current task
 * with interrupts disabled.
 *
 * We restore the event value and then enable it.
 *
 * This does not protect us against NMI, but enable()
 * sets the enabled bit in the control field of event _before_
 * accessing the event control register. If a NMI hits, then it will
 * keep the event running.
 */
void __perf_event_task_sched_in(struct task_struct *prev,
				struct task_struct *task)
{
	struct perf_event_context *ctx;
	int ctxn;

	/*
	 * If cgroup events exist on this CPU, then we need to check if we have
	 * to switch in PMU state; cgroup event are system-wide mode only.
	 *
	 * Since cgroup events are CPU events, we must schedule these in before
	 * we schedule in the task events.
	 */
	if (atomic_read(this_cpu_ptr(&perf_cgroup_events)))
		perf_cgroup_sched_in(prev, task);

	for_each_task_context_nr(ctxn) {
		ctx = task->perf_event_ctxp[ctxn];
		if (likely(!ctx))
			continue;

		perf_event_context_sched_in(ctx, task);
	}

	if (atomic_read(&nr_switch_events))
		perf_event_switch(task, prev, true);

	if (__this_cpu_read(perf_sched_cb_usages))
		perf_pmu_sched_task(prev, task, true);
}

static u64 perf_calculate_period(struct perf_event *event, u64 nsec, u64 count)
{
	u64 frequency = event->attr.sample_freq;
	u64 sec = NSEC_PER_SEC;
	u64 divisor, dividend;

	int count_fls, nsec_fls, frequency_fls, sec_fls;

	count_fls = fls64(count);
	nsec_fls = fls64(nsec);
	frequency_fls = fls64(frequency);
	sec_fls = 30;

	/*
	 * We got @count in @nsec, with a target of sample_freq HZ
	 * the target period becomes:
	 *
	 *             @count * 10^9
	 * period = -------------------
	 *          @nsec * sample_freq
	 *
	 */

	/*
	 * Reduce accuracy by one bit such that @a and @b converge
	 * to a similar magnitude.
	 */
#define REDUCE_FLS(a, b)		\
do {					\
	if (a##_fls > b##_fls) {	\
		a >>= 1;		\
		a##_fls--;		\
	} else {			\
		b >>= 1;		\
		b##_fls--;		\
	}				\
} while (0)

	/*
	 * Reduce accuracy until either term fits in a u64, then proceed with
	 * the other, so that finally we can do a u64/u64 division.
	 */
	while (count_fls + sec_fls > 64 && nsec_fls + frequency_fls > 64) {
		REDUCE_FLS(nsec, frequency);
		REDUCE_FLS(sec, count);
	}

	if (count_fls + sec_fls > 64) {
		divisor = nsec * frequency;

		while (count_fls + sec_fls > 64) {
			REDUCE_FLS(count, sec);
			divisor >>= 1;
		}

		dividend = count * sec;
	} else {
		dividend = count * sec;

		while (nsec_fls + frequency_fls > 64) {
			REDUCE_FLS(nsec, frequency);
			dividend >>= 1;
		}

		divisor = nsec * frequency;
	}

	if (!divisor)
		return dividend;

	return div64_u64(dividend, divisor);
}

static DEFINE_PER_CPU(int, perf_throttled_count);
static DEFINE_PER_CPU(u64, perf_throttled_seq);

static void perf_adjust_period(struct perf_event *event, u64 nsec, u64 count, bool disable)
{
	struct hw_perf_event *hwc = &event->hw;
	s64 period, sample_period;
	s64 delta;

	period = perf_calculate_period(event, nsec, count);

	delta = (s64)(period - hwc->sample_period);
	delta = (delta + 7) / 8; /* low pass filter */

	sample_period = hwc->sample_period + delta;

	if (!sample_period)
		sample_period = 1;

	hwc->sample_period = sample_period;

	if (local64_read(&hwc->period_left) > 8*sample_period) {
		if (disable)
			event->pmu->stop(event, PERF_EF_UPDATE);

		local64_set(&hwc->period_left, 0);

		if (disable)
			event->pmu->start(event, PERF_EF_RELOAD);
	}
}

/*
 * combine freq adjustment with unthrottling to avoid two passes over the
 * events. At the same time, make sure, having freq events does not change
 * the rate of unthrottling as that would introduce bias.
 */
static void perf_adjust_freq_unthr_context(struct perf_event_context *ctx,
					   int needs_unthr)
{
	struct perf_event *event;
	struct hw_perf_event *hwc;
	u64 now, period = TICK_NSEC;
	s64 delta;

	/*
	 * only need to iterate over all events iff:
	 * - context have events in frequency mode (needs freq adjust)
	 * - there are events to unthrottle on this cpu
	 */
	if (!(ctx->nr_freq || needs_unthr))
		return;

	raw_spin_lock(&ctx->lock);
	perf_pmu_disable(ctx->pmu);

	list_for_each_entry_rcu(event, &ctx->event_list, event_entry) {
		if (event->state != PERF_EVENT_STATE_ACTIVE)
			continue;

		if (!event_filter_match(event))
			continue;

		perf_pmu_disable(event->pmu);

		hwc = &event->hw;

		if (hwc->interrupts == MAX_INTERRUPTS) {
			hwc->interrupts = 0;
			perf_log_throttle(event, 1);
			event->pmu->start(event, 0);
		}

		if (!event->attr.freq || !event->attr.sample_freq)
			goto next;

		/*
		 * stop the event and update event->count
		 */
		event->pmu->stop(event, PERF_EF_UPDATE);

		now = local64_read(&event->count);
		delta = now - hwc->freq_count_stamp;
		hwc->freq_count_stamp = now;

		/*
		 * restart the event
		 * reload only if value has changed
		 * we have stopped the event so tell that
		 * to perf_adjust_period() to avoid stopping it
		 * twice.
		 */
		if (delta > 0)
			perf_adjust_period(event, period, delta, false);

		event->pmu->start(event, delta > 0 ? PERF_EF_RELOAD : 0);
	next:
		perf_pmu_enable(event->pmu);
	}

	perf_pmu_enable(ctx->pmu);
	raw_spin_unlock(&ctx->lock);
}

/*
 * Round-robin a context's events:
 */
static void rotate_ctx(struct perf_event_context *ctx)
{
	/*
	 * Rotate the first entry last of non-pinned groups. Rotation might be
	 * disabled by the inheritance code.
	 */
	if (!ctx->rotate_disable)
		list_rotate_left(&ctx->flexible_groups);
}

static int perf_rotate_context(struct perf_cpu_context *cpuctx)
{
	struct perf_event_context *ctx = NULL;
	int rotate = 0;

	if (cpuctx->ctx.nr_events) {
		if (cpuctx->ctx.nr_events != cpuctx->ctx.nr_active)
			rotate = 1;
	}

	ctx = cpuctx->task_ctx;
	if (ctx && ctx->nr_events) {
		if (ctx->nr_events != ctx->nr_active)
			rotate = 1;
	}

	if (!rotate)
		goto done;

	perf_ctx_lock(cpuctx, cpuctx->task_ctx);
	perf_pmu_disable(cpuctx->ctx.pmu);

	cpu_ctx_sched_out(cpuctx, EVENT_FLEXIBLE);
	if (ctx)
		ctx_sched_out(ctx, cpuctx, EVENT_FLEXIBLE);

	rotate_ctx(&cpuctx->ctx);
	if (ctx)
		rotate_ctx(ctx);

	perf_event_sched_in(cpuctx, ctx, current);

	perf_pmu_enable(cpuctx->ctx.pmu);
	perf_ctx_unlock(cpuctx, cpuctx->task_ctx);
done:

	return rotate;
}

void perf_event_task_tick(void)
{
	struct list_head *head = this_cpu_ptr(&active_ctx_list);
	struct perf_event_context *ctx, *tmp;
	int throttled;

	WARN_ON(!irqs_disabled());

	__this_cpu_inc(perf_throttled_seq);
	throttled = __this_cpu_xchg(perf_throttled_count, 0);
	tick_dep_clear_cpu(smp_processor_id(), TICK_DEP_BIT_PERF_EVENTS);

	list_for_each_entry_safe(ctx, tmp, head, active_ctx_list)
		perf_adjust_freq_unthr_context(ctx, throttled);
}

static int event_enable_on_exec(struct perf_event *event,
				struct perf_event_context *ctx)
{
	if (!event->attr.enable_on_exec)
		return 0;

	event->attr.enable_on_exec = 0;
	if (event->state >= PERF_EVENT_STATE_INACTIVE)
		return 0;

	__perf_event_mark_enabled(event);

	return 1;
}

/*
 * Enable all of a task's events that have been marked enable-on-exec.
 * This expects task == current.
 */
static void perf_event_enable_on_exec(int ctxn)
{
	struct perf_event_context *ctx, *clone_ctx = NULL;
	enum event_type_t event_type = 0;
	struct perf_cpu_context *cpuctx;
	struct perf_event *event;
	unsigned long flags;
	int enabled = 0;

	local_irq_save(flags);
	ctx = current->perf_event_ctxp[ctxn];
	if (!ctx || !ctx->nr_events)
		goto out;

	cpuctx = __get_cpu_context(ctx);
	perf_ctx_lock(cpuctx, ctx);
	ctx_sched_out(ctx, cpuctx, EVENT_TIME);
	list_for_each_entry(event, &ctx->event_list, event_entry) {
		enabled |= event_enable_on_exec(event, ctx);
		event_type |= get_event_type(event);
	}

	/*
	 * Unclone and reschedule this context if we enabled any event.
	 */
	if (enabled) {
		clone_ctx = unclone_ctx(ctx);
		ctx_resched(cpuctx, ctx, event_type);
	} else {
		ctx_sched_in(ctx, cpuctx, EVENT_TIME, current);
	}
	perf_ctx_unlock(cpuctx, ctx);

out:
	local_irq_restore(flags);

	if (clone_ctx)
		put_ctx(clone_ctx);
}

struct perf_read_data {
	struct perf_event *event;
	bool group;
	int ret;
};

static int __perf_event_read_cpu(struct perf_event *event, int event_cpu)
{
	u16 local_pkg, event_pkg;
	int local_cpu = smp_processor_id();

	if (cpumask_test_cpu(local_cpu, &event->readable_on_cpus))
		return local_cpu;

	if (event->group_caps & PERF_EV_CAP_READ_ACTIVE_PKG) {
		event_pkg = topology_physical_package_id(event_cpu);
		local_pkg = topology_physical_package_id(local_cpu);

		if (event_pkg == local_pkg)
			return local_cpu;
	}

	return event_cpu;
}

/*
 * Cross CPU call to read the hardware event
 */
static void __perf_event_read(void *info)
{
	struct perf_read_data *data = info;
	struct perf_event *sub, *event = data->event;
	struct perf_event_context *ctx = event->ctx;
	struct perf_cpu_context *cpuctx = __get_cpu_context(ctx);
	struct pmu *pmu = event->pmu;

	if (__this_cpu_read(is_hotplugging))
		return;

	/*
	 * If this is a task context, we need to check whether it is
	 * the current task context of this cpu.  If not it has been
	 * scheduled out before the smp call arrived.  In that case
	 * event->count would have been updated to a recent sample
	 * when the event was scheduled out.
	 */
	if (ctx->task && cpuctx->task_ctx != ctx)
		return;

	raw_spin_lock(&ctx->lock);
	if (ctx->is_active) {
		update_context_time(ctx);
		update_cgrp_time_from_event(event);
	}

	update_event_times(event);
	if (event->state != PERF_EVENT_STATE_ACTIVE)
		goto unlock;

	if (!data->group) {
		pmu->read(event);
		data->ret = 0;
		goto unlock;
	}

	pmu->start_txn(pmu, PERF_PMU_TXN_READ);

	pmu->read(event);

	list_for_each_entry(sub, &event->sibling_list, group_entry) {
		update_event_times(sub);
		if (sub->state == PERF_EVENT_STATE_ACTIVE) {
			/*
			 * Use sibling's PMU rather than @event's since
			 * sibling could be on different (eg: software) PMU.
			 */
			sub->pmu->read(sub);
		}
	}

	data->ret = pmu->commit_txn(pmu);

unlock:
	raw_spin_unlock(&ctx->lock);
}

static inline u64 perf_event_count(struct perf_event *event)
{
	return local64_read(&event->count) + atomic64_read(&event->child_count);
}

/*
 * NMI-safe method to read a local event, that is an event that
 * is:
 *   - either for the current task, or for this CPU
 *   - does not have inherit set, for inherited task events
 *     will not be local and we cannot read them atomically
 *   - must not have a pmu::count method
 */
int perf_event_read_local(struct perf_event *event, u64 *value)
{
	unsigned long flags;
	int ret = 0;
	int local_cpu;
	bool readable;
	/*
	 * Disabling interrupts avoids all counter scheduling (context
	 * switches, timer based rotation and IPIs).
	 */
	local_irq_save(flags);

	/*
	 * It must not be an event with inherit set, we cannot read
	 * all child counters from atomic context.
	 */
	if (event->attr.inherit) {
		ret = -EOPNOTSUPP;
		goto out;
	}

	/* If this is a per-task event, it must be for current */
	if ((event->attach_state & PERF_ATTACH_TASK) &&
	    event->hw.target != current) {
		ret = -EINVAL;
		goto out;
	}

	/* If this is a per-CPU event, it must be for this CPU */
	local_cpu = raw_smp_processor_id();
	readable = cpumask_test_cpu(local_cpu, &event->readable_on_cpus);
	if (!(event->attach_state & PERF_ATTACH_TASK) &&
	    event->cpu != local_cpu &&
	    !readable) {
		ret = -EINVAL;
		goto out;
	}

	/* If this is a pinned event it must be running on this CPU */
	if (event->attr.pinned && event->oncpu != smp_processor_id()) {
		ret = -EBUSY;
		goto out;
	}

	/*
	 * If the event is currently on this CPU, its either a per-task event,
	 * or local to this CPU. Furthermore it means its ACTIVE (otherwise
	 * oncpu == -1).
	 */
	if (event->oncpu == smp_processor_id() || readable)
		event->pmu->read(event);

	*value = local64_read(&event->count);
out:
	local_irq_restore(flags);

	return ret;
}

static int perf_event_read(struct perf_event *event, bool group)
{
	int event_cpu, ret = 0;
	bool active_event_skip_read = false;
	bool readable;

	/*
	 * If event is enabled and currently active on a CPU, update the
	 * value in the event structure:
	 */
	event_cpu = READ_ONCE(event->oncpu);

	preempt_disable();
	readable = cpumask_test_cpu(smp_processor_id(),
				    &event->readable_on_cpus);

	if (event->state == PERF_EVENT_STATE_ACTIVE) {
		if ((unsigned int)event_cpu >= nr_cpu_ids) {
			preempt_enable();
			return 0;
		}
		if (cpu_isolated(event_cpu) ||
			(event->attr.exclude_idle &&
				per_cpu(is_idle, event_cpu) && !readable) ||
				per_cpu(is_hotplugging, event_cpu))
			active_event_skip_read = true;
	}

	if (event->state == PERF_EVENT_STATE_ACTIVE &&
		!active_event_skip_read) {
		struct perf_read_data data = {
			.event = event,
			.group = group,
			.ret = 0,
		};

		event_cpu = __perf_event_read_cpu(event, event_cpu);

		/*
		 * Purposely ignore the smp_call_function_single() return
		 * value.
		 *
		 * If event_cpu isn't a valid CPU it means the event got
		 * scheduled out and that will have updated the event count.
		 *
		 * Therefore, either way, we'll have an up-to-date event count
		 * after this.
		 */
		(void)smp_call_function_single(event_cpu,
				__perf_event_read, &data, 1);
		ret = data.ret;
	} else if (event->state == PERF_EVENT_STATE_INACTIVE ||
			(active_event_skip_read &&
			!per_cpu(is_hotplugging, event_cpu))) {
		struct perf_event_context *ctx = event->ctx;
		unsigned long flags;

		raw_spin_lock_irqsave(&ctx->lock, flags);
		/*
		 * may read while context is not active
		 * (e.g., thread is blocked), in that case
		 * we cannot update context time
		 */
		if (ctx->is_active) {
			update_context_time(ctx);
			update_cgrp_time_from_event(event);
		}
		if (group)
			update_group_times(event);
		else
			update_event_times(event);
		raw_spin_unlock_irqrestore(&ctx->lock, flags);
	}

	preempt_enable();

	return ret;
}

/*
 * Initialize the perf_event context in a task_struct:
 */
static void __perf_event_init_context(struct perf_event_context *ctx)
{
	raw_spin_lock_init(&ctx->lock);
	mutex_init(&ctx->mutex);
	INIT_LIST_HEAD(&ctx->active_ctx_list);
	INIT_LIST_HEAD(&ctx->pinned_groups);
	INIT_LIST_HEAD(&ctx->flexible_groups);
	INIT_LIST_HEAD(&ctx->event_list);
	atomic_set(&ctx->refcount, 1);
}

static struct perf_event_context *
alloc_perf_context(struct pmu *pmu, struct task_struct *task)
{
	struct perf_event_context *ctx;

	ctx = kzalloc(sizeof(struct perf_event_context), GFP_KERNEL);
	if (!ctx)
		return NULL;

	__perf_event_init_context(ctx);
	if (task) {
		ctx->task = task;
		get_task_struct(task);
	}
	ctx->pmu = pmu;

	return ctx;
}

static struct task_struct *
find_lively_task_by_vpid(pid_t vpid)
{
	struct task_struct *task;

	rcu_read_lock();
	if (!vpid)
		task = current;
	else
		task = find_task_by_vpid(vpid);
	if (task)
		get_task_struct(task);
	rcu_read_unlock();

	if (!task)
		return ERR_PTR(-ESRCH);

	return task;
}

/*
 * Returns a matching context with refcount and pincount.
 */
static struct perf_event_context *
find_get_context(struct pmu *pmu, struct task_struct *task,
		struct perf_event *event)
{
	struct perf_event_context *ctx, *clone_ctx = NULL;
	struct perf_cpu_context *cpuctx;
	void *task_ctx_data = NULL;
	unsigned long flags;
	int ctxn, err;
	int cpu = event->cpu;

	if (!task) {
		/* Must be root to operate on a CPU event: */
		if (!is_kernel_event(event)) {
			err = perf_allow_cpu(&event->attr);
			if (err)
				return ERR_PTR(err);
		}

		cpuctx = per_cpu_ptr(pmu->pmu_cpu_context, cpu);
		ctx = &cpuctx->ctx;
		get_ctx(ctx);
		raw_spin_lock_irqsave(&ctx->lock, flags);
		++ctx->pin_count;
		raw_spin_unlock_irqrestore(&ctx->lock, flags);

		return ctx;
	}

	err = -EINVAL;
	ctxn = pmu->task_ctx_nr;
	if (ctxn < 0)
		goto errout;

	if (event->attach_state & PERF_ATTACH_TASK_DATA) {
		task_ctx_data = kzalloc(pmu->task_ctx_size, GFP_KERNEL);
		if (!task_ctx_data) {
			err = -ENOMEM;
			goto errout;
		}
	}

retry:
	ctx = perf_lock_task_context(task, ctxn, &flags);
	if (ctx) {
		clone_ctx = unclone_ctx(ctx);
		++ctx->pin_count;

		if (task_ctx_data && !ctx->task_ctx_data) {
			ctx->task_ctx_data = task_ctx_data;
			task_ctx_data = NULL;
		}
		raw_spin_unlock_irqrestore(&ctx->lock, flags);

		if (clone_ctx)
			put_ctx(clone_ctx);
	} else {
		ctx = alloc_perf_context(pmu, task);
		err = -ENOMEM;
		if (!ctx)
			goto errout;

		if (task_ctx_data) {
			ctx->task_ctx_data = task_ctx_data;
			task_ctx_data = NULL;
		}

		err = 0;
		mutex_lock(&task->perf_event_mutex);
		/*
		 * If it has already passed perf_event_exit_task().
		 * we must see PF_EXITING, it takes this mutex too.
		 */
		if (task->flags & PF_EXITING)
			err = -ESRCH;
		else if (task->perf_event_ctxp[ctxn])
			err = -EAGAIN;
		else {
			get_ctx(ctx);
			++ctx->pin_count;
			rcu_assign_pointer(task->perf_event_ctxp[ctxn], ctx);
		}
		mutex_unlock(&task->perf_event_mutex);

		if (unlikely(err)) {
			put_ctx(ctx);

			if (err == -EAGAIN)
				goto retry;
			goto errout;
		}
	}

	kfree(task_ctx_data);
	return ctx;

errout:
	kfree(task_ctx_data);
	return ERR_PTR(err);
}

static void perf_event_free_filter(struct perf_event *event);
static void perf_event_free_bpf_prog(struct perf_event *event);

static void free_event_rcu(struct rcu_head *head)
{
	struct perf_event *event;

	event = container_of(head, struct perf_event, rcu_head);
	if (event->ns)
		put_pid_ns(event->ns);
	perf_event_free_filter(event);
	kfree(event);
}

static void ring_buffer_attach(struct perf_event *event,
			       struct ring_buffer *rb);

static void detach_sb_event(struct perf_event *event)
{
	struct pmu_event_list *pel = per_cpu_ptr(&pmu_sb_events, event->cpu);

	raw_spin_lock(&pel->lock);
	list_del_rcu(&event->sb_list);
	raw_spin_unlock(&pel->lock);
}

static bool is_sb_event(struct perf_event *event)
{
	struct perf_event_attr *attr = &event->attr;

	if (event->parent)
		return false;

	if (event->attach_state & PERF_ATTACH_TASK)
		return false;

	if (attr->mmap || attr->mmap_data || attr->mmap2 ||
	    attr->comm || attr->comm_exec ||
	    attr->task ||
	    attr->context_switch)
		return true;
	return false;
}

static void unaccount_pmu_sb_event(struct perf_event *event)
{
	if (is_sb_event(event))
		detach_sb_event(event);
}

static void unaccount_event_cpu(struct perf_event *event, int cpu)
{
	if (event->parent)
		return;

	if (is_cgroup_event(event))
		atomic_dec(&per_cpu(perf_cgroup_events, cpu));
}

#ifdef CONFIG_NO_HZ_FULL
static DEFINE_SPINLOCK(nr_freq_lock);
#endif

static void unaccount_freq_event_nohz(void)
{
#ifdef CONFIG_NO_HZ_FULL
	spin_lock(&nr_freq_lock);
	if (atomic_dec_and_test(&nr_freq_events))
		tick_nohz_dep_clear(TICK_DEP_BIT_PERF_EVENTS);
	spin_unlock(&nr_freq_lock);
#endif
}

static void unaccount_freq_event(void)
{
	if (tick_nohz_full_enabled())
		unaccount_freq_event_nohz();
	else
		atomic_dec(&nr_freq_events);
}

static void unaccount_event(struct perf_event *event)
{
	bool dec = false;

	if (event->parent)
		return;

	if (event->attach_state & PERF_ATTACH_TASK)
		dec = true;
	if (event->attr.mmap || event->attr.mmap_data)
		atomic_dec(&nr_mmap_events);
	if (event->attr.comm)
		atomic_dec(&nr_comm_events);
	if (event->attr.namespaces)
		atomic_dec(&nr_namespaces_events);
	if (event->attr.task)
		atomic_dec(&nr_task_events);
	if (event->attr.freq)
		unaccount_freq_event();
	if (event->attr.context_switch) {
		dec = true;
		atomic_dec(&nr_switch_events);
	}
	if (is_cgroup_event(event))
		dec = true;
	if (has_branch_stack(event))
		dec = true;

	if (dec) {
		if (!atomic_add_unless(&perf_sched_count, -1, 1))
			schedule_delayed_work(&perf_sched_work, HZ);
	}

	unaccount_event_cpu(event, event->cpu);

	unaccount_pmu_sb_event(event);
}

static void perf_sched_delayed(struct work_struct *work)
{
	mutex_lock(&perf_sched_mutex);
	if (atomic_dec_and_test(&perf_sched_count))
		static_branch_disable(&perf_sched_events);
	mutex_unlock(&perf_sched_mutex);
}

/*
 * The following implement mutual exclusion of events on "exclusive" pmus
 * (PERF_PMU_CAP_EXCLUSIVE). Such pmus can only have one event scheduled
 * at a time, so we disallow creating events that might conflict, namely:
 *
 *  1) cpu-wide events in the presence of per-task events,
 *  2) per-task events in the presence of cpu-wide events,
 *  3) two matching events on the same context.
 *
 * The former two cases are handled in the allocation path (perf_event_alloc(),
 * _free_event()), the latter -- before the first perf_install_in_context().
 */
static int exclusive_event_init(struct perf_event *event)
{
	struct pmu *pmu = event->pmu;

	if (!(pmu->capabilities & PERF_PMU_CAP_EXCLUSIVE))
		return 0;

	/*
	 * Prevent co-existence of per-task and cpu-wide events on the
	 * same exclusive pmu.
	 *
	 * Negative pmu::exclusive_cnt means there are cpu-wide
	 * events on this "exclusive" pmu, positive means there are
	 * per-task events.
	 *
	 * Since this is called in perf_event_alloc() path, event::ctx
	 * doesn't exist yet; it is, however, safe to use PERF_ATTACH_TASK
	 * to mean "per-task event", because unlike other attach states it
	 * never gets cleared.
	 */
	if (event->attach_state & PERF_ATTACH_TASK) {
		if (!atomic_inc_unless_negative(&pmu->exclusive_cnt))
			return -EBUSY;
	} else {
		if (!atomic_dec_unless_positive(&pmu->exclusive_cnt))
			return -EBUSY;
	}

	return 0;
}

static void exclusive_event_destroy(struct perf_event *event)
{
	struct pmu *pmu = event->pmu;

	if (!(pmu->capabilities & PERF_PMU_CAP_EXCLUSIVE))
		return;

	/* see comment in exclusive_event_init() */
	if (event->attach_state & PERF_ATTACH_TASK)
		atomic_dec(&pmu->exclusive_cnt);
	else
		atomic_inc(&pmu->exclusive_cnt);
}

static bool exclusive_event_match(struct perf_event *e1, struct perf_event *e2)
{
	if ((e1->pmu == e2->pmu) &&
	    (e1->cpu == e2->cpu ||
	     e1->cpu == -1 ||
	     e2->cpu == -1))
		return true;
	return false;
}

/* Called under the same ctx::mutex as perf_install_in_context() */
static bool exclusive_event_installable(struct perf_event *event,
					struct perf_event_context *ctx)
{
	struct perf_event *iter_event;
	struct pmu *pmu = event->pmu;

	if (!(pmu->capabilities & PERF_PMU_CAP_EXCLUSIVE))
		return true;

	list_for_each_entry(iter_event, &ctx->event_list, event_entry) {
		if (exclusive_event_match(iter_event, event))
			return false;
	}

	return true;
}

static void perf_addr_filters_splice(struct perf_event *event,
				       struct list_head *head);

static int
perf_event_delete_kernel_shared(struct perf_event *event)
{
	int rc = -1, cpu = event->cpu;
	struct shared_events_str *shrd_events;
	unsigned long idx;

	if (!shared_events || (u32)cpu >= nr_cpu_ids)
		return 0;

	shrd_events = per_cpu_ptr(shared_events, cpu);

	mutex_lock(&shrd_events->list_mutex);

	for_each_set_bit(idx, shrd_events->used_mask, SHARED_EVENTS_MAX) {
		if (shrd_events->events[idx] == event) {
			if (atomic_dec_and_test(&shrd_events->refcount[idx])) {
				clear_bit(idx, shrd_events->used_mask);
				shrd_events->events[idx] = NULL;
			}
			rc = (int)atomic_read(&shrd_events->refcount[idx]);
			break;
		}
	}

	mutex_unlock(&shrd_events->list_mutex);
	return rc;
}

static void _free_event(struct perf_event *event)
{
	irq_work_sync(&event->pending);

	unaccount_event(event);

	security_perf_event_free(event);

	if (event->rb) {
		/*
		 * Can happen when we close an event with re-directed output.
		 *
		 * Since we have a 0 refcount, perf_mmap_close() will skip
		 * over us; possibly making our ring_buffer_put() the last.
		 */
		mutex_lock(&event->mmap_mutex);
		ring_buffer_attach(event, NULL);
		mutex_unlock(&event->mmap_mutex);
	}

	if (is_cgroup_event(event))
		perf_detach_cgroup(event);

	if (!event->parent) {
		if (event->attr.sample_type & PERF_SAMPLE_CALLCHAIN)
			put_callchain_buffers();
	}

	perf_event_free_bpf_prog(event);
	perf_addr_filters_splice(event, NULL);
	kfree(event->addr_filter_ranges);

	if (event->destroy)
		event->destroy(event);

	if (event->ctx)
		put_ctx(event->ctx);

	if (event->hw.target)
		put_task_struct(event->hw.target);

	exclusive_event_destroy(event);
	module_put(event->pmu->module);

	call_rcu(&event->rcu_head, free_event_rcu);
}

/*
 * Used to free events which have a known refcount of 1, such as in error paths
 * where the event isn't exposed yet and inherited events.
 */
static void free_event(struct perf_event *event)
{
	if (WARN(atomic_long_cmpxchg(&event->refcount, 1, 0) != 1,
				"unexpected event refcount: %ld; ptr=%p\n",
				atomic_long_read(&event->refcount), event)) {
		/* leak to avoid use-after-free */
		return;
	}

	_free_event(event);
}

/*
 * Remove user event from the owner task.
 */
static void perf_remove_from_owner(struct perf_event *event)
{
	struct task_struct *owner;

	rcu_read_lock();
	/*
	 * Matches the smp_store_release() in perf_event_exit_task(). If we
	 * observe !owner it means the list deletion is complete and we can
	 * indeed free this event, otherwise we need to serialize on
	 * owner->perf_event_mutex.
	 */
	owner = READ_ONCE(event->owner);
	if (owner) {
		/*
		 * Since delayed_put_task_struct() also drops the last
		 * task reference we can safely take a new reference
		 * while holding the rcu_read_lock().
		 */
		get_task_struct(owner);
	}
	rcu_read_unlock();

	if (owner) {
		/*
		 * If we're here through perf_event_exit_task() we're already
		 * holding ctx->mutex which would be an inversion wrt. the
		 * normal lock order.
		 *
		 * However we can safely take this lock because its the child
		 * ctx->mutex.
		 */
		mutex_lock_nested(&owner->perf_event_mutex, SINGLE_DEPTH_NESTING);

		/*
		 * We have to re-check the event->owner field, if it is cleared
		 * we raced with perf_event_exit_task(), acquiring the mutex
		 * ensured they're done, and we can proceed with freeing the
		 * event.
		 */
		if (event->owner) {
			list_del_init(&event->owner_entry);
			smp_store_release(&event->owner, NULL);
		}
		mutex_unlock(&owner->perf_event_mutex);
		put_task_struct(owner);
	}
}

static void put_event(struct perf_event *event)
{
	if (!atomic_long_dec_and_test(&event->refcount))
		return;

	_free_event(event);
}

/*
 * Kill an event dead; while event:refcount will preserve the event
 * object, it will not preserve its functionality. Once the last 'user'
 * gives up the object, we'll destroy the thing.
 */
static int __perf_event_release_kernel(struct perf_event *event)
{
	struct perf_event_context *ctx = event->ctx;
	struct perf_event *child, *tmp;

#if defined CONFIG_HOTPLUG_CPU || defined CONFIG_KEXEC_CORE
	if (event->cpu != -1) {
		spin_lock(&dormant_event_list_lock);
		if (event->state == PERF_EVENT_STATE_DORMANT)
			list_del(&event->dormant_event_entry);
		spin_unlock(&dormant_event_list_lock);
	}
#endif

	/*
	 * If we got here through err_file: fput(event_file); we will not have
	 * attached to a context yet.
	 */
	if (!ctx) {
		WARN_ON_ONCE(event->attach_state &
				(PERF_ATTACH_CONTEXT|PERF_ATTACH_GROUP));
		goto no_ctx;
	}

	if (!is_kernel_event(event)) {
		perf_remove_from_owner(event);
	}

	ctx = perf_event_ctx_lock(event);
	WARN_ON_ONCE(ctx->parent_ctx);
	perf_remove_from_context(event, DETACH_GROUP);

	if (perf_event_delete_kernel_shared(event) > 0) {
		perf_event__state_init(event);
		perf_install_in_context(ctx, event, event->cpu);

		perf_event_ctx_unlock(event, ctx);

		perf_event_enable(event);

		return 0;
	}

	raw_spin_lock_irq(&ctx->lock);
	/*
	 * Mark this event as STATE_DEAD, there is no external reference to it
	 * anymore.
	 *
	 * Anybody acquiring event->child_mutex after the below loop _must_
	 * also see this, most importantly inherit_event() which will avoid
	 * placing more children on the list.
	 *
	 * Thus this guarantees that we will in fact observe and kill _ALL_
	 * child events.
	 */
	event->state = PERF_EVENT_STATE_DEAD;
	raw_spin_unlock_irq(&ctx->lock);

	perf_event_ctx_unlock(event, ctx);

again:
	mutex_lock(&event->child_mutex);
	list_for_each_entry(child, &event->child_list, child_list) {

		/*
		 * Cannot change, child events are not migrated, see the
		 * comment with perf_event_ctx_lock_nested().
		 */
		ctx = READ_ONCE(child->ctx);
		/*
		 * Since child_mutex nests inside ctx::mutex, we must jump
		 * through hoops. We start by grabbing a reference on the ctx.
		 *
		 * Since the event cannot get freed while we hold the
		 * child_mutex, the context must also exist and have a !0
		 * reference count.
		 */
		get_ctx(ctx);

		/*
		 * Now that we have a ctx ref, we can drop child_mutex, and
		 * acquire ctx::mutex without fear of it going away. Then we
		 * can re-acquire child_mutex.
		 */
		mutex_unlock(&event->child_mutex);
		mutex_lock(&ctx->mutex);
		mutex_lock(&event->child_mutex);

		/*
		 * Now that we hold ctx::mutex and child_mutex, revalidate our
		 * state, if child is still the first entry, it didn't get freed
		 * and we can continue doing so.
		 */
		tmp = list_first_entry_or_null(&event->child_list,
					       struct perf_event, child_list);
		if (tmp == child) {
			perf_remove_from_context(child, DETACH_GROUP);
			list_del(&child->child_list);
			free_event(child);
			/*
			 * This matches the refcount bump in inherit_event();
			 * this can't be the last reference.
			 */
			put_event(event);
		}

		mutex_unlock(&event->child_mutex);
		mutex_unlock(&ctx->mutex);
		put_ctx(ctx);
		goto again;
	}
	mutex_unlock(&event->child_mutex);

no_ctx:
	put_event(event); /* Must be the 'last' reference */
	return 0;
}

int perf_event_release_kernel(struct perf_event *event)
{
	int ret;

	mutex_lock(&pmus_lock);
	ret = __perf_event_release_kernel(event);
	mutex_unlock(&pmus_lock);

	return ret;
}
EXPORT_SYMBOL_GPL(perf_event_release_kernel);

/*
 * Called when the last reference to the file is gone.
 */
static int perf_release(struct inode *inode, struct file *file)
{
	perf_event_release_kernel(file->private_data);
	return 0;
}

u64 perf_event_read_value(struct perf_event *event, u64 *enabled, u64 *running)
{
	struct perf_event *child;
	u64 total = 0;

	*enabled = 0;
	*running = 0;

	mutex_lock(&event->child_mutex);

	(void)perf_event_read(event, false);
	total += perf_event_count(event);

	*enabled += event->total_time_enabled +
			atomic64_read(&event->child_total_time_enabled);
	*running += event->total_time_running +
			atomic64_read(&event->child_total_time_running);

	list_for_each_entry(child, &event->child_list, child_list) {
		(void)perf_event_read(child, false);
		total += perf_event_count(child);
		*enabled += child->total_time_enabled;
		*running += child->total_time_running;
	}
	mutex_unlock(&event->child_mutex);

	return total;
}
EXPORT_SYMBOL_GPL(perf_event_read_value);

static int __perf_read_group_add(struct perf_event *leader,
					u64 read_format, u64 *values)
{
	struct perf_event_context *ctx = leader->ctx;
	struct perf_event *sub, *parent;
	unsigned long flags;
	int n = 1; /* skip @nr */
	int ret;

	ret = perf_event_read(leader, true);
	if (ret)
		return ret;

	raw_spin_lock_irqsave(&ctx->lock, flags);
	/*
	 * Verify the grouping between the parent and child (inherited)
	 * events is still in tact.
	 *
	 * Specifically:
	 *  - leader->ctx->lock pins leader->sibling_list
	 *  - parent->child_mutex pins parent->child_list
	 *  - parent->ctx->mutex pins parent->sibling_list
	 *
	 * Because parent->ctx != leader->ctx (and child_list nests inside
	 * ctx->mutex), group destruction is not atomic between children, also
	 * see perf_event_release_kernel(). Additionally, parent can grow the
	 * group.
	 *
	 * Therefore it is possible to have parent and child groups in a
	 * different configuration and summing over such a beast makes no sense
	 * what so ever.
	 *
	 * Reject this.
	 */
	parent = leader->parent;
	if (parent &&
	    (parent->group_generation != leader->group_generation ||
	     parent->nr_siblings != leader->nr_siblings)) {
		ret = -ECHILD;
		goto unlock;
	}

	/*
	 * Since we co-schedule groups, {enabled,running} times of siblings
	 * will be identical to those of the leader, so we only publish one
	 * set.
	 */
	if (read_format & PERF_FORMAT_TOTAL_TIME_ENABLED) {
		values[n++] += leader->total_time_enabled +
			atomic64_read(&leader->child_total_time_enabled);
	}

	if (read_format & PERF_FORMAT_TOTAL_TIME_RUNNING) {
		values[n++] += leader->total_time_running +
			atomic64_read(&leader->child_total_time_running);
	}

	/*
	 * Write {count,id} tuples for every sibling.
	 */
	values[n++] += perf_event_count(leader);
	if (read_format & PERF_FORMAT_ID)
		values[n++] = primary_event_id(leader);

	list_for_each_entry(sub, &leader->sibling_list, group_entry) {
		values[n++] += perf_event_count(sub);
		if (read_format & PERF_FORMAT_ID)
			values[n++] = primary_event_id(sub);
	}

unlock:
	raw_spin_unlock_irqrestore(&ctx->lock, flags);
	return ret;
}

static int perf_read_group(struct perf_event *event,
				   u64 read_format, char __user *buf)
{
	struct perf_event *leader = event->group_leader, *child;
	struct perf_event_context *ctx = leader->ctx;
	int ret;
	u64 *values;

	lockdep_assert_held(&ctx->mutex);

	values = kzalloc(event->read_size, GFP_KERNEL);
	if (!values)
		return -ENOMEM;

	values[0] = 1 + leader->nr_siblings;

	mutex_lock(&leader->child_mutex);

	ret = __perf_read_group_add(leader, read_format, values);
	if (ret)
		goto unlock;

	list_for_each_entry(child, &leader->child_list, child_list) {
		ret = __perf_read_group_add(child, read_format, values);
		if (ret)
			goto unlock;
	}

	mutex_unlock(&leader->child_mutex);

	ret = event->read_size;
	if (copy_to_user(buf, values, event->read_size))
		ret = -EFAULT;
	goto out;

unlock:
	mutex_unlock(&leader->child_mutex);
out:
	kfree(values);
	return ret;
}

static int perf_read_one(struct perf_event *event,
				 u64 read_format, char __user *buf)
{
	u64 enabled, running;
	u64 values[4];
	int n = 0;

	values[n++] = perf_event_read_value(event, &enabled, &running);
	if (read_format & PERF_FORMAT_TOTAL_TIME_ENABLED)
		values[n++] = enabled;
	if (read_format & PERF_FORMAT_TOTAL_TIME_RUNNING)
		values[n++] = running;
	if (read_format & PERF_FORMAT_ID)
		values[n++] = primary_event_id(event);

	if (copy_to_user(buf, values, n * sizeof(u64)))
		return -EFAULT;

	return n * sizeof(u64);
}

static bool is_event_hup(struct perf_event *event)
{
	bool no_children;

	if (event->state > PERF_EVENT_STATE_EXIT)
		return false;

	mutex_lock(&event->child_mutex);
	no_children = list_empty(&event->child_list);
	mutex_unlock(&event->child_mutex);
	return no_children;
}

/*
 * Read the performance event - simple non blocking version for now
 */
static ssize_t
__perf_read(struct perf_event *event, char __user *buf, size_t count)
{
	u64 read_format = event->attr.read_format;
	int ret;

	/*
	 * Return end-of-file for a read on a event that is in
	 * error state (i.e. because it was pinned but it couldn't be
	 * scheduled on to the CPU at some point).
	 */
	if (event->state == PERF_EVENT_STATE_ERROR)
		return 0;

	if (count < event->read_size)
		return -ENOSPC;

	WARN_ON_ONCE(event->ctx->parent_ctx);
	if (read_format & PERF_FORMAT_GROUP)
		ret = perf_read_group(event, read_format, buf);
	else
		ret = perf_read_one(event, read_format, buf);

	return ret;
}

static ssize_t
perf_read(struct file *file, char __user *buf, size_t count, loff_t *ppos)
{
	struct perf_event *event = file->private_data;
	struct perf_event_context *ctx;
	int ret;

#if defined CONFIG_HOTPLUG_CPU || defined CONFIG_KEXEC_CORE
	spin_lock(&dormant_event_list_lock);
	if (event->state == PERF_EVENT_STATE_DORMANT) {
		spin_unlock(&dormant_event_list_lock);
		return 0;
	}
	spin_unlock(&dormant_event_list_lock);
#endif

	ret = security_perf_event_read(event);
	if (ret)
		return ret;

	ctx = perf_event_ctx_lock(event);
	ret = __perf_read(event, buf, count);
	perf_event_ctx_unlock(event, ctx);

	return ret;
}

static unsigned int perf_poll(struct file *file, poll_table *wait)
{
	struct perf_event *event = file->private_data;
	struct ring_buffer *rb;
	unsigned int events = POLLHUP;

	poll_wait(file, &event->waitq, wait);

	if (is_event_hup(event))
		return events;

	/*
	 * Pin the event->rb by taking event->mmap_mutex; otherwise
	 * perf_event_set_output() can swizzle our rb and make us miss wakeups.
	 */
	mutex_lock(&event->mmap_mutex);
	rb = event->rb;
	if (rb)
		events = atomic_xchg(&rb->poll, 0);
	mutex_unlock(&event->mmap_mutex);
	return events;
}

static void _perf_event_reset(struct perf_event *event)
{
	(void)perf_event_read(event, false);
	local64_set(&event->count, 0);
	perf_event_update_userpage(event);
}

/*
 * Holding the top-level event's child_mutex means that any
 * descendant process that has inherited this event will block
 * in perf_event_exit_event() if it goes to exit, thus satisfying the
 * task existence requirements of perf_event_enable/disable.
 */
static void perf_event_for_each_child(struct perf_event *event,
					void (*func)(struct perf_event *))
{
	struct perf_event *child;

	WARN_ON_ONCE(event->ctx->parent_ctx);

	mutex_lock(&event->child_mutex);
	func(event);
	list_for_each_entry(child, &event->child_list, child_list)
		func(child);
	mutex_unlock(&event->child_mutex);
}

static void perf_event_for_each(struct perf_event *event,
				  void (*func)(struct perf_event *))
{
	struct perf_event_context *ctx = event->ctx;
	struct perf_event *sibling;

	lockdep_assert_held(&ctx->mutex);

	event = event->group_leader;

	perf_event_for_each_child(event, func);
	list_for_each_entry(sibling, &event->sibling_list, group_entry)
		perf_event_for_each_child(sibling, func);
}

static void __perf_event_period(struct perf_event *event,
				struct perf_cpu_context *cpuctx,
				struct perf_event_context *ctx,
				void *info)
{
	u64 value = *((u64 *)info);
	bool active;

	if (event->attr.freq) {
		event->attr.sample_freq = value;
	} else {
		event->attr.sample_period = value;
		event->hw.sample_period = value;
	}

	active = (event->state == PERF_EVENT_STATE_ACTIVE);
	if (active) {
		perf_pmu_disable(ctx->pmu);
		/*
		 * We could be throttled; unthrottle now to avoid the tick
		 * trying to unthrottle while we already re-started the event.
		 */
		if (event->hw.interrupts == MAX_INTERRUPTS) {
			event->hw.interrupts = 0;
			perf_log_throttle(event, 1);
		}
		event->pmu->stop(event, PERF_EF_UPDATE);
	}

	local64_set(&event->hw.period_left, 0);

	if (active) {
		event->pmu->start(event, PERF_EF_RELOAD);
		perf_pmu_enable(ctx->pmu);
	}
}

static int perf_event_check_period(struct perf_event *event, u64 value)
{
	return event->pmu->check_period(event, value);
}

static int perf_event_period(struct perf_event *event, u64 __user *arg)
{
	u64 value;

	if (!is_sampling_event(event))
		return -EINVAL;

	if (copy_from_user(&value, arg, sizeof(value)))
		return -EFAULT;

	if (!value)
		return -EINVAL;

	if (event->attr.freq && value > sysctl_perf_event_sample_rate)
		return -EINVAL;

	if (perf_event_check_period(event, value))
		return -EINVAL;

	if (!event->attr.freq && (value & (1ULL << 63)))
		return -EINVAL;

	event_function_call(event, __perf_event_period, &value);

	return 0;
}

static const struct file_operations perf_fops;

static inline int perf_fget_light(int fd, struct fd *p)
{
	struct fd f = fdget(fd);
	if (!f.file)
		return -EBADF;

	if (f.file->f_op != &perf_fops) {
		fdput(f);
		return -EBADF;
	}
	*p = f;
	return 0;
}

static int perf_event_set_output(struct perf_event *event,
				 struct perf_event *output_event);
static int perf_event_set_filter(struct perf_event *event, void __user *arg);
static int perf_event_set_bpf_prog(struct perf_event *event, u32 prog_fd);

static long _perf_ioctl(struct perf_event *event, unsigned int cmd, unsigned long arg)
{
	void (*func)(struct perf_event *);
	u32 flags = arg;

	switch (cmd) {
	case PERF_EVENT_IOC_ENABLE:
		func = _perf_event_enable;
		break;
	case PERF_EVENT_IOC_DISABLE:
		func = _perf_event_disable;
		break;
	case PERF_EVENT_IOC_RESET:
		func = _perf_event_reset;
		break;

	case PERF_EVENT_IOC_REFRESH:
		return _perf_event_refresh(event, arg);

	case PERF_EVENT_IOC_PERIOD:
		return perf_event_period(event, (u64 __user *)arg);

	case PERF_EVENT_IOC_ID:
	{
		u64 id = primary_event_id(event);

		if (copy_to_user((void __user *)arg, &id, sizeof(id)))
			return -EFAULT;
		return 0;
	}

	case PERF_EVENT_IOC_SET_OUTPUT:
	{
		int ret;
		if (arg != -1) {
			struct perf_event *output_event;
			struct fd output;
			ret = perf_fget_light(arg, &output);
			if (ret)
				return ret;
			output_event = output.file->private_data;
			ret = perf_event_set_output(event, output_event);
			fdput(output);
		} else {
			ret = perf_event_set_output(event, NULL);
		}
		return ret;
	}

	case PERF_EVENT_IOC_SET_FILTER:
		return perf_event_set_filter(event, (void __user *)arg);

	case PERF_EVENT_IOC_SET_BPF:
		return perf_event_set_bpf_prog(event, arg);

	case PERF_EVENT_IOC_PAUSE_OUTPUT: {
		struct ring_buffer *rb;

		rcu_read_lock();
		rb = rcu_dereference(event->rb);
		if (!rb || !rb->nr_pages) {
			rcu_read_unlock();
			return -EINVAL;
		}
		rb_toggle_paused(rb, !!arg);
		rcu_read_unlock();
		return 0;
	}
	default:
		return -ENOTTY;
	}

	if (flags & PERF_IOC_FLAG_GROUP)
		perf_event_for_each(event, func);
	else
		perf_event_for_each_child(event, func);

	return 0;
}

static long perf_ioctl(struct file *file, unsigned int cmd, unsigned long arg)
{
	struct perf_event *event = file->private_data;
	struct perf_event_context *ctx;
	long ret;

	/* Treat ioctl like writes as it is likely a mutating operation. */
	ret = security_perf_event_write(event);
	if (ret)
		return ret;

	ctx = perf_event_ctx_lock(event);
	ret = _perf_ioctl(event, cmd, arg);
	perf_event_ctx_unlock(event, ctx);

	return ret;
}

#ifdef CONFIG_COMPAT
static long perf_compat_ioctl(struct file *file, unsigned int cmd,
				unsigned long arg)
{
	switch (_IOC_NR(cmd)) {
	case _IOC_NR(PERF_EVENT_IOC_SET_FILTER):
	case _IOC_NR(PERF_EVENT_IOC_ID):
		/* Fix up pointer size (usually 4 -> 8 in 32-on-64-bit case */
		if (_IOC_SIZE(cmd) == sizeof(compat_uptr_t)) {
			cmd &= ~IOCSIZE_MASK;
			cmd |= sizeof(void *) << IOCSIZE_SHIFT;
		}
		break;
	}
	return perf_ioctl(file, cmd, arg);
}
#else
# define perf_compat_ioctl NULL
#endif

int perf_event_task_enable(void)
{
	struct perf_event_context *ctx;
	struct perf_event *event;

	mutex_lock(&current->perf_event_mutex);
	list_for_each_entry(event, &current->perf_event_list, owner_entry) {
		ctx = perf_event_ctx_lock(event);
		perf_event_for_each_child(event, _perf_event_enable);
		perf_event_ctx_unlock(event, ctx);
	}
	mutex_unlock(&current->perf_event_mutex);

	return 0;
}

int perf_event_task_disable(void)
{
	struct perf_event_context *ctx;
	struct perf_event *event;

	mutex_lock(&current->perf_event_mutex);
	list_for_each_entry(event, &current->perf_event_list, owner_entry) {
		ctx = perf_event_ctx_lock(event);
		perf_event_for_each_child(event, _perf_event_disable);
		perf_event_ctx_unlock(event, ctx);
	}
	mutex_unlock(&current->perf_event_mutex);

	return 0;
}

static int perf_event_index(struct perf_event *event)
{
	if (event->hw.state & PERF_HES_STOPPED)
		return 0;

	if (event->state != PERF_EVENT_STATE_ACTIVE)
		return 0;

	return event->pmu->event_idx(event);
}

static void calc_timer_values(struct perf_event *event,
				u64 *now,
				u64 *enabled,
				u64 *running)
{
	u64 ctx_time;

	*now = perf_clock();
	ctx_time = event->shadow_ctx_time + *now;
	*enabled = ctx_time - event->tstamp_enabled;
	*running = ctx_time - event->tstamp_running;
}

static void perf_event_init_userpage(struct perf_event *event)
{
	struct perf_event_mmap_page *userpg;
	struct ring_buffer *rb;

	rcu_read_lock();
	rb = rcu_dereference(event->rb);
	if (!rb)
		goto unlock;

	userpg = rb->user_page;

	/* Allow new userspace to detect that bit 0 is deprecated */
	userpg->cap_bit0_is_deprecated = 1;
	userpg->size = offsetof(struct perf_event_mmap_page, __reserved);
	userpg->data_offset = PAGE_SIZE;
	userpg->data_size = perf_data_size(rb);

unlock:
	rcu_read_unlock();
}

void __weak arch_perf_update_userpage(
	struct perf_event *event, struct perf_event_mmap_page *userpg, u64 now)
{
}

/*
 * Callers need to ensure there can be no nesting of this function, otherwise
 * the seqlock logic goes bad. We can not serialize this because the arch
 * code calls this from NMI context.
 */
void perf_event_update_userpage(struct perf_event *event)
{
	struct perf_event_mmap_page *userpg;
	struct ring_buffer *rb;
	u64 enabled, running, now;

	rcu_read_lock();
	rb = rcu_dereference(event->rb);
	if (!rb)
		goto unlock;

	/*
	 * compute total_time_enabled, total_time_running
	 * based on snapshot values taken when the event
	 * was last scheduled in.
	 *
	 * we cannot simply called update_context_time()
	 * because of locking issue as we can be called in
	 * NMI context
	 */
	calc_timer_values(event, &now, &enabled, &running);

	userpg = rb->user_page;
	/*
	 * Disable preemption so as to not let the corresponding user-space
	 * spin too long if we get preempted.
	 */
	preempt_disable();
	++userpg->lock;
	barrier();
	userpg->index = perf_event_index(event);
	userpg->offset = perf_event_count(event);
	if (userpg->index)
		userpg->offset -= local64_read(&event->hw.prev_count);

	userpg->time_enabled = enabled +
			atomic64_read(&event->child_total_time_enabled);

	userpg->time_running = running +
			atomic64_read(&event->child_total_time_running);

	arch_perf_update_userpage(event, userpg, now);

	barrier();
	++userpg->lock;
	preempt_enable();
unlock:
	rcu_read_unlock();
}
EXPORT_SYMBOL_GPL(perf_event_update_userpage);

static int perf_mmap_fault(struct vm_fault *vmf)
{
	struct perf_event *event = vmf->vma->vm_file->private_data;
	struct ring_buffer *rb;
	int ret = VM_FAULT_SIGBUS;

	if (vmf->flags & FAULT_FLAG_MKWRITE) {
		if (vmf->pgoff == 0)
			ret = 0;
		return ret;
	}

	rcu_read_lock();
	rb = rcu_dereference(event->rb);
	if (!rb)
		goto unlock;

	if (vmf->pgoff && (vmf->flags & FAULT_FLAG_WRITE))
		goto unlock;

	vmf->page = perf_mmap_to_page(rb, vmf->pgoff);
	if (!vmf->page)
		goto unlock;

	get_page(vmf->page);
	vmf->page->mapping = vmf->vma->vm_file->f_mapping;
	vmf->page->index   = vmf->pgoff;

	ret = 0;
unlock:
	rcu_read_unlock();

	return ret;
}

static void ring_buffer_attach(struct perf_event *event,
			       struct ring_buffer *rb)
{
	struct ring_buffer *old_rb = NULL;
	unsigned long flags;

	if (event->rb) {
		/*
		 * Should be impossible, we set this when removing
		 * event->rb_entry and wait/clear when adding event->rb_entry.
		 */
		WARN_ON_ONCE(event->rcu_pending);

		old_rb = event->rb;
		spin_lock_irqsave(&old_rb->event_lock, flags);
		list_del_rcu(&event->rb_entry);
		spin_unlock_irqrestore(&old_rb->event_lock, flags);

		event->rcu_batches = get_state_synchronize_rcu();
		event->rcu_pending = 1;
	}

	if (rb) {
		if (event->rcu_pending) {
			cond_synchronize_rcu(event->rcu_batches);
			event->rcu_pending = 0;
		}

		spin_lock_irqsave(&rb->event_lock, flags);
		list_add_rcu(&event->rb_entry, &rb->event_list);
		spin_unlock_irqrestore(&rb->event_lock, flags);
	}

	/*
	 * Avoid racing with perf_mmap_close(AUX): stop the event
	 * before swizzling the event::rb pointer; if it's getting
	 * unmapped, its aux_mmap_count will be 0 and it won't
	 * restart. See the comment in __perf_pmu_output_stop().
	 *
	 * Data will inevitably be lost when set_output is done in
	 * mid-air, but then again, whoever does it like this is
	 * not in for the data anyway.
	 */
	if (has_aux(event))
		perf_event_stop(event, 0);

	rcu_assign_pointer(event->rb, rb);

	if (old_rb) {
		ring_buffer_put(old_rb);
		/*
		 * Since we detached before setting the new rb, so that we
		 * could attach the new rb, we could have missed a wakeup.
		 * Provide it now.
		 */
		wake_up_all(&event->waitq);
	}
}

static void ring_buffer_wakeup(struct perf_event *event)
{
	struct ring_buffer *rb;

	rcu_read_lock();
	rb = rcu_dereference(event->rb);
	if (rb) {
		list_for_each_entry_rcu(event, &rb->event_list, rb_entry)
			wake_up_all(&event->waitq);
	}
	rcu_read_unlock();
}

struct ring_buffer *ring_buffer_get(struct perf_event *event)
{
	struct ring_buffer *rb;

	rcu_read_lock();
	rb = rcu_dereference(event->rb);
	if (rb) {
		if (!atomic_inc_not_zero(&rb->refcount))
			rb = NULL;
	}
	rcu_read_unlock();

	return rb;
}

void ring_buffer_put(struct ring_buffer *rb)
{
	if (!atomic_dec_and_test(&rb->refcount))
		return;

	WARN_ON_ONCE(!list_empty(&rb->event_list));

	call_rcu(&rb->rcu_head, rb_free_rcu);
}

static void perf_mmap_open(struct vm_area_struct *vma)
{
	struct perf_event *event = vma->vm_file->private_data;

	atomic_inc(&event->mmap_count);
	atomic_inc(&event->rb->mmap_count);

	if (vma->vm_pgoff)
		atomic_inc(&event->rb->aux_mmap_count);

	if (event->pmu->event_mapped)
		event->pmu->event_mapped(event, vma->vm_mm);
}

static void perf_pmu_output_stop(struct perf_event *event);

/*
 * A buffer can be mmap()ed multiple times; either directly through the same
 * event, or through other events by use of perf_event_set_output().
 *
 * In order to undo the VM accounting done by perf_mmap() we need to destroy
 * the buffer here, where we still have a VM context. This means we need
 * to detach all events redirecting to us.
 */
static void perf_mmap_close(struct vm_area_struct *vma)
{
	struct perf_event *event = vma->vm_file->private_data;

	struct ring_buffer *rb = ring_buffer_get(event);
	struct user_struct *mmap_user = rb->mmap_user;
	int mmap_locked = rb->mmap_locked;
	unsigned long size = perf_data_size(rb);

	if (event->pmu->event_unmapped)
		event->pmu->event_unmapped(event, vma->vm_mm);

	/*
	 * rb->aux_mmap_count will always drop before rb->mmap_count and
	 * event->mmap_count, so it is ok to use event->mmap_mutex to
	 * serialize with perf_mmap here.
	 */
	if (rb_has_aux(rb) && vma->vm_pgoff == rb->aux_pgoff &&
	    atomic_dec_and_mutex_lock(&rb->aux_mmap_count, &event->mmap_mutex)) {
		/*
		 * Stop all AUX events that are writing to this buffer,
		 * so that we can free its AUX pages and corresponding PMU
		 * data. Note that after rb::aux_mmap_count dropped to zero,
		 * they won't start any more (see perf_aux_output_begin()).
		 */
		perf_pmu_output_stop(event);

		/* now it's safe to free the pages */
		atomic_long_sub(rb->aux_nr_pages, &mmap_user->locked_vm);
		vma->vm_mm->pinned_vm -= rb->aux_mmap_locked;

		/* this has to be the last one */
		rb_free_aux(rb);
		WARN_ON_ONCE(atomic_read(&rb->aux_refcount));

		mutex_unlock(&event->mmap_mutex);
	}

	atomic_dec(&rb->mmap_count);

	if (!atomic_dec_and_mutex_lock(&event->mmap_count, &event->mmap_mutex))
		goto out_put;

	ring_buffer_attach(event, NULL);
	mutex_unlock(&event->mmap_mutex);

	/* If there's still other mmap()s of this buffer, we're done. */
	if (atomic_read(&rb->mmap_count))
		goto out_put;

	/*
	 * No other mmap()s, detach from all other events that might redirect
	 * into the now unreachable buffer. Somewhat complicated by the
	 * fact that rb::event_lock otherwise nests inside mmap_mutex.
	 */
again:
	rcu_read_lock();
	list_for_each_entry_rcu(event, &rb->event_list, rb_entry) {
		if (!atomic_long_inc_not_zero(&event->refcount)) {
			/*
			 * This event is en-route to free_event() which will
			 * detach it and remove it from the list.
			 */
			continue;
		}
		rcu_read_unlock();

		mutex_lock(&event->mmap_mutex);
		/*
		 * Check we didn't race with perf_event_set_output() which can
		 * swizzle the rb from under us while we were waiting to
		 * acquire mmap_mutex.
		 *
		 * If we find a different rb; ignore this event, a next
		 * iteration will no longer find it on the list. We have to
		 * still restart the iteration to make sure we're not now
		 * iterating the wrong list.
		 */
		if (event->rb == rb)
			ring_buffer_attach(event, NULL);

		mutex_unlock(&event->mmap_mutex);
		put_event(event);

		/*
		 * Restart the iteration; either we're on the wrong list or
		 * destroyed its integrity by doing a deletion.
		 */
		goto again;
	}
	rcu_read_unlock();

	/*
	 * It could be there's still a few 0-ref events on the list; they'll
	 * get cleaned up by free_event() -- they'll also still have their
	 * ref on the rb and will free it whenever they are done with it.
	 *
	 * Aside from that, this buffer is 'fully' detached and unmapped,
	 * undo the VM accounting.
	 */

	atomic_long_sub((size >> PAGE_SHIFT) + 1, &mmap_user->locked_vm);
	vma->vm_mm->pinned_vm -= mmap_locked;
	free_uid(mmap_user);

out_put:
	ring_buffer_put(rb); /* could be last */
}

static const struct vm_operations_struct perf_mmap_vmops = {
	.open		= perf_mmap_open,
	.close		= perf_mmap_close, /* non mergable */
	.fault		= perf_mmap_fault,
	.page_mkwrite	= perf_mmap_fault,
};

static int perf_mmap(struct file *file, struct vm_area_struct *vma)
{
	struct perf_event *event = file->private_data;
	unsigned long user_locked, user_lock_limit;
	struct user_struct *user = current_user();
	unsigned long locked, lock_limit;
	struct ring_buffer *rb = NULL;
	unsigned long vma_size;
	unsigned long nr_pages;
	long user_extra = 0, extra = 0;
	int ret = 0, flags = 0;

	/*
	 * Don't allow mmap() of inherited per-task counters. This would
	 * create a performance issue due to all children writing to the
	 * same rb.
	 */
	if (event->cpu == -1 && event->attr.inherit)
		return -EINVAL;

	if (!(vma->vm_flags & VM_SHARED))
		return -EINVAL;

	ret = security_perf_event_read(event);
	if (ret)
		return ret;

	vma_size = vma->vm_end - vma->vm_start;

	if (vma->vm_pgoff == 0) {
		nr_pages = (vma_size / PAGE_SIZE) - 1;
	} else {
		/*
		 * AUX area mapping: if rb->aux_nr_pages != 0, it's already
		 * mapped, all subsequent mappings should have the same size
		 * and offset. Must be above the normal perf buffer.
		 */
		u64 aux_offset, aux_size;

		if (!event->rb)
			return -EINVAL;

		nr_pages = vma_size / PAGE_SIZE;

		mutex_lock(&event->mmap_mutex);
		ret = -EINVAL;

		rb = event->rb;
		if (!rb)
			goto aux_unlock;

		aux_offset = ACCESS_ONCE(rb->user_page->aux_offset);
		aux_size = ACCESS_ONCE(rb->user_page->aux_size);

		if (aux_offset < perf_data_size(rb) + PAGE_SIZE)
			goto aux_unlock;

		if (aux_offset != vma->vm_pgoff << PAGE_SHIFT)
			goto aux_unlock;

		/* already mapped with a different offset */
		if (rb_has_aux(rb) && rb->aux_pgoff != vma->vm_pgoff)
			goto aux_unlock;

		if (aux_size != vma_size || aux_size != nr_pages * PAGE_SIZE)
			goto aux_unlock;

		/* already mapped with a different size */
		if (rb_has_aux(rb) && rb->aux_nr_pages != nr_pages)
			goto aux_unlock;

		if (!is_power_of_2(nr_pages))
			goto aux_unlock;

		if (!atomic_inc_not_zero(&rb->mmap_count))
			goto aux_unlock;

		if (rb_has_aux(rb)) {
			atomic_inc(&rb->aux_mmap_count);
			ret = 0;
			goto unlock;
		}

		atomic_set(&rb->aux_mmap_count, 1);
		user_extra = nr_pages;

		goto accounting;
	}

	/*
	 * If we have rb pages ensure they're a power-of-two number, so we
	 * can do bitmasks instead of modulo.
	 */
	if (nr_pages != 0 && !is_power_of_2(nr_pages))
		return -EINVAL;

	if (vma_size != PAGE_SIZE * (1 + nr_pages))
		return -EINVAL;

	WARN_ON_ONCE(event->ctx->parent_ctx);
again:
	mutex_lock(&event->mmap_mutex);
	if (event->rb) {
		if (event->rb->nr_pages != nr_pages) {
			ret = -EINVAL;
			goto unlock;
		}

		if (!atomic_inc_not_zero(&event->rb->mmap_count)) {
			/*
			 * Raced against perf_mmap_close(); remove the
			 * event and try again.
			 */
			ring_buffer_attach(event, NULL);
			mutex_unlock(&event->mmap_mutex);
			goto again;
		}

		goto unlock;
	}

	user_extra = nr_pages + 1;

accounting:
	user_lock_limit = sysctl_perf_event_mlock >> (PAGE_SHIFT - 10);

	/*
	 * Increase the limit linearly with more CPUs:
	 */
	user_lock_limit *= num_online_cpus();

	user_locked = atomic_long_read(&user->locked_vm);

	/*
	 * sysctl_perf_event_mlock may have changed, so that
	 *     user->locked_vm > user_lock_limit
	 */
	if (user_locked > user_lock_limit)
		user_locked = user_lock_limit;
	user_locked += user_extra;

	if (user_locked > user_lock_limit)
		extra = user_locked - user_lock_limit;

	lock_limit = rlimit(RLIMIT_MEMLOCK);
	lock_limit >>= PAGE_SHIFT;
	locked = vma->vm_mm->pinned_vm + extra;

	if ((locked > lock_limit) && perf_is_paranoid() &&
		!capable(CAP_IPC_LOCK)) {
		ret = -EPERM;
		goto unlock;
	}

	WARN_ON(!rb && event->rb);

	if (vma->vm_flags & VM_WRITE)
		flags |= RING_BUFFER_WRITABLE;

	if (!rb) {
		rb = rb_alloc(nr_pages,
			      event->attr.watermark ? event->attr.wakeup_watermark : 0,
			      event->cpu, flags);

		if (!rb) {
			ret = -ENOMEM;
			goto unlock;
		}

		atomic_set(&rb->mmap_count, 1);
		rb->mmap_user = get_current_user();
		rb->mmap_locked = extra;

		ring_buffer_attach(event, rb);

		perf_event_init_userpage(event);
		perf_event_update_userpage(event);
	} else {
		ret = rb_alloc_aux(rb, event, vma->vm_pgoff, nr_pages,
				   event->attr.aux_watermark, flags);
		if (!ret)
			rb->aux_mmap_locked = extra;
	}

unlock:
	if (!ret) {
		atomic_long_add(user_extra, &user->locked_vm);
		vma->vm_mm->pinned_vm += extra;

		atomic_inc(&event->mmap_count);
	} else if (rb) {
		atomic_dec(&rb->mmap_count);
	}
aux_unlock:
	mutex_unlock(&event->mmap_mutex);

	/*
	 * Since pinned accounting is per vm we cannot allow fork() to copy our
	 * vma.
	 */
	vma->vm_flags |= VM_DONTCOPY | VM_DONTEXPAND | VM_DONTDUMP;
	vma->vm_ops = &perf_mmap_vmops;

	if (event->pmu->event_mapped)
		event->pmu->event_mapped(event, vma->vm_mm);

	return ret;
}

static int perf_fasync(int fd, struct file *filp, int on)
{
	struct inode *inode = file_inode(filp);
	struct perf_event *event = filp->private_data;
	int retval;

	inode_lock(inode);
	retval = fasync_helper(fd, filp, on, &event->fasync);
	inode_unlock(inode);

	if (retval < 0)
		return retval;

	return 0;
}

static const struct file_operations perf_fops = {
	.llseek			= no_llseek,
	.release		= perf_release,
	.read			= perf_read,
	.poll			= perf_poll,
	.unlocked_ioctl		= perf_ioctl,
	.compat_ioctl		= perf_compat_ioctl,
	.mmap			= perf_mmap,
	.fasync			= perf_fasync,
};

/*
 * Perf event wakeup
 *
 * If there's data, ensure we set the poll() state and publish everything
 * to user-space before waking everybody up.
 */

static inline struct fasync_struct **perf_event_fasync(struct perf_event *event)
{
	/* only the parent has fasync state */
	if (event->parent)
		event = event->parent;
	return &event->fasync;
}

void perf_event_wakeup(struct perf_event *event)
{
	ring_buffer_wakeup(event);

	if (event->pending_kill) {
		kill_fasync(perf_event_fasync(event), SIGIO, event->pending_kill);
		event->pending_kill = 0;
	}
}

static void perf_pending_event(struct irq_work *entry)
{
	struct perf_event *event = container_of(entry,
			struct perf_event, pending);
	int rctx;

	rctx = perf_swevent_get_recursion_context();
	/*
	 * If we 'fail' here, that's OK, it means recursion is already disabled
	 * and we won't recurse 'further'.
	 */

	if (event->pending_disable) {
		event->pending_disable = 0;
		perf_event_disable_local(event);
	}

	if (event->pending_wakeup) {
		event->pending_wakeup = 0;
		perf_event_wakeup(event);
	}

	if (rctx >= 0)
		perf_swevent_put_recursion_context(rctx);
}

/*
 * We assume there is only KVM supporting the callbacks.
 * Later on, we might change it to a list if there is
 * another virtualization implementation supporting the callbacks.
 */
struct perf_guest_info_callbacks *perf_guest_cbs;

int perf_register_guest_info_callbacks(struct perf_guest_info_callbacks *cbs)
{
	perf_guest_cbs = cbs;
	return 0;
}
EXPORT_SYMBOL_GPL(perf_register_guest_info_callbacks);

int perf_unregister_guest_info_callbacks(struct perf_guest_info_callbacks *cbs)
{
	perf_guest_cbs = NULL;
	return 0;
}
EXPORT_SYMBOL_GPL(perf_unregister_guest_info_callbacks);

static void
perf_output_sample_regs(struct perf_output_handle *handle,
			struct pt_regs *regs, u64 mask)
{
	int bit;
	DECLARE_BITMAP(_mask, 64);

	bitmap_from_u64(_mask, mask);
	for_each_set_bit(bit, _mask, sizeof(mask) * BITS_PER_BYTE) {
		u64 val;

		val = perf_reg_value(regs, bit);
		perf_output_put(handle, val);
	}
}

static void perf_sample_regs_user(struct perf_regs *regs_user,
				  struct pt_regs *regs,
				  struct pt_regs *regs_user_copy)
{
	if (user_mode(regs)) {
		regs_user->abi = perf_reg_abi(current);
		regs_user->regs = regs;
	} else if (!(current->flags & PF_KTHREAD)) {
		perf_get_regs_user(regs_user, regs, regs_user_copy);
	} else {
		regs_user->abi = PERF_SAMPLE_REGS_ABI_NONE;
		regs_user->regs = NULL;
	}
}

static void perf_sample_regs_intr(struct perf_regs *regs_intr,
				  struct pt_regs *regs)
{
	regs_intr->regs = regs;
	regs_intr->abi  = perf_reg_abi(current);
}


/*
 * Get remaining task size from user stack pointer.
 *
 * It'd be better to take stack vma map and limit this more
 * precisly, but there's no way to get it safely under interrupt,
 * so using TASK_SIZE as limit.
 */
static u64 perf_ustack_task_size(struct pt_regs *regs)
{
	unsigned long addr = perf_user_stack_pointer(regs);

	if (!addr || addr >= TASK_SIZE)
		return 0;

	return TASK_SIZE - addr;
}

static u16
perf_sample_ustack_size(u16 stack_size, u16 header_size,
			struct pt_regs *regs)
{
	u64 task_size;

	/* No regs, no stack pointer, no dump. */
	if (!regs)
		return 0;

	/*
	 * Check if we fit in with the requested stack size into the:
	 * - TASK_SIZE
	 *   If we don't, we limit the size to the TASK_SIZE.
	 *
	 * - remaining sample size
	 *   If we don't, we customize the stack size to
	 *   fit in to the remaining sample size.
	 */

	task_size  = min((u64) USHRT_MAX, perf_ustack_task_size(regs));
	stack_size = min(stack_size, (u16) task_size);

	/* Current header size plus static size and dynamic size. */
	header_size += 2 * sizeof(u64);

	/* Do we fit in with the current stack dump size? */
	if ((u16) (header_size + stack_size) < header_size) {
		/*
		 * If we overflow the maximum size for the sample,
		 * we customize the stack dump size to fit in.
		 */
		stack_size = USHRT_MAX - header_size - sizeof(u64);
		stack_size = round_up(stack_size, sizeof(u64));
	}

	return stack_size;
}

static void
perf_output_sample_ustack(struct perf_output_handle *handle, u64 dump_size,
			  struct pt_regs *regs)
{
	/* Case of a kernel thread, nothing to dump */
	if (!regs) {
		u64 size = 0;
		perf_output_put(handle, size);
	} else {
		unsigned long sp;
		unsigned int rem;
		u64 dyn_size;
		mm_segment_t fs;

		/*
		 * We dump:
		 * static size
		 *   - the size requested by user or the best one we can fit
		 *     in to the sample max size
		 * data
		 *   - user stack dump data
		 * dynamic size
		 *   - the actual dumped size
		 */

		/* Static size. */
		perf_output_put(handle, dump_size);

		/* Data. */
		sp = perf_user_stack_pointer(regs);
		fs = get_fs();
		set_fs(USER_DS);
		rem = __output_copy_user(handle, (void *) sp, dump_size);
		set_fs(fs);
		dyn_size = dump_size - rem;

		perf_output_skip(handle, rem);

		/* Dynamic size. */
		perf_output_put(handle, dyn_size);
	}
}

static void __perf_event_header__init_id(struct perf_event_header *header,
					 struct perf_sample_data *data,
					 struct perf_event *event,
					 u64 sample_type)
{
	data->type = event->attr.sample_type;
	header->size += event->id_header_size;

	if (sample_type & PERF_SAMPLE_TID) {
		/* namespace issues */
		data->tid_entry.pid = perf_event_pid(event, current);
		data->tid_entry.tid = perf_event_tid(event, current);
	}

	if (sample_type & PERF_SAMPLE_TIME)
		data->time = perf_event_clock(event);

	if (sample_type & (PERF_SAMPLE_ID | PERF_SAMPLE_IDENTIFIER))
		data->id = primary_event_id(event);

	if (sample_type & PERF_SAMPLE_STREAM_ID)
		data->stream_id = event->id;

	if (sample_type & PERF_SAMPLE_CPU) {
		data->cpu_entry.cpu	 = raw_smp_processor_id();
		data->cpu_entry.reserved = 0;
	}
}

void perf_event_header__init_id(struct perf_event_header *header,
				struct perf_sample_data *data,
				struct perf_event *event)
{
	if (event->attr.sample_id_all)
		__perf_event_header__init_id(header, data, event, event->attr.sample_type);
}

static void __perf_event__output_id_sample(struct perf_output_handle *handle,
					   struct perf_sample_data *data)
{
	u64 sample_type = data->type;

	if (sample_type & PERF_SAMPLE_TID)
		perf_output_put(handle, data->tid_entry);

	if (sample_type & PERF_SAMPLE_TIME)
		perf_output_put(handle, data->time);

	if (sample_type & PERF_SAMPLE_ID)
		perf_output_put(handle, data->id);

	if (sample_type & PERF_SAMPLE_STREAM_ID)
		perf_output_put(handle, data->stream_id);

	if (sample_type & PERF_SAMPLE_CPU)
		perf_output_put(handle, data->cpu_entry);

	if (sample_type & PERF_SAMPLE_IDENTIFIER)
		perf_output_put(handle, data->id);
}

void perf_event__output_id_sample(struct perf_event *event,
				  struct perf_output_handle *handle,
				  struct perf_sample_data *sample)
{
	if (event->attr.sample_id_all)
		__perf_event__output_id_sample(handle, sample);
}

static void perf_output_read_one(struct perf_output_handle *handle,
				 struct perf_event *event,
				 u64 enabled, u64 running)
{
	u64 read_format = event->attr.read_format;
	u64 values[4];
	int n = 0;

	values[n++] = perf_event_count(event);
	if (read_format & PERF_FORMAT_TOTAL_TIME_ENABLED) {
		values[n++] = enabled +
			atomic64_read(&event->child_total_time_enabled);
	}
	if (read_format & PERF_FORMAT_TOTAL_TIME_RUNNING) {
		values[n++] = running +
			atomic64_read(&event->child_total_time_running);
	}
	if (read_format & PERF_FORMAT_ID)
		values[n++] = primary_event_id(event);

	__output_copy(handle, values, n * sizeof(u64));
}

static void perf_output_read_group(struct perf_output_handle *handle,
			    struct perf_event *event,
			    u64 enabled, u64 running)
{
	struct perf_event *leader = event->group_leader, *sub;
	u64 read_format = event->attr.read_format;
	u64 values[5];
	int n = 0;

	values[n++] = 1 + leader->nr_siblings;

	if (read_format & PERF_FORMAT_TOTAL_TIME_ENABLED)
		values[n++] = enabled;

	if (read_format & PERF_FORMAT_TOTAL_TIME_RUNNING)
		values[n++] = running;

	if ((leader != event) &&
	    (leader->state == PERF_EVENT_STATE_ACTIVE))
		leader->pmu->read(leader);

	values[n++] = perf_event_count(leader);
	if (read_format & PERF_FORMAT_ID)
		values[n++] = primary_event_id(leader);

	__output_copy(handle, values, n * sizeof(u64));

	list_for_each_entry(sub, &leader->sibling_list, group_entry) {
		n = 0;

		if ((sub != event) &&
		    (sub->state == PERF_EVENT_STATE_ACTIVE))
			sub->pmu->read(sub);

		values[n++] = perf_event_count(sub);
		if (read_format & PERF_FORMAT_ID)
			values[n++] = primary_event_id(sub);

		__output_copy(handle, values, n * sizeof(u64));
	}
}

#define PERF_FORMAT_TOTAL_TIMES (PERF_FORMAT_TOTAL_TIME_ENABLED|\
				 PERF_FORMAT_TOTAL_TIME_RUNNING)

/*
 * XXX PERF_SAMPLE_READ vs inherited events seems difficult.
 *
 * The problem is that its both hard and excessively expensive to iterate the
 * child list, not to mention that its impossible to IPI the children running
 * on another CPU, from interrupt/NMI context.
 */
static void perf_output_read(struct perf_output_handle *handle,
			     struct perf_event *event)
{
	u64 enabled = 0, running = 0, now;
	u64 read_format = event->attr.read_format;

	/*
	 * compute total_time_enabled, total_time_running
	 * based on snapshot values taken when the event
	 * was last scheduled in.
	 *
	 * we cannot simply called update_context_time()
	 * because of locking issue as we are called in
	 * NMI context
	 */
	if (read_format & PERF_FORMAT_TOTAL_TIMES)
		calc_timer_values(event, &now, &enabled, &running);

	if (event->attr.read_format & PERF_FORMAT_GROUP)
		perf_output_read_group(handle, event, enabled, running);
	else
		perf_output_read_one(handle, event, enabled, running);
}

void perf_output_sample(struct perf_output_handle *handle,
			struct perf_event_header *header,
			struct perf_sample_data *data,
			struct perf_event *event)
{
	u64 sample_type = data->type;

	perf_output_put(handle, *header);

	if (sample_type & PERF_SAMPLE_IDENTIFIER)
		perf_output_put(handle, data->id);

	if (sample_type & PERF_SAMPLE_IP)
		perf_output_put(handle, data->ip);

	if (sample_type & PERF_SAMPLE_TID)
		perf_output_put(handle, data->tid_entry);

	if (sample_type & PERF_SAMPLE_TIME)
		perf_output_put(handle, data->time);

	if (sample_type & PERF_SAMPLE_ADDR)
		perf_output_put(handle, data->addr);

	if (sample_type & PERF_SAMPLE_ID)
		perf_output_put(handle, data->id);

	if (sample_type & PERF_SAMPLE_STREAM_ID)
		perf_output_put(handle, data->stream_id);

	if (sample_type & PERF_SAMPLE_CPU)
		perf_output_put(handle, data->cpu_entry);

	if (sample_type & PERF_SAMPLE_PERIOD)
		perf_output_put(handle, data->period);

	if (sample_type & PERF_SAMPLE_READ)
		perf_output_read(handle, event);

	if (sample_type & PERF_SAMPLE_CALLCHAIN) {
		if (data->callchain) {
			int size = 1;

			if (data->callchain)
				size += data->callchain->nr;

			size *= sizeof(u64);

			__output_copy(handle, data->callchain, size);
		} else {
			u64 nr = 0;
			perf_output_put(handle, nr);
		}
	}

	if (sample_type & PERF_SAMPLE_RAW) {
		struct perf_raw_record *raw = data->raw;

		if (raw) {
			struct perf_raw_frag *frag = &raw->frag;

			perf_output_put(handle, raw->size);
			do {
				if (frag->copy) {
					__output_custom(handle, frag->copy,
							frag->data, frag->size);
				} else {
					__output_copy(handle, frag->data,
						      frag->size);
				}
				if (perf_raw_frag_last(frag))
					break;
				frag = frag->next;
			} while (1);
			if (frag->pad)
				__output_skip(handle, NULL, frag->pad);
		} else {
			struct {
				u32	size;
				u32	data;
			} raw = {
				.size = sizeof(u32),
				.data = 0,
			};
			perf_output_put(handle, raw);
		}
	}

	if (sample_type & PERF_SAMPLE_BRANCH_STACK) {
		if (data->br_stack) {
			size_t size;

			size = data->br_stack->nr
			     * sizeof(struct perf_branch_entry);

			perf_output_put(handle, data->br_stack->nr);
			perf_output_copy(handle, data->br_stack->entries, size);
		} else {
			/*
			 * we always store at least the value of nr
			 */
			u64 nr = 0;
			perf_output_put(handle, nr);
		}
	}

	if (sample_type & PERF_SAMPLE_REGS_USER) {
		u64 abi = data->regs_user.abi;

		/*
		 * If there are no regs to dump, notice it through
		 * first u64 being zero (PERF_SAMPLE_REGS_ABI_NONE).
		 */
		perf_output_put(handle, abi);

		if (abi) {
			u64 mask = event->attr.sample_regs_user;
			perf_output_sample_regs(handle,
						data->regs_user.regs,
						mask);
		}
	}

	if (sample_type & PERF_SAMPLE_STACK_USER) {
		perf_output_sample_ustack(handle,
					  data->stack_user_size,
					  data->regs_user.regs);
	}

	if (sample_type & PERF_SAMPLE_WEIGHT)
		perf_output_put(handle, data->weight);

	if (sample_type & PERF_SAMPLE_DATA_SRC)
		perf_output_put(handle, data->data_src.val);

	if (sample_type & PERF_SAMPLE_TRANSACTION)
		perf_output_put(handle, data->txn);

	if (sample_type & PERF_SAMPLE_REGS_INTR) {
		u64 abi = data->regs_intr.abi;
		/*
		 * If there are no regs to dump, notice it through
		 * first u64 being zero (PERF_SAMPLE_REGS_ABI_NONE).
		 */
		perf_output_put(handle, abi);

		if (abi) {
			u64 mask = event->attr.sample_regs_intr;

			perf_output_sample_regs(handle,
						data->regs_intr.regs,
						mask);
		}
	}

	if (sample_type & PERF_SAMPLE_PHYS_ADDR)
		perf_output_put(handle, data->phys_addr);

	if (!event->attr.watermark) {
		int wakeup_events = event->attr.wakeup_events;

		if (wakeup_events) {
			struct ring_buffer *rb = handle->rb;
			int events = local_inc_return(&rb->events);

			if (events >= wakeup_events) {
				local_sub(wakeup_events, &rb->events);
				local_inc(&rb->wakeup);
			}
		}
	}
}

static u64 perf_virt_to_phys(u64 virt)
{
	u64 phys_addr = 0;

	if (!virt)
		return 0;

	if (virt >= TASK_SIZE) {
		/* If it's vmalloc()d memory, leave phys_addr as 0 */
		if (virt_addr_valid((void *)(uintptr_t)virt) &&
		    !(virt >= VMALLOC_START && virt < VMALLOC_END))
			phys_addr = (u64)virt_to_phys((void *)(uintptr_t)virt);
	} else {
		/*
		 * Walking the pages tables for user address.
		 * Interrupts are disabled, so it prevents any tear down
		 * of the page tables.
		 * Try IRQ-safe __get_user_pages_fast first.
		 * If failed, leave phys_addr as 0.
		 */
		if (current->mm != NULL) {
			struct page *p;

			pagefault_disable();
			if (__get_user_pages_fast(virt, 1, 0, &p) == 1) {
				phys_addr = page_to_phys(p) + virt % PAGE_SIZE;
				put_page(p);
			}
			pagefault_enable();
		}
	}

	return phys_addr;
}

void perf_prepare_sample(struct perf_event_header *header,
			 struct perf_sample_data *data,
			 struct perf_event *event,
			 struct pt_regs *regs)
{
	u64 sample_type = event->attr.sample_type;
	u64 filtered_sample_type;

	header->type = PERF_RECORD_SAMPLE;
	header->size = sizeof(*header) + event->header_size;

	header->misc = 0;
	header->misc |= perf_misc_flags(regs);

	/*
	 * Clear the sample flags that have already been done by the
	 * PMU driver.
	 */
	filtered_sample_type = sample_type & ~data->sample_flags;
	__perf_event_header__init_id(header, data, event, filtered_sample_type);

	if (sample_type & PERF_SAMPLE_IP)
		data->ip = perf_instruction_pointer(regs);

	if (sample_type & PERF_SAMPLE_CALLCHAIN) {
		int size = 1;

		data->callchain = perf_callchain(event, regs);

		if (data->callchain)
			size += data->callchain->nr;

		header->size += size * sizeof(u64);
	}

	if (sample_type & PERF_SAMPLE_RAW) {
		struct perf_raw_record *raw = data->raw;
		int size;

		if (raw) {
			struct perf_raw_frag *frag = &raw->frag;
			u32 sum = 0;

			do {
				sum += frag->size;
				if (perf_raw_frag_last(frag))
					break;
				frag = frag->next;
			} while (1);

			size = round_up(sum + sizeof(u32), sizeof(u64));
			raw->size = size - sizeof(u32);
			frag->pad = raw->size - sum;
		} else {
			size = sizeof(u64);
		}

		header->size += size;
	}

	if (sample_type & PERF_SAMPLE_BRANCH_STACK) {
		int size = sizeof(u64); /* nr */
		if (data->br_stack) {
			size += data->br_stack->nr
			      * sizeof(struct perf_branch_entry);
		}
		header->size += size;
	}

	if (sample_type & (PERF_SAMPLE_REGS_USER | PERF_SAMPLE_STACK_USER))
		perf_sample_regs_user(&data->regs_user, regs,
				      &data->regs_user_copy);

	if (sample_type & PERF_SAMPLE_REGS_USER) {
		/* regs dump ABI info */
		int size = sizeof(u64);

		if (data->regs_user.regs) {
			u64 mask = event->attr.sample_regs_user;
			size += hweight64(mask) * sizeof(u64);
		}

		header->size += size;
	}

	if (sample_type & PERF_SAMPLE_STACK_USER) {
		/*
		 * Either we need PERF_SAMPLE_STACK_USER bit to be allways
		 * processed as the last one or have additional check added
		 * in case new sample type is added, because we could eat
		 * up the rest of the sample size.
		 */
		u16 stack_size = event->attr.sample_stack_user;
		u16 size = sizeof(u64);

		stack_size = perf_sample_ustack_size(stack_size, header->size,
						     data->regs_user.regs);

		/*
		 * If there is something to dump, add space for the dump
		 * itself and for the field that tells the dynamic size,
		 * which is how many have been actually dumped.
		 */
		if (stack_size)
			size += sizeof(u64) + stack_size;

		data->stack_user_size = stack_size;
		header->size += size;
	}

	if (sample_type & PERF_SAMPLE_REGS_INTR) {
		/* regs dump ABI info */
		int size = sizeof(u64);

		perf_sample_regs_intr(&data->regs_intr, regs);

		if (data->regs_intr.regs) {
			u64 mask = event->attr.sample_regs_intr;

			size += hweight64(mask) * sizeof(u64);
		}

		header->size += size;
	}

	if (sample_type & PERF_SAMPLE_PHYS_ADDR)
		data->phys_addr = perf_virt_to_phys(data->addr);
}

static void __always_inline
__perf_event_output(struct perf_event *event,
		    struct perf_sample_data *data,
		    struct pt_regs *regs,
		    int (*output_begin)(struct perf_output_handle *,
					struct perf_event *,
					unsigned int))
{
	struct perf_output_handle handle;
	struct perf_event_header header;

	/* protect the callchain buffers */
	rcu_read_lock();

	perf_prepare_sample(&header, data, event, regs);

	if (output_begin(&handle, event, header.size))
		goto exit;

	perf_output_sample(&handle, &header, data, event);

	perf_output_end(&handle);

exit:
	rcu_read_unlock();
}

void
perf_event_output_forward(struct perf_event *event,
			 struct perf_sample_data *data,
			 struct pt_regs *regs)
{
	__perf_event_output(event, data, regs, perf_output_begin_forward);
}

void
perf_event_output_backward(struct perf_event *event,
			   struct perf_sample_data *data,
			   struct pt_regs *regs)
{
	__perf_event_output(event, data, regs, perf_output_begin_backward);
}

void
perf_event_output(struct perf_event *event,
		  struct perf_sample_data *data,
		  struct pt_regs *regs)
{
	__perf_event_output(event, data, regs, perf_output_begin);
}

/*
 * read event_id
 */

struct perf_read_event {
	struct perf_event_header	header;

	u32				pid;
	u32				tid;
};

static void
perf_event_read_event(struct perf_event *event,
			struct task_struct *task)
{
	struct perf_output_handle handle;
	struct perf_sample_data sample;
	struct perf_read_event read_event = {
		.header = {
			.type = PERF_RECORD_READ,
			.misc = 0,
			.size = sizeof(read_event) + event->read_size,
		},
		.pid = perf_event_pid(event, task),
		.tid = perf_event_tid(event, task),
	};
	int ret;

	perf_event_header__init_id(&read_event.header, &sample, event);
	ret = perf_output_begin(&handle, event, read_event.header.size);
	if (ret)
		return;

	perf_output_put(&handle, read_event);
	perf_output_read(&handle, event);
	perf_event__output_id_sample(event, &handle, &sample);

	perf_output_end(&handle);
}

typedef void (perf_iterate_f)(struct perf_event *event, void *data);

static void
perf_iterate_ctx(struct perf_event_context *ctx,
		   perf_iterate_f output,
		   void *data, bool all)
{
	struct perf_event *event;

	list_for_each_entry_rcu(event, &ctx->event_list, event_entry) {
		if (!all) {
			if (event->state < PERF_EVENT_STATE_INACTIVE)
				continue;
			if (!event_filter_match(event))
				continue;
		}

		output(event, data);
	}
}

static void perf_iterate_sb_cpu(perf_iterate_f output, void *data)
{
	struct pmu_event_list *pel = this_cpu_ptr(&pmu_sb_events);
	struct perf_event *event;

	list_for_each_entry_rcu(event, &pel->list, sb_list) {
		/*
		 * Skip events that are not fully formed yet; ensure that
		 * if we observe event->ctx, both event and ctx will be
		 * complete enough. See perf_install_in_context().
		 */
		if (!smp_load_acquire(&event->ctx))
			continue;

		if (event->state < PERF_EVENT_STATE_INACTIVE)
			continue;
		if (!event_filter_match(event))
			continue;
		output(event, data);
	}
}

/*
 * Iterate all events that need to receive side-band events.
 *
 * For new callers; ensure that account_pmu_sb_event() includes
 * your event, otherwise it might not get delivered.
 */
static void
perf_iterate_sb(perf_iterate_f output, void *data,
	       struct perf_event_context *task_ctx)
{
	struct perf_event_context *ctx;
	int ctxn;

	rcu_read_lock();
	preempt_disable();

	/*
	 * If we have task_ctx != NULL we only notify the task context itself.
	 * The task_ctx is set only for EXIT events before releasing task
	 * context.
	 */
	if (task_ctx) {
		perf_iterate_ctx(task_ctx, output, data, false);
		goto done;
	}

	perf_iterate_sb_cpu(output, data);

	for_each_task_context_nr(ctxn) {
		ctx = rcu_dereference(current->perf_event_ctxp[ctxn]);
		if (ctx)
			perf_iterate_ctx(ctx, output, data, false);
	}
done:
	preempt_enable();
	rcu_read_unlock();
}

/*
 * Clear all file-based filters at exec, they'll have to be
 * re-instated when/if these objects are mmapped again.
 */
static void perf_event_addr_filters_exec(struct perf_event *event, void *data)
{
	struct perf_addr_filters_head *ifh = perf_event_addr_filters(event);
	struct perf_addr_filter *filter;
	unsigned int restart = 0, count = 0;
	unsigned long flags;

	if (!has_addr_filter(event))
		return;

	raw_spin_lock_irqsave(&ifh->lock, flags);
	list_for_each_entry(filter, &ifh->list, entry) {
		if (filter->path.dentry) {
			event->addr_filter_ranges[count].start = 0;
			event->addr_filter_ranges[count].size = 0;
			restart++;
		}

		count++;
	}

	if (restart)
		event->addr_filters_gen++;
	raw_spin_unlock_irqrestore(&ifh->lock, flags);

	if (restart)
		perf_event_stop(event, 1);
}

void perf_event_exec(void)
{
	struct perf_event_context *ctx;
	int ctxn;

	rcu_read_lock();
	for_each_task_context_nr(ctxn) {
		ctx = current->perf_event_ctxp[ctxn];
		if (!ctx)
			continue;

		perf_event_enable_on_exec(ctxn);

		perf_iterate_ctx(ctx, perf_event_addr_filters_exec, NULL,
				   true);
	}
	rcu_read_unlock();
}

struct remote_output {
	struct ring_buffer	*rb;
	int			err;
};

static void __perf_event_output_stop(struct perf_event *event, void *data)
{
	struct perf_event *parent = event->parent;
	struct remote_output *ro = data;
	struct ring_buffer *rb = ro->rb;
	struct stop_event_data sd = {
		.event	= event,
	};

	if (!has_aux(event))
		return;

	if (!parent)
		parent = event;

	/*
	 * In case of inheritance, it will be the parent that links to the
	 * ring-buffer, but it will be the child that's actually using it.
	 *
	 * We are using event::rb to determine if the event should be stopped,
	 * however this may race with ring_buffer_attach() (through set_output),
	 * which will make us skip the event that actually needs to be stopped.
	 * So ring_buffer_attach() has to stop an aux event before re-assigning
	 * its rb pointer.
	 */
	if (rcu_dereference(parent->rb) == rb)
		ro->err = __perf_event_stop(&sd);
}

static int __perf_pmu_output_stop(void *info)
{
	struct perf_event *event = info;
	struct pmu *pmu = event->pmu;
	struct perf_cpu_context *cpuctx = this_cpu_ptr(pmu->pmu_cpu_context);
	struct remote_output ro = {
		.rb	= event->rb,
	};

	rcu_read_lock();
	perf_iterate_ctx(&cpuctx->ctx, __perf_event_output_stop, &ro, false);
	if (cpuctx->task_ctx)
		perf_iterate_ctx(cpuctx->task_ctx, __perf_event_output_stop,
				   &ro, false);
	rcu_read_unlock();

	return ro.err;
}

static void perf_pmu_output_stop(struct perf_event *event)
{
	struct perf_event *iter;
	int err, cpu;

restart:
	rcu_read_lock();
	list_for_each_entry_rcu(iter, &event->rb->event_list, rb_entry) {
		/*
		 * For per-CPU events, we need to make sure that neither they
		 * nor their children are running; for cpu==-1 events it's
		 * sufficient to stop the event itself if it's active, since
		 * it can't have children.
		 */
		cpu = iter->cpu;
		if (cpu == -1)
			cpu = READ_ONCE(iter->oncpu);

		if (cpu == -1)
			continue;

		err = cpu_function_call(cpu, __perf_pmu_output_stop, event);
		if (err == -EAGAIN) {
			rcu_read_unlock();
			goto restart;
		}
	}
	rcu_read_unlock();
}

/*
 * task tracking -- fork/exit
 *
 * enabled by: attr.comm | attr.mmap | attr.mmap2 | attr.mmap_data | attr.task
 */

struct perf_task_event {
	struct task_struct		*task;
	struct perf_event_context	*task_ctx;

	struct {
		struct perf_event_header	header;

		u32				pid;
		u32				ppid;
		u32				tid;
		u32				ptid;
		u64				time;
	} event_id;
};

static int perf_event_task_match(struct perf_event *event)
{
	return event->attr.comm  || event->attr.mmap ||
	       event->attr.mmap2 || event->attr.mmap_data ||
	       event->attr.task;
}

static void perf_event_task_output(struct perf_event *event,
				   void *data)
{
	struct perf_task_event *task_event = data;
	struct perf_output_handle handle;
	struct perf_sample_data	sample;
	struct task_struct *task = task_event->task;
	int ret, size = task_event->event_id.header.size;

	if (!perf_event_task_match(event))
		return;

	perf_event_header__init_id(&task_event->event_id.header, &sample, event);

	ret = perf_output_begin(&handle, event,
				task_event->event_id.header.size);
	if (ret)
		goto out;

	task_event->event_id.pid = perf_event_pid(event, task);
	task_event->event_id.tid = perf_event_tid(event, task);

	if (task_event->event_id.header.type == PERF_RECORD_EXIT) {
		task_event->event_id.ppid = perf_event_pid(event,
							task->real_parent);
		task_event->event_id.ptid = perf_event_pid(event,
							task->real_parent);
	} else {  /* PERF_RECORD_FORK */
		task_event->event_id.ppid = perf_event_pid(event, current);
		task_event->event_id.ptid = perf_event_tid(event, current);
	}

	task_event->event_id.time = perf_event_clock(event);

	perf_output_put(&handle, task_event->event_id);

	perf_event__output_id_sample(event, &handle, &sample);

	perf_output_end(&handle);
out:
	task_event->event_id.header.size = size;
}

static void perf_event_task(struct task_struct *task,
			      struct perf_event_context *task_ctx,
			      int new)
{
	struct perf_task_event task_event;

	if (!atomic_read(&nr_comm_events) &&
	    !atomic_read(&nr_mmap_events) &&
	    !atomic_read(&nr_task_events))
		return;

	task_event = (struct perf_task_event){
		.task	  = task,
		.task_ctx = task_ctx,
		.event_id    = {
			.header = {
				.type = new ? PERF_RECORD_FORK : PERF_RECORD_EXIT,
				.misc = 0,
				.size = sizeof(task_event.event_id),
			},
			/* .pid  */
			/* .ppid */
			/* .tid  */
			/* .ptid */
			/* .time */
		},
	};

	perf_iterate_sb(perf_event_task_output,
		       &task_event,
		       task_ctx);
}

void perf_event_fork(struct task_struct *task)
{
	perf_event_task(task, NULL, 1);
	perf_event_namespaces(task);
}

/*
 * comm tracking
 */

struct perf_comm_event {
	struct task_struct	*task;
	char			*comm;
	int			comm_size;

	struct {
		struct perf_event_header	header;

		u32				pid;
		u32				tid;
	} event_id;
};

static int perf_event_comm_match(struct perf_event *event)
{
	return event->attr.comm;
}

static void perf_event_comm_output(struct perf_event *event,
				   void *data)
{
	struct perf_comm_event *comm_event = data;
	struct perf_output_handle handle;
	struct perf_sample_data sample;
	int size = comm_event->event_id.header.size;
	int ret;

	if (!perf_event_comm_match(event))
		return;

	perf_event_header__init_id(&comm_event->event_id.header, &sample, event);
	ret = perf_output_begin(&handle, event,
				comm_event->event_id.header.size);

	if (ret)
		goto out;

	comm_event->event_id.pid = perf_event_pid(event, comm_event->task);
	comm_event->event_id.tid = perf_event_tid(event, comm_event->task);

	perf_output_put(&handle, comm_event->event_id);
	__output_copy(&handle, comm_event->comm,
				   comm_event->comm_size);

	perf_event__output_id_sample(event, &handle, &sample);

	perf_output_end(&handle);
out:
	comm_event->event_id.header.size = size;
}

static void perf_event_comm_event(struct perf_comm_event *comm_event)
{
	char comm[TASK_COMM_LEN];
	unsigned int size;

	memset(comm, 0, sizeof(comm));
	strlcpy(comm, comm_event->task->comm, sizeof(comm));
	size = ALIGN(strlen(comm)+1, sizeof(u64));

	comm_event->comm = comm;
	comm_event->comm_size = size;

	comm_event->event_id.header.size = sizeof(comm_event->event_id) + size;

	perf_iterate_sb(perf_event_comm_output,
		       comm_event,
		       NULL);
}

void perf_event_comm(struct task_struct *task, bool exec)
{
	struct perf_comm_event comm_event;

	if (!atomic_read(&nr_comm_events))
		return;

	comm_event = (struct perf_comm_event){
		.task	= task,
		/* .comm      */
		/* .comm_size */
		.event_id  = {
			.header = {
				.type = PERF_RECORD_COMM,
				.misc = exec ? PERF_RECORD_MISC_COMM_EXEC : 0,
				/* .size */
			},
			/* .pid */
			/* .tid */
		},
	};

	perf_event_comm_event(&comm_event);
}

/*
 * namespaces tracking
 */

struct perf_namespaces_event {
	struct task_struct		*task;

	struct {
		struct perf_event_header	header;

		u32				pid;
		u32				tid;
		u64				nr_namespaces;
		struct perf_ns_link_info	link_info[NR_NAMESPACES];
	} event_id;
};

static int perf_event_namespaces_match(struct perf_event *event)
{
	return event->attr.namespaces;
}

static void perf_event_namespaces_output(struct perf_event *event,
					 void *data)
{
	struct perf_namespaces_event *namespaces_event = data;
	struct perf_output_handle handle;
	struct perf_sample_data sample;
	u16 header_size = namespaces_event->event_id.header.size;
	int ret;

	if (!perf_event_namespaces_match(event))
		return;

	perf_event_header__init_id(&namespaces_event->event_id.header,
				   &sample, event);
	ret = perf_output_begin(&handle, event,
				namespaces_event->event_id.header.size);
	if (ret)
		goto out;

	namespaces_event->event_id.pid = perf_event_pid(event,
							namespaces_event->task);
	namespaces_event->event_id.tid = perf_event_tid(event,
							namespaces_event->task);

	perf_output_put(&handle, namespaces_event->event_id);

	perf_event__output_id_sample(event, &handle, &sample);

	perf_output_end(&handle);
out:
	namespaces_event->event_id.header.size = header_size;
}

static void perf_fill_ns_link_info(struct perf_ns_link_info *ns_link_info,
				   struct task_struct *task,
				   const struct proc_ns_operations *ns_ops)
{
	struct path ns_path;
	struct inode *ns_inode;
	void *error;

	error = ns_get_path(&ns_path, task, ns_ops);
	if (!error) {
		ns_inode = ns_path.dentry->d_inode;
		ns_link_info->dev = new_encode_dev(ns_inode->i_sb->s_dev);
		ns_link_info->ino = ns_inode->i_ino;
		path_put(&ns_path);
	}
}

void perf_event_namespaces(struct task_struct *task)
{
	struct perf_namespaces_event namespaces_event;
	struct perf_ns_link_info *ns_link_info;

	if (!atomic_read(&nr_namespaces_events))
		return;

	namespaces_event = (struct perf_namespaces_event){
		.task	= task,
		.event_id  = {
			.header = {
				.type = PERF_RECORD_NAMESPACES,
				.misc = 0,
				.size = sizeof(namespaces_event.event_id),
			},
			/* .pid */
			/* .tid */
			.nr_namespaces = NR_NAMESPACES,
			/* .link_info[NR_NAMESPACES] */
		},
	};

	ns_link_info = namespaces_event.event_id.link_info;

	perf_fill_ns_link_info(&ns_link_info[MNT_NS_INDEX],
			       task, &mntns_operations);

#ifdef CONFIG_USER_NS
	perf_fill_ns_link_info(&ns_link_info[USER_NS_INDEX],
			       task, &userns_operations);
#endif
#ifdef CONFIG_NET_NS
	perf_fill_ns_link_info(&ns_link_info[NET_NS_INDEX],
			       task, &netns_operations);
#endif
#ifdef CONFIG_UTS_NS
	perf_fill_ns_link_info(&ns_link_info[UTS_NS_INDEX],
			       task, &utsns_operations);
#endif
#ifdef CONFIG_IPC_NS
	perf_fill_ns_link_info(&ns_link_info[IPC_NS_INDEX],
			       task, &ipcns_operations);
#endif
#ifdef CONFIG_PID_NS
	perf_fill_ns_link_info(&ns_link_info[PID_NS_INDEX],
			       task, &pidns_operations);
#endif
#ifdef CONFIG_CGROUPS
	perf_fill_ns_link_info(&ns_link_info[CGROUP_NS_INDEX],
			       task, &cgroupns_operations);
#endif

	perf_iterate_sb(perf_event_namespaces_output,
			&namespaces_event,
			NULL);
}

/*
 * mmap tracking
 */

struct perf_mmap_event {
	struct vm_area_struct	*vma;

	const char		*file_name;
	int			file_size;
	int			maj, min;
	u64			ino;
	u64			ino_generation;
	u32			prot, flags;

	struct {
		struct perf_event_header	header;

		u32				pid;
		u32				tid;
		u64				start;
		u64				len;
		u64				pgoff;
	} event_id;
};

static int perf_event_mmap_match(struct perf_event *event,
				 void *data)
{
	struct perf_mmap_event *mmap_event = data;
	struct vm_area_struct *vma = mmap_event->vma;
	int executable = vma->vm_flags & VM_EXEC;

	return (!executable && event->attr.mmap_data) ||
	       (executable && (event->attr.mmap || event->attr.mmap2));
}

static void perf_event_mmap_output(struct perf_event *event,
				   void *data)
{
	struct perf_mmap_event *mmap_event = data;
	struct perf_output_handle handle;
	struct perf_sample_data sample;
	int size = mmap_event->event_id.header.size;
	u32 type = mmap_event->event_id.header.type;
	int ret;

	if (!perf_event_mmap_match(event, data))
		return;

	if (event->attr.mmap2) {
		mmap_event->event_id.header.type = PERF_RECORD_MMAP2;
		mmap_event->event_id.header.size += sizeof(mmap_event->maj);
		mmap_event->event_id.header.size += sizeof(mmap_event->min);
		mmap_event->event_id.header.size += sizeof(mmap_event->ino);
		mmap_event->event_id.header.size += sizeof(mmap_event->ino_generation);
		mmap_event->event_id.header.size += sizeof(mmap_event->prot);
		mmap_event->event_id.header.size += sizeof(mmap_event->flags);
	}

	perf_event_header__init_id(&mmap_event->event_id.header, &sample, event);
	ret = perf_output_begin(&handle, event,
				mmap_event->event_id.header.size);
	if (ret)
		goto out;

	mmap_event->event_id.pid = perf_event_pid(event, current);
	mmap_event->event_id.tid = perf_event_tid(event, current);

	perf_output_put(&handle, mmap_event->event_id);

	if (event->attr.mmap2) {
		perf_output_put(&handle, mmap_event->maj);
		perf_output_put(&handle, mmap_event->min);
		perf_output_put(&handle, mmap_event->ino);
		perf_output_put(&handle, mmap_event->ino_generation);
		perf_output_put(&handle, mmap_event->prot);
		perf_output_put(&handle, mmap_event->flags);
	}

	__output_copy(&handle, mmap_event->file_name,
				   mmap_event->file_size);

	perf_event__output_id_sample(event, &handle, &sample);

	perf_output_end(&handle);
out:
	mmap_event->event_id.header.size = size;
	mmap_event->event_id.header.type = type;
}

static void perf_event_mmap_event(struct perf_mmap_event *mmap_event)
{
	struct vm_area_struct *vma = mmap_event->vma;
	struct file *file = vma->vm_file;
	int maj = 0, min = 0;
	u64 ino = 0, gen = 0;
	u32 prot = 0, flags = 0;
	unsigned int size;
	char tmp[16];
	char *buf = NULL;
	char *name;

	if (vma->vm_flags & VM_READ)
		prot |= PROT_READ;
	if (vma->vm_flags & VM_WRITE)
		prot |= PROT_WRITE;
	if (vma->vm_flags & VM_EXEC)
		prot |= PROT_EXEC;

	if (vma->vm_flags & VM_MAYSHARE)
		flags = MAP_SHARED;
	else
		flags = MAP_PRIVATE;

	if (vma->vm_flags & VM_DENYWRITE)
		flags |= MAP_DENYWRITE;
	if (vma->vm_flags & VM_MAYEXEC)
		flags |= MAP_EXECUTABLE;
	if (vma->vm_flags & VM_LOCKED)
		flags |= MAP_LOCKED;
	if (vma->vm_flags & VM_HUGETLB)
		flags |= MAP_HUGETLB;

	if (file) {
		struct inode *inode;
		dev_t dev;

		buf = kmalloc(PATH_MAX, GFP_KERNEL);
		if (!buf) {
			name = "//enomem";
			goto cpy_name;
		}
		/*
		 * d_path() works from the end of the rb backwards, so we
		 * need to add enough zero bytes after the string to handle
		 * the 64bit alignment we do later.
		 */
		name = file_path(file, buf, PATH_MAX - sizeof(u64));
		if (IS_ERR(name)) {
			name = "//toolong";
			goto cpy_name;
		}
		inode = file_inode(vma->vm_file);
		dev = inode->i_sb->s_dev;
		ino = inode->i_ino;
		gen = inode->i_generation;
		maj = MAJOR(dev);
		min = MINOR(dev);

		goto got_name;
	} else {
		if (vma->vm_ops && vma->vm_ops->name) {
			name = (char *) vma->vm_ops->name(vma);
			if (name)
				goto cpy_name;
		}

		name = (char *)arch_vma_name(vma);
		if (name)
			goto cpy_name;

		if (vma->vm_start <= vma->vm_mm->start_brk &&
				vma->vm_end >= vma->vm_mm->brk) {
			name = "[heap]";
			goto cpy_name;
		}
		if (vma->vm_start <= vma->vm_mm->start_stack &&
				vma->vm_end >= vma->vm_mm->start_stack) {
			name = "[stack]";
			goto cpy_name;
		}

		name = "//anon";
		goto cpy_name;
	}

cpy_name:
	strlcpy(tmp, name, sizeof(tmp));
	name = tmp;
got_name:
	/*
	 * Since our buffer works in 8 byte units we need to align our string
	 * size to a multiple of 8. However, we must guarantee the tail end is
	 * zero'd out to avoid leaking random bits to userspace.
	 */
	size = strlen(name)+1;
	while (!IS_ALIGNED(size, sizeof(u64)))
		name[size++] = '\0';

	mmap_event->file_name = name;
	mmap_event->file_size = size;
	mmap_event->maj = maj;
	mmap_event->min = min;
	mmap_event->ino = ino;
	mmap_event->ino_generation = gen;
	mmap_event->prot = prot;
	mmap_event->flags = flags;

	if (!(vma->vm_flags & VM_EXEC))
		mmap_event->event_id.header.misc |= PERF_RECORD_MISC_MMAP_DATA;

	mmap_event->event_id.header.size = sizeof(mmap_event->event_id) + size;

	perf_iterate_sb(perf_event_mmap_output,
		       mmap_event,
		       NULL);

	kfree(buf);
}

/*
 * Check whether inode and address range match filter criteria.
 */
static bool perf_addr_filter_match(struct perf_addr_filter *filter,
				     struct file *file, unsigned long offset,
				     unsigned long size)
{
	/* d_inode(NULL) won't be equal to any mapped user-space file */
	if (!filter->path.dentry)
		return false;

	if (d_inode(filter->path.dentry) != file_inode(file))
		return false;

	if (filter->offset > offset + size)
		return false;

	if (filter->offset + filter->size < offset)
		return false;

	return true;
}

static bool perf_addr_filter_vma_adjust(struct perf_addr_filter *filter,
					struct vm_area_struct *vma,
					struct perf_addr_filter_range *fr)
{
	unsigned long vma_size = vma->vm_end - vma->vm_start;
	unsigned long off = vma->vm_pgoff << PAGE_SHIFT;
	struct file *file = vma->vm_file;

	if (!perf_addr_filter_match(filter, file, off, vma_size))
		return false;

	if (filter->offset < off) {
		fr->start = vma->vm_start;
		fr->size = min(vma_size, filter->size - (off - filter->offset));
	} else {
		fr->start = vma->vm_start + filter->offset - off;
		fr->size = min(vma->vm_end - fr->start, filter->size);
	}

	return true;
}

static void __perf_addr_filters_adjust(struct perf_event *event, void *data)
{
	struct perf_addr_filters_head *ifh = perf_event_addr_filters(event);
	struct vm_area_struct *vma = data;
	struct perf_addr_filter *filter;
	unsigned int restart = 0, count = 0;
	unsigned long flags;

	if (!has_addr_filter(event))
		return;

	if (!vma->vm_file)
		return;

	raw_spin_lock_irqsave(&ifh->lock, flags);
	list_for_each_entry(filter, &ifh->list, entry) {
		if (perf_addr_filter_vma_adjust(filter, vma,
						&event->addr_filter_ranges[count]))
			restart++;

		count++;
	}

	if (restart)
		event->addr_filters_gen++;
	raw_spin_unlock_irqrestore(&ifh->lock, flags);

	if (restart)
		perf_event_stop(event, 1);
}

/*
 * Adjust all task's events' filters to the new vma
 */
static void perf_addr_filters_adjust(struct vm_area_struct *vma)
{
	struct perf_event_context *ctx;
	int ctxn;

	/*
	 * Data tracing isn't supported yet and as such there is no need
	 * to keep track of anything that isn't related to executable code:
	 */
	if (!(vma->vm_flags & VM_EXEC))
		return;

	rcu_read_lock();
	for_each_task_context_nr(ctxn) {
		ctx = rcu_dereference(current->perf_event_ctxp[ctxn]);
		if (!ctx)
			continue;

		perf_iterate_ctx(ctx, __perf_addr_filters_adjust, vma, true);
	}
	rcu_read_unlock();
}

void perf_event_mmap(struct vm_area_struct *vma)
{
	struct perf_mmap_event mmap_event;

	if (!atomic_read(&nr_mmap_events))
		return;

	mmap_event = (struct perf_mmap_event){
		.vma	= vma,
		/* .file_name */
		/* .file_size */
		.event_id  = {
			.header = {
				.type = PERF_RECORD_MMAP,
				.misc = PERF_RECORD_MISC_USER,
				/* .size */
			},
			/* .pid */
			/* .tid */
			.start  = vma->vm_start,
			.len    = vma->vm_end - vma->vm_start,
			.pgoff  = (u64)vma->vm_pgoff << PAGE_SHIFT,
		},
		/* .maj (attr_mmap2 only) */
		/* .min (attr_mmap2 only) */
		/* .ino (attr_mmap2 only) */
		/* .ino_generation (attr_mmap2 only) */
		/* .prot (attr_mmap2 only) */
		/* .flags (attr_mmap2 only) */
	};

	perf_addr_filters_adjust(vma);
	perf_event_mmap_event(&mmap_event);
}

void perf_event_aux_event(struct perf_event *event, unsigned long head,
			  unsigned long size, u64 flags)
{
	struct perf_output_handle handle;
	struct perf_sample_data sample;
	struct perf_aux_event {
		struct perf_event_header	header;
		u64				offset;
		u64				size;
		u64				flags;
	} rec = {
		.header = {
			.type = PERF_RECORD_AUX,
			.misc = 0,
			.size = sizeof(rec),
		},
		.offset		= head,
		.size		= size,
		.flags		= flags,
	};
	int ret;

	perf_event_header__init_id(&rec.header, &sample, event);
	ret = perf_output_begin(&handle, event, rec.header.size);

	if (ret)
		return;

	perf_output_put(&handle, rec);
	perf_event__output_id_sample(event, &handle, &sample);

	perf_output_end(&handle);
}

/*
 * Lost/dropped samples logging
 */
void perf_log_lost_samples(struct perf_event *event, u64 lost)
{
	struct perf_output_handle handle;
	struct perf_sample_data sample;
	int ret;

	struct {
		struct perf_event_header	header;
		u64				lost;
	} lost_samples_event = {
		.header = {
			.type = PERF_RECORD_LOST_SAMPLES,
			.misc = 0,
			.size = sizeof(lost_samples_event),
		},
		.lost		= lost,
	};

	perf_event_header__init_id(&lost_samples_event.header, &sample, event);

	ret = perf_output_begin(&handle, event,
				lost_samples_event.header.size);
	if (ret)
		return;

	perf_output_put(&handle, lost_samples_event);
	perf_event__output_id_sample(event, &handle, &sample);
	perf_output_end(&handle);
}

/*
 * context_switch tracking
 */

struct perf_switch_event {
	struct task_struct	*task;
	struct task_struct	*next_prev;

	struct {
		struct perf_event_header	header;
		u32				next_prev_pid;
		u32				next_prev_tid;
	} event_id;
};

static int perf_event_switch_match(struct perf_event *event)
{
	return event->attr.context_switch;
}

static void perf_event_switch_output(struct perf_event *event, void *data)
{
	struct perf_switch_event *se = data;
	struct perf_output_handle handle;
	struct perf_sample_data sample;
	int ret;

	if (!perf_event_switch_match(event))
		return;

	/* Only CPU-wide events are allowed to see next/prev pid/tid */
	if (event->ctx->task) {
		se->event_id.header.type = PERF_RECORD_SWITCH;
		se->event_id.header.size = sizeof(se->event_id.header);
	} else {
		se->event_id.header.type = PERF_RECORD_SWITCH_CPU_WIDE;
		se->event_id.header.size = sizeof(se->event_id);
		se->event_id.next_prev_pid =
					perf_event_pid(event, se->next_prev);
		se->event_id.next_prev_tid =
					perf_event_tid(event, se->next_prev);
	}

	perf_event_header__init_id(&se->event_id.header, &sample, event);

	ret = perf_output_begin(&handle, event, se->event_id.header.size);
	if (ret)
		return;

	if (event->ctx->task)
		perf_output_put(&handle, se->event_id.header);
	else
		perf_output_put(&handle, se->event_id);

	perf_event__output_id_sample(event, &handle, &sample);

	perf_output_end(&handle);
}

static void perf_event_switch(struct task_struct *task,
			      struct task_struct *next_prev, bool sched_in)
{
	struct perf_switch_event switch_event;

	/* N.B. caller checks nr_switch_events != 0 */

	switch_event = (struct perf_switch_event){
		.task		= task,
		.next_prev	= next_prev,
		.event_id	= {
			.header = {
				/* .type */
				.misc = sched_in ? 0 : PERF_RECORD_MISC_SWITCH_OUT,
				/* .size */
			},
			/* .next_prev_pid */
			/* .next_prev_tid */
		},
	};

	perf_iterate_sb(perf_event_switch_output,
		       &switch_event,
		       NULL);
}

/*
 * IRQ throttle logging
 */

static void perf_log_throttle(struct perf_event *event, int enable)
{
	struct perf_output_handle handle;
	struct perf_sample_data sample;
	int ret;

	struct {
		struct perf_event_header	header;
		u64				time;
		u64				id;
		u64				stream_id;
	} throttle_event = {
		.header = {
			.type = PERF_RECORD_THROTTLE,
			.misc = 0,
			.size = sizeof(throttle_event),
		},
		.time		= perf_event_clock(event),
		.id		= primary_event_id(event),
		.stream_id	= event->id,
	};

	if (enable)
		throttle_event.header.type = PERF_RECORD_UNTHROTTLE;

	perf_event_header__init_id(&throttle_event.header, &sample, event);

	ret = perf_output_begin(&handle, event,
				throttle_event.header.size);
	if (ret)
		return;

	perf_output_put(&handle, throttle_event);
	perf_event__output_id_sample(event, &handle, &sample);
	perf_output_end(&handle);
}

void perf_event_itrace_started(struct perf_event *event)
{
	event->attach_state |= PERF_ATTACH_ITRACE;
}

static void perf_log_itrace_start(struct perf_event *event)
{
	struct perf_output_handle handle;
	struct perf_sample_data sample;
	struct perf_aux_event {
		struct perf_event_header        header;
		u32				pid;
		u32				tid;
	} rec;
	int ret;

	if (event->parent)
		event = event->parent;

	if (!(event->pmu->capabilities & PERF_PMU_CAP_ITRACE) ||
	    event->attach_state & PERF_ATTACH_ITRACE)
		return;

	rec.header.type	= PERF_RECORD_ITRACE_START;
	rec.header.misc	= 0;
	rec.header.size	= sizeof(rec);
	rec.pid	= perf_event_pid(event, current);
	rec.tid	= perf_event_tid(event, current);

	perf_event_header__init_id(&rec.header, &sample, event);
	ret = perf_output_begin(&handle, event, rec.header.size);

	if (ret)
		return;

	perf_output_put(&handle, rec);
	perf_event__output_id_sample(event, &handle, &sample);

	perf_output_end(&handle);
}

static int
__perf_event_account_interrupt(struct perf_event *event, int throttle)
{
	struct hw_perf_event *hwc = &event->hw;
	int ret = 0;
	u64 seq;

	seq = __this_cpu_read(perf_throttled_seq);
	if (seq != hwc->interrupts_seq) {
		hwc->interrupts_seq = seq;
		hwc->interrupts = 1;
	} else {
		hwc->interrupts++;
		if (unlikely(throttle &&
			     hwc->interrupts > max_samples_per_tick)) {
			__this_cpu_inc(perf_throttled_count);
			tick_dep_set_cpu(smp_processor_id(), TICK_DEP_BIT_PERF_EVENTS);
			hwc->interrupts = MAX_INTERRUPTS;
			perf_log_throttle(event, 0);
			ret = 1;
		}
	}

	if (event->attr.freq) {
		u64 now = perf_clock();
		s64 delta = now - hwc->freq_time_stamp;

		hwc->freq_time_stamp = now;

		if (delta > 0 && delta < 2*TICK_NSEC)
			perf_adjust_period(event, delta, hwc->last_period, true);
	}

	return ret;
}

int perf_event_account_interrupt(struct perf_event *event)
{
	return __perf_event_account_interrupt(event, 1);
}

/*
 * Generic event overflow handling, sampling.
 */

static int __perf_event_overflow(struct perf_event *event,
				   int throttle, struct perf_sample_data *data,
				   struct pt_regs *regs)
{
	int events = atomic_read(&event->event_limit);
	int ret = 0;

	/*
	 * Non-sampling counters might still use the PMI to fold short
	 * hardware counters, ignore those.
	 */
	if (unlikely(!is_sampling_event(event)))
		return 0;

	ret = __perf_event_account_interrupt(event, throttle);

	/*
	 * XXX event_limit might not quite work as expected on inherited
	 * events
	 */

	event->pending_kill = POLL_IN;
	if (events && atomic_dec_and_test(&event->event_limit)) {
		ret = 1;
		event->pending_kill = POLL_HUP;

		perf_event_disable_inatomic(event);
	}

	READ_ONCE(event->overflow_handler)(event, data, regs);

	if (*perf_event_fasync(event) && event->pending_kill) {
		event->pending_wakeup = 1;
		irq_work_queue(&event->pending);
	}

	return ret;
}

int perf_event_overflow(struct perf_event *event,
			  struct perf_sample_data *data,
			  struct pt_regs *regs)
{
	return __perf_event_overflow(event, 1, data, regs);
}

/*
 * Generic software event infrastructure
 */

struct swevent_htable {
	struct swevent_hlist		*swevent_hlist;
	struct mutex			hlist_mutex;
	int				hlist_refcount;

	/* Recursion avoidance in each contexts */
	int				recursion[PERF_NR_CONTEXTS];
};

static DEFINE_PER_CPU(struct swevent_htable, swevent_htable);

/*
 * We directly increment event->count and keep a second value in
 * event->hw.period_left to count intervals. This period event
 * is kept in the range [-sample_period, 0] so that we can use the
 * sign as trigger.
 */

u64 perf_swevent_set_period(struct perf_event *event)
{
	struct hw_perf_event *hwc = &event->hw;
	u64 period = hwc->last_period;
	u64 nr, offset;
	s64 old, val;

	hwc->last_period = hwc->sample_period;

again:
	old = val = local64_read(&hwc->period_left);
	if (val < 0)
		return 0;

	nr = div64_u64(period + val, period);
	offset = nr * period;
	val -= offset;
	if (local64_cmpxchg(&hwc->period_left, old, val) != old)
		goto again;

	return nr;
}

static void perf_swevent_overflow(struct perf_event *event, u64 overflow,
				    struct perf_sample_data *data,
				    struct pt_regs *regs)
{
	struct hw_perf_event *hwc = &event->hw;
	int throttle = 0;

	if (!overflow)
		overflow = perf_swevent_set_period(event);

	if (hwc->interrupts == MAX_INTERRUPTS)
		return;

	for (; overflow; overflow--) {
		if (__perf_event_overflow(event, throttle,
					    data, regs)) {
			/*
			 * We inhibit the overflow from happening when
			 * hwc->interrupts == MAX_INTERRUPTS.
			 */
			break;
		}
		throttle = 1;
	}
}

static void perf_swevent_event(struct perf_event *event, u64 nr,
			       struct perf_sample_data *data,
			       struct pt_regs *regs)
{
	struct hw_perf_event *hwc = &event->hw;

	local64_add(nr, &event->count);

	if (!regs)
		return;

	if (!is_sampling_event(event))
		return;

	if ((event->attr.sample_type & PERF_SAMPLE_PERIOD) && !event->attr.freq) {
		data->period = nr;
		return perf_swevent_overflow(event, 1, data, regs);
	} else
		data->period = event->hw.last_period;

	if (nr == 1 && hwc->sample_period == 1 && !event->attr.freq)
		return perf_swevent_overflow(event, 1, data, regs);

	if (local64_add_negative(nr, &hwc->period_left))
		return;

	perf_swevent_overflow(event, 0, data, regs);
}

static int perf_exclude_event(struct perf_event *event,
			      struct pt_regs *regs)
{
	if (event->hw.state & PERF_HES_STOPPED)
		return 1;

	if (regs) {
		if (event->attr.exclude_user && user_mode(regs))
			return 1;

		if (event->attr.exclude_kernel && !user_mode(regs))
			return 1;
	}

	return 0;
}

static int perf_swevent_match(struct perf_event *event,
				enum perf_type_id type,
				u32 event_id,
				struct perf_sample_data *data,
				struct pt_regs *regs)
{
	if (event->attr.type != type)
		return 0;

	if (event->attr.config != event_id)
		return 0;

	if (perf_exclude_event(event, regs))
		return 0;

	return 1;
}

static inline u64 swevent_hash(u64 type, u32 event_id)
{
	u64 val = event_id | (type << 32);

	return hash_64(val, SWEVENT_HLIST_BITS);
}

static inline struct hlist_head *
__find_swevent_head(struct swevent_hlist *hlist, u64 type, u32 event_id)
{
	u64 hash = swevent_hash(type, event_id);

	return &hlist->heads[hash];
}

/* For the read side: events when they trigger */
static inline struct hlist_head *
find_swevent_head_rcu(struct swevent_htable *swhash, u64 type, u32 event_id)
{
	struct swevent_hlist *hlist;

	hlist = rcu_dereference(swhash->swevent_hlist);
	if (!hlist)
		return NULL;

	return __find_swevent_head(hlist, type, event_id);
}

/* For the event head insertion and removal in the hlist */
static inline struct hlist_head *
find_swevent_head(struct swevent_htable *swhash, struct perf_event *event)
{
	struct swevent_hlist *hlist;
	u32 event_id = event->attr.config;
	u64 type = event->attr.type;

	/*
	 * Event scheduling is always serialized against hlist allocation
	 * and release. Which makes the protected version suitable here.
	 * The context lock guarantees that.
	 */
	hlist = rcu_dereference_protected(swhash->swevent_hlist,
					  lockdep_is_held(&event->ctx->lock));
	if (!hlist)
		return NULL;

	return __find_swevent_head(hlist, type, event_id);
}

static void do_perf_sw_event(enum perf_type_id type, u32 event_id,
				    u64 nr,
				    struct perf_sample_data *data,
				    struct pt_regs *regs)
{
	struct swevent_htable *swhash = this_cpu_ptr(&swevent_htable);
	struct perf_event *event;
	struct hlist_head *head;

	rcu_read_lock();
	head = find_swevent_head_rcu(swhash, type, event_id);
	if (!head)
		goto end;

	hlist_for_each_entry_rcu(event, head, hlist_entry) {
		if (perf_swevent_match(event, type, event_id, data, regs))
			perf_swevent_event(event, nr, data, regs);
	}
end:
	rcu_read_unlock();
}

DEFINE_PER_CPU(struct pt_regs, __perf_regs[4]);

int perf_swevent_get_recursion_context(void)
{
	struct swevent_htable *swhash = this_cpu_ptr(&swevent_htable);

	return get_recursion_context(swhash->recursion);
}
EXPORT_SYMBOL_GPL(perf_swevent_get_recursion_context);

void perf_swevent_put_recursion_context(int rctx)
{
	struct swevent_htable *swhash = this_cpu_ptr(&swevent_htable);

	put_recursion_context(swhash->recursion, rctx);
}

void ___perf_sw_event(u32 event_id, u64 nr, struct pt_regs *regs, u64 addr)
{
	struct perf_sample_data data;

	if (WARN_ON_ONCE(!regs))
		return;

	perf_sample_data_init(&data, addr, 0);
	do_perf_sw_event(PERF_TYPE_SOFTWARE, event_id, nr, &data, regs);
}

void __perf_sw_event(u32 event_id, u64 nr, struct pt_regs *regs, u64 addr)
{
	int rctx;

	preempt_disable_notrace();
	rctx = perf_swevent_get_recursion_context();
	if (unlikely(rctx < 0))
		goto fail;

	___perf_sw_event(event_id, nr, regs, addr);

	perf_swevent_put_recursion_context(rctx);
fail:
	preempt_enable_notrace();
}

static void perf_swevent_read(struct perf_event *event)
{
}

static int perf_swevent_add(struct perf_event *event, int flags)
{
	struct swevent_htable *swhash = this_cpu_ptr(&swevent_htable);
	struct hw_perf_event *hwc = &event->hw;
	struct hlist_head *head;

	if (is_sampling_event(event)) {
		hwc->last_period = hwc->sample_period;
		perf_swevent_set_period(event);
	}

	hwc->state = !(flags & PERF_EF_START);

	head = find_swevent_head(swhash, event);
	if (WARN_ON_ONCE(!head))
		return -EINVAL;

	hlist_add_head_rcu(&event->hlist_entry, head);
	perf_event_update_userpage(event);

	return 0;
}

static void perf_swevent_del(struct perf_event *event, int flags)
{
	hlist_del_rcu(&event->hlist_entry);
}

static void perf_swevent_start(struct perf_event *event, int flags)
{
	event->hw.state = 0;
}

static void perf_swevent_stop(struct perf_event *event, int flags)
{
	event->hw.state = PERF_HES_STOPPED;
}

/* Deref the hlist from the update side */
static inline struct swevent_hlist *
swevent_hlist_deref(struct swevent_htable *swhash)
{
	return rcu_dereference_protected(swhash->swevent_hlist,
					 lockdep_is_held(&swhash->hlist_mutex));
}

static void swevent_hlist_release(struct swevent_htable *swhash)
{
	struct swevent_hlist *hlist = swevent_hlist_deref(swhash);

	if (!hlist)
		return;

	RCU_INIT_POINTER(swhash->swevent_hlist, NULL);
	kfree_rcu(hlist, rcu_head);
}

static void swevent_hlist_put_cpu(int cpu)
{
	struct swevent_htable *swhash = &per_cpu(swevent_htable, cpu);

	mutex_lock(&swhash->hlist_mutex);

	if (!--swhash->hlist_refcount)
		swevent_hlist_release(swhash);

	mutex_unlock(&swhash->hlist_mutex);
}

static void swevent_hlist_put(void)
{
	int cpu;

	for_each_possible_cpu(cpu)
		swevent_hlist_put_cpu(cpu);
}

static int swevent_hlist_get_cpu(int cpu)
{
	struct swevent_htable *swhash = &per_cpu(swevent_htable, cpu);
	int err = 0;

	mutex_lock(&swhash->hlist_mutex);
	if (!swevent_hlist_deref(swhash) &&
	    cpumask_test_cpu(cpu, perf_online_mask)) {
		struct swevent_hlist *hlist;

		hlist = kzalloc(sizeof(*hlist), GFP_KERNEL);
		if (!hlist) {
			err = -ENOMEM;
			goto exit;
		}
		rcu_assign_pointer(swhash->swevent_hlist, hlist);
	}
	swhash->hlist_refcount++;
exit:
	mutex_unlock(&swhash->hlist_mutex);

	return err;
}

static int swevent_hlist_get(void)
{
	int err, cpu, failed_cpu;

	mutex_lock(&pmus_lock);
	for_each_possible_cpu(cpu) {
		err = swevent_hlist_get_cpu(cpu);
		if (err) {
			failed_cpu = cpu;
			goto fail;
		}
	}
	mutex_unlock(&pmus_lock);
	return 0;
fail:
	for_each_possible_cpu(cpu) {
		if (cpu == failed_cpu)
			break;
		swevent_hlist_put_cpu(cpu);
	}
	mutex_unlock(&pmus_lock);
	return err;
}

struct static_key perf_swevent_enabled[PERF_COUNT_SW_MAX];

static void sw_perf_event_destroy(struct perf_event *event)
{
	u64 event_id = event->attr.config;

	WARN_ON(event->parent);

	static_key_slow_dec(&perf_swevent_enabled[event_id]);
	swevent_hlist_put();
}

static int perf_swevent_init(struct perf_event *event)
{
	u64 event_id = event->attr.config;

	if (event->attr.type != PERF_TYPE_SOFTWARE)
		return -ENOENT;

	/*
	 * no branch sampling for software events
	 */
	if (has_branch_stack(event))
		return -EOPNOTSUPP;

	switch (event_id) {
	case PERF_COUNT_SW_CPU_CLOCK:
	case PERF_COUNT_SW_TASK_CLOCK:
		return -ENOENT;

	default:
		break;
	}

	if (event_id >= PERF_COUNT_SW_MAX)
		return -ENOENT;

	if (!event->parent) {
		int err;

		err = swevent_hlist_get();
		if (err)
			return err;

		static_key_slow_inc(&perf_swevent_enabled[event_id]);
		event->destroy = sw_perf_event_destroy;
	}

	return 0;
}

static struct pmu perf_swevent = {
	.task_ctx_nr	= perf_sw_context,

	.capabilities	= PERF_PMU_CAP_NO_NMI,

	.event_init	= perf_swevent_init,
	.add		= perf_swevent_add,
	.del		= perf_swevent_del,
	.start		= perf_swevent_start,
	.stop		= perf_swevent_stop,
	.read		= perf_swevent_read,
	.events_across_hotplug = 1,
};

#ifdef CONFIG_EVENT_TRACING

static int perf_tp_filter_match(struct perf_event *event,
				struct perf_sample_data *data)
{
	void *record = data->raw->frag.data;

	/* only top level events have filters set */
	if (event->parent)
		event = event->parent;

	if (likely(!event->filter) || filter_match_preds(event->filter, record))
		return 1;
	return 0;
}

static int perf_tp_event_match(struct perf_event *event,
				struct perf_sample_data *data,
				struct pt_regs *regs)
{
	if (event->hw.state & PERF_HES_STOPPED)
		return 0;
	/*
	 * All tracepoints are from kernel-space.
	 */
	if (event->attr.exclude_kernel)
		return 0;

	if (!perf_tp_filter_match(event, data))
		return 0;

	return 1;
}

void perf_trace_run_bpf_submit(void *raw_data, int size, int rctx,
			       struct trace_event_call *call, u64 count,
			       struct pt_regs *regs, struct hlist_head *head,
			       struct task_struct *task)
{
	if (bpf_prog_array_valid(call)) {
		*(struct pt_regs **)raw_data = regs;
		if (!trace_call_bpf(call, raw_data) || hlist_empty(head)) {
			perf_swevent_put_recursion_context(rctx);
			return;
		}
	}
	perf_tp_event(call->event.type, count, raw_data, size, regs, head,
		      rctx, task, NULL);
}
EXPORT_SYMBOL_GPL(perf_trace_run_bpf_submit);

void perf_tp_event(u16 event_type, u64 count, void *record, int entry_size,
		   struct pt_regs *regs, struct hlist_head *head, int rctx,
		   struct task_struct *task, struct perf_event *event)
{
	struct perf_sample_data data;

	struct perf_raw_record raw = {
		.frag = {
			.size = entry_size,
			.data = record,
		},
	};

	perf_sample_data_init(&data, 0, 0);
	data.raw = &raw;

	perf_trace_buf_update(record, event_type);

	/* Use the given event instead of the hlist */
	if (event) {
		if (perf_tp_event_match(event, &data, regs))
			perf_swevent_event(event, count, &data, regs);
	} else {
		hlist_for_each_entry_rcu(event, head, hlist_entry) {
			if (perf_tp_event_match(event, &data, regs))
				perf_swevent_event(event, count, &data, regs);
		}
	}

	/*
	 * If we got specified a target task, also iterate its context and
	 * deliver this event there too.
	 */
	if (task && task != current) {
		struct perf_event_context *ctx;
		struct trace_entry *entry = record;

		rcu_read_lock();
		ctx = rcu_dereference(task->perf_event_ctxp[perf_sw_context]);
		if (!ctx)
			goto unlock;

		list_for_each_entry_rcu(event, &ctx->event_list, event_entry) {
			if (event->cpu != smp_processor_id())
				continue;
			if (event->attr.type != PERF_TYPE_TRACEPOINT)
				continue;
			if (event->attr.config != entry->type)
				continue;
			if (perf_tp_event_match(event, &data, regs))
				perf_swevent_event(event, count, &data, regs);
		}
unlock:
		rcu_read_unlock();
	}

	perf_swevent_put_recursion_context(rctx);
}
EXPORT_SYMBOL_GPL(perf_tp_event);

static void tp_perf_event_destroy(struct perf_event *event)
{
	perf_trace_destroy(event);
}

static int perf_tp_event_init(struct perf_event *event)
{
	int err;

	if (event->attr.type != PERF_TYPE_TRACEPOINT)
		return -ENOENT;

	/*
	 * no branch sampling for tracepoint events
	 */
	if (has_branch_stack(event))
		return -EOPNOTSUPP;

	err = perf_trace_init(event);
	if (err)
		return err;

	event->destroy = tp_perf_event_destroy;

	return 0;
}

static struct pmu perf_tracepoint = {
	.task_ctx_nr	= perf_sw_context,

	.event_init	= perf_tp_event_init,
	.add		= perf_trace_add,
	.del		= perf_trace_del,
	.start		= perf_swevent_start,
	.stop		= perf_swevent_stop,
	.read		= perf_swevent_read,
	.events_across_hotplug = 1,
};

static inline void perf_tp_register(void)
{
	perf_pmu_register(&perf_tracepoint, "tracepoint", PERF_TYPE_TRACEPOINT);
}

static void perf_event_free_filter(struct perf_event *event)
{
	ftrace_profile_free_filter(event);
}

#ifdef CONFIG_BPF_SYSCALL
static void bpf_overflow_handler(struct perf_event *event,
				 struct perf_sample_data *data,
				 struct pt_regs *regs)
{
	struct bpf_perf_event_data_kern ctx = {
		.data = data,
		.regs = regs,
	};
	int ret = 0;

	preempt_disable();
	if (unlikely(__this_cpu_inc_return(bpf_prog_active) != 1))
		goto out;
	rcu_read_lock();
	ret = BPF_PROG_RUN(event->prog, &ctx);
	rcu_read_unlock();
out:
	__this_cpu_dec(bpf_prog_active);
	preempt_enable();
	if (!ret)
		return;

	event->orig_overflow_handler(event, data, regs);
}

static int perf_event_set_bpf_handler(struct perf_event *event, u32 prog_fd)
{
	struct bpf_prog *prog;

	if (event->overflow_handler_context)
		/* hw breakpoint or kernel counter */
		return -EINVAL;

	if (event->prog)
		return -EEXIST;

	prog = bpf_prog_get_type(prog_fd, BPF_PROG_TYPE_PERF_EVENT);
	if (IS_ERR(prog))
		return PTR_ERR(prog);

	event->prog = prog;
	event->orig_overflow_handler = READ_ONCE(event->overflow_handler);
	WRITE_ONCE(event->overflow_handler, bpf_overflow_handler);
	return 0;
}

static void perf_event_free_bpf_handler(struct perf_event *event)
{
	struct bpf_prog *prog = event->prog;

	if (!prog)
		return;

	WRITE_ONCE(event->overflow_handler, event->orig_overflow_handler);
	event->prog = NULL;
	bpf_prog_put(prog);
}
#else
static int perf_event_set_bpf_handler(struct perf_event *event, u32 prog_fd)
{
	return -EOPNOTSUPP;
}
static void perf_event_free_bpf_handler(struct perf_event *event)
{
}
#endif

static int perf_event_set_bpf_prog(struct perf_event *event, u32 prog_fd)
{
	bool is_kprobe, is_tracepoint, is_syscall_tp;
	struct bpf_prog *prog;
	int ret;

	if (event->attr.type != PERF_TYPE_TRACEPOINT)
		return perf_event_set_bpf_handler(event, prog_fd);

	is_kprobe = event->tp_event->flags & TRACE_EVENT_FL_UKPROBE;
	is_tracepoint = event->tp_event->flags & TRACE_EVENT_FL_TRACEPOINT;
	is_syscall_tp = is_syscall_trace_event(event->tp_event);
	if (!is_kprobe && !is_tracepoint && !is_syscall_tp)
		/* bpf programs can only be attached to u/kprobe or tracepoint */
		return -EINVAL;

	prog = bpf_prog_get(prog_fd);
	if (IS_ERR(prog))
		return PTR_ERR(prog);

	if ((is_kprobe && prog->type != BPF_PROG_TYPE_KPROBE) ||
	    (is_tracepoint && prog->type != BPF_PROG_TYPE_TRACEPOINT) ||
	    (is_syscall_tp && prog->type != BPF_PROG_TYPE_TRACEPOINT)) {
		/* valid fd, but invalid bpf program type */
		bpf_prog_put(prog);
		return -EINVAL;
	}

	if (is_tracepoint || is_syscall_tp) {
		int off = trace_event_get_offsets(event->tp_event);

		if (prog->aux->max_ctx_offset > off) {
			bpf_prog_put(prog);
			return -EACCES;
		}
	}

	ret = perf_event_attach_bpf_prog(event, prog);
	if (ret)
		bpf_prog_put(prog);
	return ret;
}

static void perf_event_free_bpf_prog(struct perf_event *event)
{
	if (event->attr.type != PERF_TYPE_TRACEPOINT) {
		perf_event_free_bpf_handler(event);
		return;
	}
	perf_event_detach_bpf_prog(event);
}

#else

static inline void perf_tp_register(void)
{
}

static void perf_event_free_filter(struct perf_event *event)
{
}

static int perf_event_set_bpf_prog(struct perf_event *event, u32 prog_fd)
{
	return -ENOENT;
}

static void perf_event_free_bpf_prog(struct perf_event *event)
{
}
#endif /* CONFIG_EVENT_TRACING */

#ifdef CONFIG_HAVE_HW_BREAKPOINT
void perf_bp_event(struct perf_event *bp, void *data)
{
	struct perf_sample_data sample;
	struct pt_regs *regs = data;

	perf_sample_data_init(&sample, bp->attr.bp_addr, 0);

	if (!bp->hw.state && !perf_exclude_event(bp, regs))
		perf_swevent_event(bp, 1, &sample, regs);
}
#endif

/*
 * Allocate a new address filter
 */
static struct perf_addr_filter *
perf_addr_filter_new(struct perf_event *event, struct list_head *filters)
{
	int node = cpu_to_node(event->cpu == -1 ? 0 : event->cpu);
	struct perf_addr_filter *filter;

	filter = kzalloc_node(sizeof(*filter), GFP_KERNEL, node);
	if (!filter)
		return NULL;

	INIT_LIST_HEAD(&filter->entry);
	list_add_tail(&filter->entry, filters);

	return filter;
}

static void free_filters_list(struct list_head *filters)
{
	struct perf_addr_filter *filter, *iter;

	list_for_each_entry_safe(filter, iter, filters, entry) {
		path_put(&filter->path);
		list_del(&filter->entry);
		kfree(filter);
	}
}

/*
 * Free existing address filters and optionally install new ones
 */
static void perf_addr_filters_splice(struct perf_event *event,
				     struct list_head *head)
{
	unsigned long flags;
	LIST_HEAD(list);

	if (!has_addr_filter(event))
		return;

	/* don't bother with children, they don't have their own filters */
	if (event->parent)
		return;

	raw_spin_lock_irqsave(&event->addr_filters.lock, flags);

	list_splice_init(&event->addr_filters.list, &list);
	if (head)
		list_splice(head, &event->addr_filters.list);

	raw_spin_unlock_irqrestore(&event->addr_filters.lock, flags);

	free_filters_list(&list);
}

/*
 * Scan through mm's vmas and see if one of them matches the
 * @filter; if so, adjust filter's address range.
 * Called with mm::mmap_sem down for reading.
 */
static void perf_addr_filter_apply(struct perf_addr_filter *filter,
				   struct mm_struct *mm,
				   struct perf_addr_filter_range *fr)
{
	struct vm_area_struct *vma;

	for (vma = mm->mmap; vma; vma = vma->vm_next) {
		if (!vma->vm_file)
			continue;

		if (perf_addr_filter_vma_adjust(filter, vma, fr))
			return;
	}
}

/*
 * Update event's address range filters based on the
 * task's existing mappings, if any.
 */
static void perf_event_addr_filters_apply(struct perf_event *event)
{
	struct perf_addr_filters_head *ifh = perf_event_addr_filters(event);
	struct task_struct *task = READ_ONCE(event->ctx->task);
	struct perf_addr_filter *filter;
	struct mm_struct *mm = NULL;
	unsigned int count = 0;
	unsigned long flags;

	/*
	 * We may observe TASK_TOMBSTONE, which means that the event tear-down
	 * will stop on the parent's child_mutex that our caller is also holding
	 */
	if (task == TASK_TOMBSTONE)
		return;

	if (ifh->nr_file_filters) {
		mm = get_task_mm(event->ctx->task);
		if (!mm)
			goto restart;

		down_read(&mm->mmap_sem);
	}

	raw_spin_lock_irqsave(&ifh->lock, flags);
	list_for_each_entry(filter, &ifh->list, entry) {
		if (filter->path.dentry) {
			/*
			 * Adjust base offset if the filter is associated to a
			 * binary that needs to be mapped:
			 */
			event->addr_filter_ranges[count].start = 0;
			event->addr_filter_ranges[count].size = 0;

			perf_addr_filter_apply(filter, mm, &event->addr_filter_ranges[count]);
		} else {
			event->addr_filter_ranges[count].start = filter->offset;
			event->addr_filter_ranges[count].size  = filter->size;
		}

		count++;
	}

	event->addr_filters_gen++;
	raw_spin_unlock_irqrestore(&ifh->lock, flags);

	if (ifh->nr_file_filters) {
		up_read(&mm->mmap_sem);

		mmput(mm);
	}

restart:
	perf_event_stop(event, 1);
}

/*
 * Address range filtering: limiting the data to certain
 * instruction address ranges. Filters are ioctl()ed to us from
 * userspace as ascii strings.
 *
 * Filter string format:
 *
 * ACTION RANGE_SPEC
 * where ACTION is one of the
 *  * "filter": limit the trace to this region
 *  * "start": start tracing from this address
 *  * "stop": stop tracing at this address/region;
 * RANGE_SPEC is
 *  * for kernel addresses: <start address>[/<size>]
 *  * for object files:     <start address>[/<size>]@</path/to/object/file>
 *
 * if <size> is not specified, the range is treated as a single address.
 */
enum {
	IF_ACT_NONE = -1,
	IF_ACT_FILTER,
	IF_ACT_START,
	IF_ACT_STOP,
	IF_SRC_FILE,
	IF_SRC_KERNEL,
	IF_SRC_FILEADDR,
	IF_SRC_KERNELADDR,
};

enum {
	IF_STATE_ACTION = 0,
	IF_STATE_SOURCE,
	IF_STATE_END,
};

static const match_table_t if_tokens = {
	{ IF_ACT_FILTER,	"filter" },
	{ IF_ACT_START,		"start" },
	{ IF_ACT_STOP,		"stop" },
	{ IF_SRC_FILE,		"%u/%u@%s" },
	{ IF_SRC_KERNEL,	"%u/%u" },
	{ IF_SRC_FILEADDR,	"%u@%s" },
	{ IF_SRC_KERNELADDR,	"%u" },
	{ IF_ACT_NONE,		NULL },
};

/*
 * Address filter string parser
 */
static int
perf_event_parse_addr_filter(struct perf_event *event, char *fstr,
			     struct list_head *filters)
{
	struct perf_addr_filter *filter = NULL;
	char *start, *orig, *filename = NULL;
	substring_t args[MAX_OPT_ARGS];
	int state = IF_STATE_ACTION, token;
	unsigned int kernel = 0;
	int ret = -EINVAL;

	orig = fstr = kstrdup(fstr, GFP_KERNEL);
	if (!fstr)
		return -ENOMEM;

	while ((start = strsep(&fstr, " ,\n")) != NULL) {
		ret = -EINVAL;

		if (!*start)
			continue;

		/* filter definition begins */
		if (state == IF_STATE_ACTION) {
			filter = perf_addr_filter_new(event, filters);
			if (!filter)
				goto fail;
		}

		token = match_token(start, if_tokens, args);
		switch (token) {
		case IF_ACT_FILTER:
		case IF_ACT_START:
			filter->filter = 1;

		case IF_ACT_STOP:
			if (state != IF_STATE_ACTION)
				goto fail;

			state = IF_STATE_SOURCE;
			break;

		case IF_SRC_KERNELADDR:
		case IF_SRC_KERNEL:
			kernel = 1;

		case IF_SRC_FILEADDR:
		case IF_SRC_FILE:
			if (state != IF_STATE_SOURCE)
				goto fail;

			if (token == IF_SRC_FILE || token == IF_SRC_KERNEL)
				filter->range = 1;

			*args[0].to = 0;
			ret = kstrtoul(args[0].from, 0, &filter->offset);
			if (ret)
				goto fail;

			if (filter->range) {
				*args[1].to = 0;
				ret = kstrtoul(args[1].from, 0, &filter->size);
				if (ret)
					goto fail;
			}

			if (token == IF_SRC_FILE || token == IF_SRC_FILEADDR) {
				int fpos = filter->range ? 2 : 1;

				filename = match_strdup(&args[fpos]);
				if (!filename) {
					ret = -ENOMEM;
					goto fail;
				}
			}

			state = IF_STATE_END;
			break;

		default:
			goto fail;
		}

		/*
		 * Filter definition is fully parsed, validate and install it.
		 * Make sure that it doesn't contradict itself or the event's
		 * attribute.
		 */
		if (state == IF_STATE_END) {
			ret = -EINVAL;
			if (kernel && event->attr.exclude_kernel)
				goto fail;

			if (!kernel) {
				if (!filename)
					goto fail;

				/*
				 * For now, we only support file-based filters
				 * in per-task events; doing so for CPU-wide
				 * events requires additional context switching
				 * trickery, since same object code will be
				 * mapped at different virtual addresses in
				 * different processes.
				 */
				ret = -EOPNOTSUPP;
				if (!event->ctx->task)
					goto fail_free_name;

				/* look up the path and grab its inode */
				ret = kern_path(filename, LOOKUP_FOLLOW,
						&filter->path);
				if (ret)
					goto fail_free_name;

				kfree(filename);
				filename = NULL;

				ret = -EINVAL;
				if (!filter->path.dentry ||
				    !S_ISREG(d_inode(filter->path.dentry)
					     ->i_mode))
					goto fail;

				event->addr_filters.nr_file_filters++;
			}

			/* ready to consume more filters */
			kfree(filename);
			filename = NULL;
			state = IF_STATE_ACTION;
			filter = NULL;
			kernel = 0;
		}
	}

	if (state != IF_STATE_ACTION)
		goto fail;

	kfree(orig);

	return 0;

fail_free_name:
	kfree(filename);
fail:
	free_filters_list(filters);
	kfree(orig);

	return ret;
}

static int
perf_event_set_addr_filter(struct perf_event *event, char *filter_str)
{
	LIST_HEAD(filters);
	int ret;

	/*
	 * Since this is called in perf_ioctl() path, we're already holding
	 * ctx::mutex.
	 */
	lockdep_assert_held(&event->ctx->mutex);

	if (WARN_ON_ONCE(event->parent))
		return -EINVAL;

	ret = perf_event_parse_addr_filter(event, filter_str, &filters);
	if (ret)
		goto fail_clear_files;

	ret = event->pmu->addr_filters_validate(&filters);
	if (ret)
		goto fail_free_filters;

	/* remove existing filters, if any */
	perf_addr_filters_splice(event, &filters);

	/* install new filters */
	perf_event_for_each_child(event, perf_event_addr_filters_apply);

	return ret;

fail_free_filters:
	free_filters_list(&filters);

fail_clear_files:
	event->addr_filters.nr_file_filters = 0;

	return ret;
}

static int perf_event_set_filter(struct perf_event *event, void __user *arg)
{
	char *filter_str;
	int ret = -EINVAL;

	if ((event->attr.type != PERF_TYPE_TRACEPOINT ||
	    !IS_ENABLED(CONFIG_EVENT_TRACING)) &&
	    !has_addr_filter(event))
		return -EINVAL;

	filter_str = strndup_user(arg, PAGE_SIZE);
	if (IS_ERR(filter_str))
		return PTR_ERR(filter_str);

	if (IS_ENABLED(CONFIG_EVENT_TRACING) &&
	    event->attr.type == PERF_TYPE_TRACEPOINT)
		ret = ftrace_profile_set_filter(event, event->attr.config,
						filter_str);
	else if (has_addr_filter(event))
		ret = perf_event_set_addr_filter(event, filter_str);

	kfree(filter_str);
	return ret;
}

/*
 * hrtimer based swevent callback
 */

static enum hrtimer_restart perf_swevent_hrtimer(struct hrtimer *hrtimer)
{
	enum hrtimer_restart ret = HRTIMER_RESTART;
	struct perf_sample_data data;
	struct pt_regs *regs;
	struct perf_event *event;
	u64 period;

	event = container_of(hrtimer, struct perf_event, hw.hrtimer);

	if (event->state != PERF_EVENT_STATE_ACTIVE)
		return HRTIMER_NORESTART;

	event->pmu->read(event);

	perf_sample_data_init(&data, 0, event->hw.last_period);
	regs = get_irq_regs();

	if (regs && !perf_exclude_event(event, regs)) {
		if (!(event->attr.exclude_idle && is_idle_task(current)))
			if (__perf_event_overflow(event, 1, &data, regs))
				ret = HRTIMER_NORESTART;
	}

	period = max_t(u64, 10000, event->hw.sample_period);
	hrtimer_forward_now(hrtimer, ns_to_ktime(period));

	return ret;
}

static void perf_swevent_start_hrtimer(struct perf_event *event)
{
	struct hw_perf_event *hwc = &event->hw;
	s64 period;

	if (!is_sampling_event(event))
		return;

	period = local64_read(&hwc->period_left);
	if (period) {
		if (period < 0)
			period = 10000;

		local64_set(&hwc->period_left, 0);
	} else {
		period = max_t(u64, 10000, hwc->sample_period);
	}
	hrtimer_start(&hwc->hrtimer, ns_to_ktime(period),
		      HRTIMER_MODE_REL_PINNED);
}

static void perf_swevent_cancel_hrtimer(struct perf_event *event)
{
	struct hw_perf_event *hwc = &event->hw;

	if (is_sampling_event(event)) {
		ktime_t remaining = hrtimer_get_remaining(&hwc->hrtimer);
		local64_set(&hwc->period_left, ktime_to_ns(remaining));

		hrtimer_cancel(&hwc->hrtimer);
	}
}

static void perf_swevent_init_hrtimer(struct perf_event *event)
{
	struct hw_perf_event *hwc = &event->hw;

	if (!is_sampling_event(event))
		return;

	hrtimer_init(&hwc->hrtimer, CLOCK_MONOTONIC, HRTIMER_MODE_REL);
	hwc->hrtimer.function = perf_swevent_hrtimer;

	/*
	 * Since hrtimers have a fixed rate, we can do a static freq->period
	 * mapping and avoid the whole period adjust feedback stuff.
	 */
	if (event->attr.freq) {
		long freq = event->attr.sample_freq;

		event->attr.sample_period = NSEC_PER_SEC / freq;
		hwc->sample_period = event->attr.sample_period;
		local64_set(&hwc->period_left, hwc->sample_period);
		hwc->last_period = hwc->sample_period;
		event->attr.freq = 0;
	}
}

/*
 * Software event: cpu wall time clock
 */

static void cpu_clock_event_update(struct perf_event *event)
{
	s64 prev;
	u64 now;

	now = local_clock();
	prev = local64_xchg(&event->hw.prev_count, now);
	local64_add(now - prev, &event->count);
}

static void cpu_clock_event_start(struct perf_event *event, int flags)
{
	local64_set(&event->hw.prev_count, local_clock());
	perf_swevent_start_hrtimer(event);
}

static void cpu_clock_event_stop(struct perf_event *event, int flags)
{
	perf_swevent_cancel_hrtimer(event);
	cpu_clock_event_update(event);
}

static int cpu_clock_event_add(struct perf_event *event, int flags)
{
	if (flags & PERF_EF_START)
		cpu_clock_event_start(event, flags);
	perf_event_update_userpage(event);

	return 0;
}

static void cpu_clock_event_del(struct perf_event *event, int flags)
{
	cpu_clock_event_stop(event, flags);
}

static void cpu_clock_event_read(struct perf_event *event)
{
	cpu_clock_event_update(event);
}

static int cpu_clock_event_init(struct perf_event *event)
{
	if (event->attr.type != PERF_TYPE_SOFTWARE)
		return -ENOENT;

	if (event->attr.config != PERF_COUNT_SW_CPU_CLOCK)
		return -ENOENT;

	/*
	 * no branch sampling for software events
	 */
	if (has_branch_stack(event))
		return -EOPNOTSUPP;

	perf_swevent_init_hrtimer(event);

	return 0;
}

static struct pmu perf_cpu_clock = {
	.task_ctx_nr	= perf_sw_context,

	.capabilities	= PERF_PMU_CAP_NO_NMI,

	.event_init	= cpu_clock_event_init,
	.add		= cpu_clock_event_add,
	.del		= cpu_clock_event_del,
	.start		= cpu_clock_event_start,
	.stop		= cpu_clock_event_stop,
	.read		= cpu_clock_event_read,
	.events_across_hotplug = 1,
};

/*
 * Software event: task time clock
 */

static void task_clock_event_update(struct perf_event *event, u64 now)
{
	u64 prev;
	s64 delta;

	prev = local64_xchg(&event->hw.prev_count, now);
	delta = now - prev;
	local64_add(delta, &event->count);
}

static void task_clock_event_start(struct perf_event *event, int flags)
{
	local64_set(&event->hw.prev_count, event->ctx->time);
	perf_swevent_start_hrtimer(event);
}

static void task_clock_event_stop(struct perf_event *event, int flags)
{
	perf_swevent_cancel_hrtimer(event);
	task_clock_event_update(event, event->ctx->time);
}

static int task_clock_event_add(struct perf_event *event, int flags)
{
	if (flags & PERF_EF_START)
		task_clock_event_start(event, flags);
	perf_event_update_userpage(event);

	return 0;
}

static void task_clock_event_del(struct perf_event *event, int flags)
{
	task_clock_event_stop(event, PERF_EF_UPDATE);
}

static void task_clock_event_read(struct perf_event *event)
{
	u64 now = perf_clock();
	u64 delta = now - event->ctx->timestamp;
	u64 time = event->ctx->time + delta;

	task_clock_event_update(event, time);
}

static int task_clock_event_init(struct perf_event *event)
{
	if (event->attr.type != PERF_TYPE_SOFTWARE)
		return -ENOENT;

	if (event->attr.config != PERF_COUNT_SW_TASK_CLOCK)
		return -ENOENT;

	/*
	 * no branch sampling for software events
	 */
	if (has_branch_stack(event))
		return -EOPNOTSUPP;

	perf_swevent_init_hrtimer(event);

	return 0;
}

static struct pmu perf_task_clock = {
	.task_ctx_nr	= perf_sw_context,

	.capabilities	= PERF_PMU_CAP_NO_NMI,

	.event_init	= task_clock_event_init,
	.add		= task_clock_event_add,
	.del		= task_clock_event_del,
	.start		= task_clock_event_start,
	.stop		= task_clock_event_stop,
	.read		= task_clock_event_read,
	.events_across_hotplug = 1,
};

static void perf_pmu_nop_void(struct pmu *pmu)
{
}

static void perf_pmu_nop_txn(struct pmu *pmu, unsigned int flags)
{
}

static int perf_pmu_nop_int(struct pmu *pmu)
{
	return 0;
}

static int perf_event_nop_int(struct perf_event *event, u64 value)
{
	return 0;
}

static DEFINE_PER_CPU(unsigned int, nop_txn_flags);

static void perf_pmu_start_txn(struct pmu *pmu, unsigned int flags)
{
	__this_cpu_write(nop_txn_flags, flags);

	if (flags & ~PERF_PMU_TXN_ADD)
		return;

	perf_pmu_disable(pmu);
}

static int perf_pmu_commit_txn(struct pmu *pmu)
{
	unsigned int flags = __this_cpu_read(nop_txn_flags);

	__this_cpu_write(nop_txn_flags, 0);

	if (flags & ~PERF_PMU_TXN_ADD)
		return 0;

	perf_pmu_enable(pmu);
	return 0;
}

static void perf_pmu_cancel_txn(struct pmu *pmu)
{
	unsigned int flags =  __this_cpu_read(nop_txn_flags);

	__this_cpu_write(nop_txn_flags, 0);

	if (flags & ~PERF_PMU_TXN_ADD)
		return;

	perf_pmu_enable(pmu);
}

static int perf_event_idx_default(struct perf_event *event)
{
	return 0;
}

/*
 * Ensures all contexts with the same task_ctx_nr have the same
 * pmu_cpu_context too.
 */
static struct perf_cpu_context __percpu *find_pmu_context(int ctxn)
{
	struct pmu *pmu;

	if (ctxn < 0)
		return NULL;

	list_for_each_entry(pmu, &pmus, entry) {
		if (pmu->task_ctx_nr == ctxn)
			return pmu->pmu_cpu_context;
	}

	return NULL;
}

static void free_pmu_context(struct pmu *pmu)
{
	/*
	 * Static contexts such as perf_sw_context have a global lifetime
	 * and may be shared between different PMUs. Avoid freeing them
	 * when a single PMU is going away.
	 */
	if (pmu->task_ctx_nr > perf_invalid_context)
		return;

	free_percpu(pmu->pmu_cpu_context);
}

/*
 * Let userspace know that this PMU supports address range filtering:
 */
static ssize_t nr_addr_filters_show(struct device *dev,
				    struct device_attribute *attr,
				    char *page)
{
	struct pmu *pmu = dev_get_drvdata(dev);

	return snprintf(page, PAGE_SIZE - 1, "%d\n", pmu->nr_addr_filters);
}
DEVICE_ATTR_RO(nr_addr_filters);

static struct idr pmu_idr;

static ssize_t
type_show(struct device *dev, struct device_attribute *attr, char *page)
{
	struct pmu *pmu = dev_get_drvdata(dev);

	return snprintf(page, PAGE_SIZE-1, "%d\n", pmu->type);
}
static DEVICE_ATTR_RO(type);

static ssize_t
perf_event_mux_interval_ms_show(struct device *dev,
				struct device_attribute *attr,
				char *page)
{
	struct pmu *pmu = dev_get_drvdata(dev);

	return snprintf(page, PAGE_SIZE-1, "%d\n", pmu->hrtimer_interval_ms);
}

static DEFINE_MUTEX(mux_interval_mutex);

static ssize_t
perf_event_mux_interval_ms_store(struct device *dev,
				 struct device_attribute *attr,
				 const char *buf, size_t count)
{
	struct pmu *pmu = dev_get_drvdata(dev);
	int timer, cpu, ret;

	ret = kstrtoint(buf, 0, &timer);
	if (ret)
		return ret;

	if (timer < 1)
		return -EINVAL;

	/* same value, noting to do */
	if (timer == pmu->hrtimer_interval_ms)
		return count;

	mutex_lock(&mux_interval_mutex);
	pmu->hrtimer_interval_ms = timer;

	/* update all cpuctx for this PMU */
	cpus_read_lock();
	for_each_online_cpu(cpu) {
		struct perf_cpu_context *cpuctx;
		cpuctx = per_cpu_ptr(pmu->pmu_cpu_context, cpu);
		cpuctx->hrtimer_interval = ns_to_ktime(NSEC_PER_MSEC * timer);

		cpu_function_call(cpu, perf_mux_hrtimer_restart_ipi, cpuctx);
	}
	cpus_read_unlock();
	mutex_unlock(&mux_interval_mutex);

	return count;
}
static DEVICE_ATTR_RW(perf_event_mux_interval_ms);

static struct attribute *pmu_dev_attrs[] = {
	&dev_attr_type.attr,
	&dev_attr_perf_event_mux_interval_ms.attr,
	NULL,
};
ATTRIBUTE_GROUPS(pmu_dev);

static int pmu_bus_running;
static struct bus_type pmu_bus = {
	.name		= "event_source",
	.dev_groups	= pmu_dev_groups,
};

static void pmu_dev_release(struct device *dev)
{
	kfree(dev);
}

static int pmu_dev_alloc(struct pmu *pmu)
{
	int ret = -ENOMEM;

	pmu->dev = kzalloc(sizeof(struct device), GFP_KERNEL);
	if (!pmu->dev)
		goto out;

	pmu->dev->groups = pmu->attr_groups;
	device_initialize(pmu->dev);

	dev_set_drvdata(pmu->dev, pmu);
	pmu->dev->bus = &pmu_bus;
	pmu->dev->release = pmu_dev_release;

	ret = dev_set_name(pmu->dev, "%s", pmu->name);
	if (ret)
		goto free_dev;

	ret = device_add(pmu->dev);
	if (ret)
		goto free_dev;

	/* For PMUs with address filters, throw in an extra attribute: */
	if (pmu->nr_addr_filters)
		ret = device_create_file(pmu->dev, &dev_attr_nr_addr_filters);

	if (ret)
		goto del_dev;

out:
	return ret;

del_dev:
	device_del(pmu->dev);

free_dev:
	put_device(pmu->dev);
	goto out;
}

static struct lock_class_key cpuctx_mutex;
static struct lock_class_key cpuctx_lock;

int perf_pmu_register(struct pmu *pmu, const char *name, int type)
{
	int cpu, ret;

	mutex_lock(&pmus_lock);
	ret = -ENOMEM;
	pmu->pmu_disable_count = alloc_percpu(int);
	if (!pmu->pmu_disable_count)
		goto unlock;

	pmu->type = -1;
	if (!name)
		goto skip_type;
	pmu->name = name;

	if (type < 0) {
		type = idr_alloc(&pmu_idr, pmu, PERF_TYPE_MAX, 0, GFP_KERNEL);
		if (type < 0) {
			ret = type;
			goto free_pdc;
		}
	}
	pmu->type = type;

	if (pmu_bus_running) {
		ret = pmu_dev_alloc(pmu);
		if (ret)
			goto free_idr;
	}

skip_type:
	if (pmu->task_ctx_nr == perf_hw_context) {
		static int hw_context_taken = 0;

		/*
		 * Other than systems with heterogeneous CPUs, it never makes
		 * sense for two PMUs to share perf_hw_context. PMUs which are
		 * uncore must use perf_invalid_context.
		 */
		if (WARN_ON_ONCE(hw_context_taken &&
		    !(pmu->capabilities & PERF_PMU_CAP_HETEROGENEOUS_CPUS)))
			pmu->task_ctx_nr = perf_invalid_context;

		hw_context_taken = 1;
	}

	pmu->pmu_cpu_context = find_pmu_context(pmu->task_ctx_nr);
	if (pmu->pmu_cpu_context)
		goto got_cpu_context;

	ret = -ENOMEM;
	pmu->pmu_cpu_context = alloc_percpu(struct perf_cpu_context);
	if (!pmu->pmu_cpu_context)
		goto free_dev;

	for_each_possible_cpu(cpu) {
		struct perf_cpu_context *cpuctx;

		cpuctx = per_cpu_ptr(pmu->pmu_cpu_context, cpu);
		__perf_event_init_context(&cpuctx->ctx);
		lockdep_set_class(&cpuctx->ctx.mutex, &cpuctx_mutex);
		lockdep_set_class(&cpuctx->ctx.lock, &cpuctx_lock);
		cpuctx->ctx.pmu = pmu;
		cpuctx->online = cpumask_test_cpu(cpu, perf_online_mask);

		__perf_mux_hrtimer_init(cpuctx, cpu);
	}

got_cpu_context:
	if (!pmu->start_txn) {
		if (pmu->pmu_enable) {
			/*
			 * If we have pmu_enable/pmu_disable calls, install
			 * transaction stubs that use that to try and batch
			 * hardware accesses.
			 */
			pmu->start_txn  = perf_pmu_start_txn;
			pmu->commit_txn = perf_pmu_commit_txn;
			pmu->cancel_txn = perf_pmu_cancel_txn;
		} else {
			pmu->start_txn  = perf_pmu_nop_txn;
			pmu->commit_txn = perf_pmu_nop_int;
			pmu->cancel_txn = perf_pmu_nop_void;
		}
	}

	if (!pmu->pmu_enable) {
		pmu->pmu_enable  = perf_pmu_nop_void;
		pmu->pmu_disable = perf_pmu_nop_void;
	}

	if (!pmu->check_period)
		pmu->check_period = perf_event_nop_int;

	if (!pmu->event_idx)
		pmu->event_idx = perf_event_idx_default;

	list_add_rcu(&pmu->entry, &pmus);
	atomic_set(&pmu->exclusive_cnt, 0);
	ret = 0;
unlock:
	mutex_unlock(&pmus_lock);

	return ret;

free_dev:
	device_del(pmu->dev);
	put_device(pmu->dev);

free_idr:
	if (pmu->type >= PERF_TYPE_MAX)
		idr_remove(&pmu_idr, pmu->type);

free_pdc:
	free_percpu(pmu->pmu_disable_count);
	goto unlock;
}
EXPORT_SYMBOL_GPL(perf_pmu_register);

void perf_pmu_unregister(struct pmu *pmu)
{
	mutex_lock(&pmus_lock);
	list_del_rcu(&pmu->entry);

	/*
	 * We dereference the pmu list under both SRCU and regular RCU, so
	 * synchronize against both of those.
	 */
	synchronize_srcu(&pmus_srcu);
	synchronize_rcu();

	free_percpu(pmu->pmu_disable_count);
	if (pmu->type >= PERF_TYPE_MAX)
		idr_remove(&pmu_idr, pmu->type);
	if (pmu_bus_running) {
		if (pmu->nr_addr_filters)
			device_remove_file(pmu->dev, &dev_attr_nr_addr_filters);
		device_del(pmu->dev);
		put_device(pmu->dev);
	}
	free_pmu_context(pmu);
	mutex_unlock(&pmus_lock);
}
EXPORT_SYMBOL_GPL(perf_pmu_unregister);

static int perf_try_init_event(struct pmu *pmu, struct perf_event *event)
{
	struct perf_event_context *ctx = NULL;
	int ret;

	if (!try_module_get(pmu->module))
		return -ENODEV;

	if (event->group_leader != event) {
		/*
		 * This ctx->mutex can nest when we're called through
		 * inheritance. See the perf_event_ctx_lock_nested() comment.
		 */
		ctx = perf_event_ctx_lock_nested(event->group_leader,
						 SINGLE_DEPTH_NESTING);
		BUG_ON(!ctx);
	}

	event->pmu = pmu;
	ret = pmu->event_init(event);

	if (ctx)
		perf_event_ctx_unlock(event->group_leader, ctx);

	if (ret)
		module_put(pmu->module);

	return ret;
}

static struct pmu *perf_init_event(struct perf_event *event)
{
	struct pmu *pmu;
	int idx;
	int ret;

	idx = srcu_read_lock(&pmus_srcu);

	/* Try parent's PMU first: */
	if (event->parent && event->parent->pmu) {
		pmu = event->parent->pmu;
		ret = perf_try_init_event(pmu, event);
		if (!ret)
			goto unlock;
	}

	rcu_read_lock();
	pmu = idr_find(&pmu_idr, event->attr.type);
	rcu_read_unlock();
	if (pmu) {
		ret = perf_try_init_event(pmu, event);
		if (ret)
			pmu = ERR_PTR(ret);
		goto unlock;
	}

	list_for_each_entry_rcu(pmu, &pmus, entry) {
		ret = perf_try_init_event(pmu, event);
		if (!ret)
			goto unlock;

		if (ret != -ENOENT) {
			pmu = ERR_PTR(ret);
			goto unlock;
		}
	}
	pmu = ERR_PTR(-ENOENT);
unlock:
	srcu_read_unlock(&pmus_srcu, idx);

	return pmu;
}

static void attach_sb_event(struct perf_event *event)
{
	struct pmu_event_list *pel = per_cpu_ptr(&pmu_sb_events, event->cpu);

	raw_spin_lock(&pel->lock);
	list_add_rcu(&event->sb_list, &pel->list);
	raw_spin_unlock(&pel->lock);
}

/*
 * We keep a list of all !task (and therefore per-cpu) events
 * that need to receive side-band records.
 *
 * This avoids having to scan all the various PMU per-cpu contexts
 * looking for them.
 */
static void account_pmu_sb_event(struct perf_event *event)
{
	if (is_sb_event(event))
		attach_sb_event(event);
}

static void account_event_cpu(struct perf_event *event, int cpu)
{
	if (event->parent)
		return;

	if (is_cgroup_event(event))
		atomic_inc(&per_cpu(perf_cgroup_events, cpu));
}

/* Freq events need the tick to stay alive (see perf_event_task_tick). */
static void account_freq_event_nohz(void)
{
#ifdef CONFIG_NO_HZ_FULL
	/* Lock so we don't race with concurrent unaccount */
	spin_lock(&nr_freq_lock);
	if (atomic_inc_return(&nr_freq_events) == 1)
		tick_nohz_dep_set(TICK_DEP_BIT_PERF_EVENTS);
	spin_unlock(&nr_freq_lock);
#endif
}

static void account_freq_event(void)
{
	if (tick_nohz_full_enabled())
		account_freq_event_nohz();
	else
		atomic_inc(&nr_freq_events);
}


static void account_event(struct perf_event *event)
{
	bool inc = false;

	if (event->parent)
		return;

	if (event->attach_state & PERF_ATTACH_TASK)
		inc = true;
	if (event->attr.mmap || event->attr.mmap_data)
		atomic_inc(&nr_mmap_events);
	if (event->attr.comm)
		atomic_inc(&nr_comm_events);
	if (event->attr.namespaces)
		atomic_inc(&nr_namespaces_events);
	if (event->attr.task)
		atomic_inc(&nr_task_events);
	if (event->attr.freq)
		account_freq_event();
	if (event->attr.context_switch) {
		atomic_inc(&nr_switch_events);
		inc = true;
	}
	if (has_branch_stack(event))
		inc = true;
	if (is_cgroup_event(event))
		inc = true;

	if (inc) {
		if (atomic_inc_not_zero(&perf_sched_count))
			goto enabled;

		mutex_lock(&perf_sched_mutex);
		if (!atomic_read(&perf_sched_count)) {
			static_branch_enable(&perf_sched_events);
			/*
			 * Guarantee that all CPUs observe they key change and
			 * call the perf scheduling hooks before proceeding to
			 * install events that need them.
			 */
			synchronize_rcu();
		}
		/*
		 * Now that we have waited for the sync_sched(), allow further
		 * increments to by-pass the mutex.
		 */
		atomic_inc(&perf_sched_count);
		mutex_unlock(&perf_sched_mutex);
	}
enabled:

	account_event_cpu(event, event->cpu);

	account_pmu_sb_event(event);
}

static struct perf_event *
perf_event_create_kernel_shared_check(struct perf_event_attr *attr, int cpu,
		struct task_struct *task,
		perf_overflow_handler_t overflow_handler,
		struct perf_event *group_leader)
{
	unsigned long idx;
	struct perf_event *event;
	struct shared_events_str *shrd_events;

	/*
	 * Have to be per cpu events for sharing
	 */
	if (!shared_events || (u32)cpu >= nr_cpu_ids)
		return NULL;

	/*
	 * Can't handle these type requests for sharing right now.
	 */
	if (task || overflow_handler || attr->sample_period ||
	    (attr->type != PERF_TYPE_HARDWARE &&
	     attr->type != PERF_TYPE_RAW)) {
		return NULL;
	}

	/*
	 * Using per_cpu_ptr (or could do cross cpu call which is what most of
	 * perf does to access per cpu data structures
	 */
	shrd_events = per_cpu_ptr(shared_events, cpu);

	mutex_lock(&shrd_events->list_mutex);

	event = NULL;
	for_each_set_bit(idx, shrd_events->used_mask, SHARED_EVENTS_MAX) {
		/* Do the comparisons field by field on the attr structure.
		 * This is because the user-space and kernel-space might
		 * be using different versions of perf. As a result,
		 * the fields' position in the memory and the size might not
		 * be the same. Hence memcmp() is not the best way to
		 * compare.
		 */
		if (attr->type == shrd_events->attr[idx].type &&
			attr->config == shrd_events->attr[idx].config) {

			event = shrd_events->events[idx];

			/* Do not change the group for this shared event */
			if (group_leader && event->group_leader != event) {
				event = NULL;
				continue;
			}

			event->shared = true;
			atomic_inc(&shrd_events->refcount[idx]);
			break;
		}
	}
	mutex_unlock(&shrd_events->list_mutex);

	return event;
}

static void
perf_event_create_kernel_shared_add(struct perf_event_attr *attr, int cpu,
				 struct task_struct *task,
				 perf_overflow_handler_t overflow_handler,
				 void *context,
				 struct perf_event *event)
{
	unsigned long idx;
	struct shared_events_str *shrd_events;

	/*
	 * Have to be per cpu events for sharing
	 */
	if (!shared_events || (u32)cpu >= nr_cpu_ids)
		return;

	/*
	 * Can't handle these type requests for sharing right now.
	 */
	if (overflow_handler || attr->sample_period ||
	    (attr->type != PERF_TYPE_HARDWARE &&
	     attr->type != PERF_TYPE_RAW)) {
		return;
	}

	/*
	 * Using per_cpu_ptr (or could do cross cpu call which is what most of
	 * perf does to access per cpu data structures
	 */
	shrd_events = per_cpu_ptr(shared_events, cpu);

	mutex_lock(&shrd_events->list_mutex);

	/*
	 * If we are in this routine, we know that this event isn't already in
	 * the shared list. Check if slot available in shared list
	 */
	idx = find_first_zero_bit(shrd_events->used_mask, SHARED_EVENTS_MAX);

	if (idx >= SHARED_EVENTS_MAX)
		goto out;

	/*
	 * The event isn't in the list and there is an empty slot so add it.
	 */
	shrd_events->attr[idx]   = *attr;
	shrd_events->events[idx] = event;
	set_bit(idx, shrd_events->used_mask);
	atomic_set(&shrd_events->refcount[idx], 1);
out:
	mutex_unlock(&shrd_events->list_mutex);
}

/*
 * Allocate and initialize a event structure
 */
static struct perf_event *
perf_event_alloc(struct perf_event_attr *attr, int cpu,
		 struct task_struct *task,
		 struct perf_event *group_leader,
		 struct perf_event *parent_event,
		 perf_overflow_handler_t overflow_handler,
		 void *context, int cgroup_fd)
{
	struct pmu *pmu;
	struct perf_event *event;
	struct hw_perf_event *hwc;
	long err = -EINVAL;

	if ((unsigned)cpu >= nr_cpu_ids) {
		if (!task || cpu != -1)
			return ERR_PTR(-EINVAL);
	}

	event = kzalloc(sizeof(*event), GFP_KERNEL);
	if (!event)
		return ERR_PTR(-ENOMEM);

	/*
	 * Single events are their own group leaders, with an
	 * empty sibling list:
	 */
	if (!group_leader)
		group_leader = event;

	mutex_init(&event->group_leader_mutex);
	mutex_init(&event->child_mutex);
	INIT_LIST_HEAD(&event->child_list);

	INIT_LIST_HEAD(&event->dormant_event_entry);
	INIT_LIST_HEAD(&event->group_entry);
	INIT_LIST_HEAD(&event->event_entry);
	INIT_LIST_HEAD(&event->sibling_list);
	INIT_LIST_HEAD(&event->rb_entry);
	INIT_LIST_HEAD(&event->active_entry);
	INIT_LIST_HEAD(&event->addr_filters.list);
	INIT_HLIST_NODE(&event->hlist_entry);


	init_waitqueue_head(&event->waitq);
	init_irq_work(&event->pending, perf_pending_event);

	mutex_init(&event->mmap_mutex);
	raw_spin_lock_init(&event->addr_filters.lock);

	atomic_long_set(&event->refcount, 1);
	event->cpu		= cpu;
	event->attr		= *attr;
	event->group_leader	= group_leader;
	event->pmu		= NULL;
	event->oncpu		= -1;

	event->parent		= parent_event;

	event->ns		= get_pid_ns(task_active_pid_ns(current));
	event->id		= atomic64_inc_return(&perf_event_id);

	event->state		= PERF_EVENT_STATE_INACTIVE;

	if (task) {
		event->attach_state = PERF_ATTACH_TASK;
		/*
		 * XXX pmu::event_init needs to know what task to account to
		 * and we cannot use the ctx information because we need the
		 * pmu before we get a ctx.
		 */
		get_task_struct(task);
		event->hw.target = task;
	}

	event->clock = &local_clock;
	if (parent_event)
		event->clock = parent_event->clock;

	if (!overflow_handler && parent_event) {
		overflow_handler = parent_event->overflow_handler;
		context = parent_event->overflow_handler_context;
#if defined(CONFIG_BPF_SYSCALL) && defined(CONFIG_EVENT_TRACING)
		if (overflow_handler == bpf_overflow_handler) {
			struct bpf_prog *prog = bpf_prog_inc(parent_event->prog);

			if (IS_ERR(prog)) {
				err = PTR_ERR(prog);
				goto err_ns;
			}
			event->prog = prog;
			event->orig_overflow_handler =
				parent_event->orig_overflow_handler;
		}
#endif
	}

	if (overflow_handler) {
		event->overflow_handler	= overflow_handler;
		event->overflow_handler_context = context;
	} else if (is_write_backward(event)){
		event->overflow_handler = perf_event_output_backward;
		event->overflow_handler_context = NULL;
	} else {
		event->overflow_handler = perf_event_output_forward;
		event->overflow_handler_context = NULL;
	}

	perf_event__state_init(event);

	pmu = NULL;

	hwc = &event->hw;
	hwc->sample_period = attr->sample_period;
	if (attr->freq && attr->sample_freq)
		hwc->sample_period = 1;
	hwc->last_period = hwc->sample_period;

	local64_set(&hwc->period_left, hwc->sample_period);

	/*
	 * We currently do not support PERF_SAMPLE_READ on inherited events.
	 * See perf_output_read().
	 */
	if (attr->inherit && (attr->sample_type & PERF_SAMPLE_READ))
		goto err_ns;

	if (!has_branch_stack(event))
		event->attr.branch_sample_type = 0;

	if (cgroup_fd != -1) {
		err = perf_cgroup_connect(cgroup_fd, event, attr, group_leader);
		if (err)
			goto err_ns;
	}

	pmu = perf_init_event(event);
	if (IS_ERR(pmu)) {
		err = PTR_ERR(pmu);
		goto err_ns;
	}

	err = exclusive_event_init(event);
	if (err)
		goto err_pmu;

	if (has_addr_filter(event)) {
		event->addr_filter_ranges = kcalloc(pmu->nr_addr_filters,
						    sizeof(struct perf_addr_filter_range),
						    GFP_KERNEL);
		if (!event->addr_filter_ranges) {
			err = -ENOMEM;
			goto err_per_task;
		}

		/*
		 * Clone the parent's vma offsets: they are valid until exec()
		 * even if the mm is not shared with the parent.
		 */
		if (event->parent) {
			struct perf_addr_filters_head *ifh = perf_event_addr_filters(event);

			raw_spin_lock_irq(&ifh->lock);
			memcpy(event->addr_filter_ranges,
			       event->parent->addr_filter_ranges,
			       pmu->nr_addr_filters * sizeof(struct perf_addr_filter_range));
			raw_spin_unlock_irq(&ifh->lock);
		}

		/* force hw sync on the address filters */
		event->addr_filters_gen = 1;
	}

	if (!event->parent) {
		if (event->attr.sample_type & PERF_SAMPLE_CALLCHAIN) {
			err = get_callchain_buffers(attr->sample_max_stack);
			if (err)
				goto err_addr_filters;
		}
	}

	err = security_perf_event_alloc(event);
	if (err)
		goto err_callchain_buffer;

	/* symmetric to unaccount_event() in _free_event() */
	account_event(event);

	return event;

err_callchain_buffer:
	if (!event->parent) {
		if (event->attr.sample_type & PERF_SAMPLE_CALLCHAIN)
			put_callchain_buffers();
	}
err_addr_filters:
	kfree(event->addr_filter_ranges);

err_per_task:
	exclusive_event_destroy(event);

err_pmu:
	if (event->destroy)
		event->destroy(event);
	module_put(pmu->module);
err_ns:
	if (is_cgroup_event(event))
		perf_detach_cgroup(event);
	if (event->ns)
		put_pid_ns(event->ns);
	if (event->hw.target)
		put_task_struct(event->hw.target);
	kfree(event);

	return ERR_PTR(err);
}

static int perf_copy_attr(struct perf_event_attr __user *uattr,
			  struct perf_event_attr *attr)
{
	u32 size;
	int ret;

	if (!access_ok(VERIFY_WRITE, uattr, PERF_ATTR_SIZE_VER0))
		return -EFAULT;

	/*
	 * zero the full structure, so that a short copy will be nice.
	 */
	memset(attr, 0, sizeof(*attr));

	ret = get_user(size, &uattr->size);
	if (ret)
		return ret;

	if (size > PAGE_SIZE)	/* silly large */
		goto err_size;

	if (!size)		/* abi compat */
		size = PERF_ATTR_SIZE_VER0;

	if (size < PERF_ATTR_SIZE_VER0)
		goto err_size;

	/*
	 * If we're handed a bigger struct than we know of,
	 * ensure all the unknown bits are 0 - i.e. new
	 * user-space does not rely on any kernel feature
	 * extensions we dont know about yet.
	 */
	if (size > sizeof(*attr)) {
		unsigned char __user *addr;
		unsigned char __user *end;
		unsigned char val;

		addr = (void __user *)uattr + sizeof(*attr);
		end  = (void __user *)uattr + size;

		for (; addr < end; addr++) {
			ret = get_user(val, addr);
			if (ret)
				return ret;
			if (val)
				goto err_size;
		}
		size = sizeof(*attr);
	}

	ret = copy_from_user(attr, uattr, size);
	if (ret)
		return -EFAULT;

	attr->size = size;

	if (attr->__reserved_1)
		return -EINVAL;

	if (attr->sample_type & ~(PERF_SAMPLE_MAX-1))
		return -EINVAL;

	if (attr->read_format & ~(PERF_FORMAT_MAX-1))
		return -EINVAL;

	if (attr->sample_type & PERF_SAMPLE_BRANCH_STACK) {
		u64 mask = attr->branch_sample_type;

		/* only using defined bits */
		if (mask & ~(PERF_SAMPLE_BRANCH_MAX-1))
			return -EINVAL;

		/* at least one branch bit must be set */
		if (!(mask & ~PERF_SAMPLE_BRANCH_PLM_ALL))
			return -EINVAL;

		/* propagate priv level, when not set for branch */
		if (!(mask & PERF_SAMPLE_BRANCH_PLM_ALL)) {

			/* exclude_kernel checked on syscall entry */
			if (!attr->exclude_kernel)
				mask |= PERF_SAMPLE_BRANCH_KERNEL;

			if (!attr->exclude_user)
				mask |= PERF_SAMPLE_BRANCH_USER;

			if (!attr->exclude_hv)
				mask |= PERF_SAMPLE_BRANCH_HV;
			/*
			 * adjust user setting (for HW filter setup)
			 */
			attr->branch_sample_type = mask;
		}
		/* privileged levels capture (kernel, hv): check permissions */
		if (mask & PERF_SAMPLE_BRANCH_PERM_PLM) {
			ret = perf_allow_kernel(attr);
			if (ret)
				return ret;
		}
	}

	if (attr->sample_type & PERF_SAMPLE_REGS_USER) {
		ret = perf_reg_validate(attr->sample_regs_user);
		if (ret)
			return ret;
	}

	if (attr->sample_type & PERF_SAMPLE_STACK_USER) {
		if (!arch_perf_have_user_stack_dump())
			return -ENOSYS;

		/*
		 * We have __u32 type for the size, but so far
		 * we can only use __u16 as maximum due to the
		 * __u16 sample size limit.
		 */
		if (attr->sample_stack_user >= USHRT_MAX)
			return -EINVAL;
		else if (!IS_ALIGNED(attr->sample_stack_user, sizeof(u64)))
			return -EINVAL;
	}

	if (attr->sample_type & PERF_SAMPLE_REGS_INTR)
		ret = perf_reg_validate(attr->sample_regs_intr);
out:
	return ret;

err_size:
	put_user(sizeof(*attr), &uattr->size);
	ret = -E2BIG;
	goto out;
}

static void mutex_lock_double(struct mutex *a, struct mutex *b)
{
	if (b < a)
		swap(a, b);

	mutex_lock(a);
	mutex_lock_nested(b, SINGLE_DEPTH_NESTING);
}

static int
perf_event_set_output(struct perf_event *event, struct perf_event *output_event)
{
	struct ring_buffer *rb = NULL;
	int ret = -EINVAL;

	if (!output_event) {
		mutex_lock(&event->mmap_mutex);
		goto set;
	}

	/* don't allow circular references */
	if (event == output_event)
		goto out;

	/*
	 * Don't allow cross-cpu buffers
	 */
	if (output_event->cpu != event->cpu)
		goto out;

	/*
	 * If its not a per-cpu rb, it must be the same task.
	 */
	if (output_event->cpu == -1 && output_event->hw.target != event->hw.target)
		goto out;

	/*
	 * Mixing clocks in the same buffer is trouble you don't need.
	 */
	if (output_event->clock != event->clock)
		goto out;

	/*
	 * Either writing ring buffer from beginning or from end.
	 * Mixing is not allowed.
	 */
	if (is_write_backward(output_event) != is_write_backward(event))
		goto out;

	/*
	 * If both events generate aux data, they must be on the same PMU
	 */
	if (has_aux(event) && has_aux(output_event) &&
	    event->pmu != output_event->pmu)
		goto out;

	/*
	 * Hold both mmap_mutex to serialize against perf_mmap_close().  Since
	 * output_event is already on rb->event_list, and the list iteration
	 * restarts after every removal, it is guaranteed this new event is
	 * observed *OR* if output_event is already removed, it's guaranteed we
	 * observe !rb->mmap_count.
	 */
	mutex_lock_double(&event->mmap_mutex, &output_event->mmap_mutex);
set:
	/* Can't redirect output if we've got an active mmap() */
	if (atomic_read(&event->mmap_count))
		goto unlock;

	if (output_event) {
		/* get the rb we want to redirect to */
		rb = ring_buffer_get(output_event);
		if (!rb)
			goto unlock;

		/* did we race against perf_mmap_close() */
		if (!atomic_read(&rb->mmap_count)) {
			ring_buffer_put(rb);
			goto unlock;
		}
	}

	ring_buffer_attach(event, rb);

	ret = 0;
unlock:
	mutex_unlock(&event->mmap_mutex);
	if (output_event)
		mutex_unlock(&output_event->mmap_mutex);

out:
	return ret;
}

static int perf_event_set_clock(struct perf_event *event, clockid_t clk_id)
{
	bool nmi_safe = false;

	switch (clk_id) {
	case CLOCK_MONOTONIC:
		event->clock = &ktime_get_mono_fast_ns;
		nmi_safe = true;
		break;

	case CLOCK_MONOTONIC_RAW:
		event->clock = &ktime_get_raw_fast_ns;
		nmi_safe = true;
		break;

	case CLOCK_REALTIME:
		event->clock = &ktime_get_real_ns;
		break;

	case CLOCK_BOOTTIME:
		event->clock = &ktime_get_boot_ns;
		break;

	case CLOCK_TAI:
		event->clock = &ktime_get_tai_ns;
		break;

	default:
		return -EINVAL;
	}

	if (!nmi_safe && !(event->pmu->capabilities & PERF_PMU_CAP_NO_NMI))
		return -EINVAL;

	return 0;
}

/*
 * Variation on perf_event_ctx_lock_nested(), except we take two context
 * mutexes.
 */
static struct perf_event_context *
__perf_event_ctx_lock_double(struct perf_event *group_leader,
			     struct perf_event_context *ctx)
{
	struct perf_event_context *gctx;

again:
	rcu_read_lock();
	gctx = READ_ONCE(group_leader->ctx);
	if (!atomic_inc_not_zero(&gctx->refcount)) {
		rcu_read_unlock();
		goto again;
	}
	rcu_read_unlock();

	mutex_lock_double(&gctx->mutex, &ctx->mutex);

	if (group_leader->ctx != gctx) {
		mutex_unlock(&ctx->mutex);
		mutex_unlock(&gctx->mutex);
		put_ctx(gctx);
		goto again;
	}

	return gctx;
}

#ifdef CONFIG_PERF_USER_SHARE
static void perf_group_shared_event(struct perf_event *event,
		struct perf_event *group_leader)
{
	if (!event->shared || !group_leader)
		return;

	/* Do not attempt to change the group for this shared event */
	if (event->group_leader != event)
		return;

	/*
	 * Single events have the group leaders as themselves.
	 * As we now have a new group to attach to, remove from
	 * the previous group and attach it to the new group.
	 */
	perf_remove_from_context(event, DETACH_GROUP);

	event->group_leader	= group_leader;
	perf_event__state_init(event);

	perf_install_in_context(group_leader->ctx, event, event->cpu);
}
#endif

/**
 * sys_perf_event_open - open a performance event, associate it to a task/cpu
 *
 * @attr_uptr:	event_id type attributes for monitoring/sampling
 * @pid:		target pid
 * @cpu:		target cpu
 * @group_fd:		group leader event fd
 */
SYSCALL_DEFINE5(perf_event_open,
		struct perf_event_attr __user *, attr_uptr,
		pid_t, pid, int, cpu, int, group_fd, unsigned long, flags)
{
	struct perf_event *group_leader = NULL, *output_event = NULL;
	struct perf_event *event = NULL, *sibling;
	struct perf_event_attr attr;
	struct perf_event_context *ctx, *gctx;
	struct file *event_file = NULL;
	struct fd group = {NULL, 0};
	struct task_struct *task = NULL;
	struct pmu *pmu;
	int event_fd;
	int move_group = 0;
	int err;
	int f_flags = O_RDWR;
	int cgroup_fd = -1;

	/* for future expandability... */
	if (flags & ~PERF_FLAG_ALL)
		return -EINVAL;

	/* Do we allow access to perf_event_open(2) ? */
	err = security_perf_event_open(&attr, PERF_SECURITY_OPEN);
	if (err)
		return err;

	err = perf_copy_attr(attr_uptr, &attr);
	if (err)
		return err;

	if (!attr.exclude_kernel) {
		err = perf_allow_kernel(&attr);
		if (err)
			return err;
	}

	if (attr.namespaces) {
		if (!capable(CAP_SYS_ADMIN))
			return -EACCES;
	}

	if (attr.freq) {
		if (attr.sample_freq > sysctl_perf_event_sample_rate)
			return -EINVAL;
	} else {
		if (attr.sample_period & (1ULL << 63))
			return -EINVAL;
	}

	/* Only privileged users can get physical addresses */
	if ((attr.sample_type & PERF_SAMPLE_PHYS_ADDR)) {
		err = perf_allow_kernel(&attr);
		if (err)
			return err;
	}

	if (!attr.sample_max_stack)
		attr.sample_max_stack = sysctl_perf_event_max_stack;

	/*
	 * In cgroup mode, the pid argument is used to pass the fd
	 * opened to the cgroup directory in cgroupfs. The cpu argument
	 * designates the cpu on which to monitor threads from that
	 * cgroup.
	 */
	if ((flags & PERF_FLAG_PID_CGROUP) && (pid == -1 || cpu == -1))
		return -EINVAL;

	if (flags & PERF_FLAG_FD_CLOEXEC)
		f_flags |= O_CLOEXEC;

	event_fd = get_unused_fd_flags(f_flags);
	if (event_fd < 0)
		return event_fd;

	if (group_fd != -1) {
		err = perf_fget_light(group_fd, &group);
		if (err)
			goto err_fd;
		group_leader = group.file->private_data;
		if (flags & PERF_FLAG_FD_OUTPUT)
			output_event = group_leader;
		if (flags & PERF_FLAG_FD_NO_GROUP)
			group_leader = NULL;
	}

	/*
	 * Take the group_leader's group_leader_mutex before observing
	 * anything in the group leader that leads to changes in ctx,
	 * many of which may be changing on another thread.
	 * In particular, we want to take this lock before deciding
	 * whether we need to move_group.
	 */
	if (group_leader)
		mutex_lock(&group_leader->group_leader_mutex);

	if (pid != -1 && !(flags & PERF_FLAG_PID_CGROUP)) {
		task = find_lively_task_by_vpid(pid);
		if (IS_ERR(task)) {
			err = PTR_ERR(task);
			goto err_group_fd;
		}
	}

	if (task && group_leader &&
	    group_leader->attr.inherit != attr.inherit) {
		err = -EINVAL;
		goto err_task;
	}

	if (task) {
		err = mutex_lock_interruptible(&task->signal->cred_guard_mutex);
		if (err)
			goto err_task;

		/*
		 * Reuse ptrace permission checks for now.
		 *
		 * We must hold cred_guard_mutex across this and any potential
		 * perf_install_in_context() call for this new event to
		 * serialize against exec() altering our credentials (and the
		 * perf_event_exit_task() that could imply).
		 */
		err = -EACCES;
		if (!ptrace_may_access(task, PTRACE_MODE_READ_REALCREDS))
			goto err_cred;
	}

	if (flags & PERF_FLAG_PID_CGROUP)
		cgroup_fd = pid;

#ifdef CONFIG_PERF_USER_SHARE
	event = perf_event_create_kernel_shared_check(&attr, cpu, task, NULL,
			group_leader);
#endif
	if (!event) {
		event = perf_event_alloc(&attr, cpu, task, group_leader, NULL,
					 NULL, NULL, cgroup_fd);
		if (IS_ERR(event)) {
			err = PTR_ERR(event);
			goto err_cred;
		}
	}

	if (is_sampling_event(event)) {
		if (event->pmu->capabilities & PERF_PMU_CAP_NO_INTERRUPT) {
			err = -EOPNOTSUPP;
			goto err_alloc;
		}
	}

	/*
	 * Special case software events and allow them to be part of
	 * any hardware group.
	 */
	pmu = event->pmu;

	if (attr.use_clockid) {
		err = perf_event_set_clock(event, attr.clockid);
		if (err)
			goto err_alloc;
	}

	if (pmu->task_ctx_nr == perf_sw_context)
		event->event_caps |= PERF_EV_CAP_SOFTWARE;

	if (group_leader &&
	    (is_software_event(event) != is_software_event(group_leader))) {
		if (is_software_event(event)) {
			/*
			 * If event and group_leader are not both a software
			 * event, and event is, then group leader is not.
			 *
			 * Allow the addition of software events to !software
			 * groups, this is safe because software events never
			 * fail to schedule.
			 */
			pmu = group_leader->pmu;
		} else if (is_software_event(group_leader) &&
			   (group_leader->group_caps & PERF_EV_CAP_SOFTWARE)) {
			/*
			 * In case the group is a pure software group, and we
			 * try to add a hardware event, move the whole group to
			 * the hardware context.
			 */
			move_group = 1;
		}
	}

	/*
	 * Get the target context (task or percpu):
	 */
	ctx = find_get_context(pmu, task, event);
	if (IS_ERR(ctx)) {
		err = PTR_ERR(ctx);
		goto err_alloc;
	}

	if ((pmu->capabilities & PERF_PMU_CAP_EXCLUSIVE) && group_leader) {
		err = -EBUSY;
		goto err_context;
	}

	/*
	 * Look up the group leader (we will attach this event to it):
	 */
	if (group_leader) {
		err = -EINVAL;

		/*
		 * Do not allow a recursive hierarchy (this new sibling
		 * becoming part of another group-sibling):
		 */
		if (group_leader->group_leader != group_leader)
			goto err_context;

		/* All events in a group should have the same clock */
		if (group_leader->clock != event->clock)
			goto err_context;

		/*
		 * Make sure we're both events for the same CPU;
		 * grouping events for different CPUs is broken; since
		 * you can never concurrently schedule them anyhow.
		 */
		if (group_leader->cpu != event->cpu)
			goto err_context;

		/*
		 * Make sure we're both on the same task, or both
		 * per-CPU events.
		 */
		if (group_leader->ctx->task != ctx->task)
			goto err_context;

		/*
		 * Do not allow to attach to a group in a different task
		 * or CPU context. If we're moving SW events, we'll fix
		 * this up later, so allow that.
		 *
		 * Racy, not holding group_leader->ctx->mutex, see comment with
		 * perf_event_ctx_lock().
		 */
		if (!move_group && group_leader->ctx != ctx)
			goto err_context;

		/*
		 * Only a group leader can be exclusive or pinned
		 */
		if (attr.exclusive || attr.pinned)
			goto err_context;
	}

	if (output_event) {
		err = perf_event_set_output(event, output_event);
		if (err)
			goto err_context;
	}

	event_file = anon_inode_getfile("[perf_event]", &perf_fops, event,
					f_flags);
	if (IS_ERR(event_file)) {
		err = PTR_ERR(event_file);
		event_file = NULL;
		goto err_context;
	}

	if (move_group) {
		gctx = __perf_event_ctx_lock_double(group_leader, ctx);

		if (gctx->task == TASK_TOMBSTONE) {
			err = -ESRCH;
			goto err_locked;
		}

		/*
		 * Check if we raced against another sys_perf_event_open() call
		 * moving the software group underneath us.
		 */
		if (!(group_leader->group_caps & PERF_EV_CAP_SOFTWARE)) {
			/*
			 * If someone moved the group out from under us, check
			 * if this new event wound up on the same ctx, if so
			 * its the regular !move_group case, otherwise fail.
			 */
			if (gctx != ctx) {
				err = -EINVAL;
				goto err_locked;
			} else {
				perf_event_ctx_unlock(group_leader, gctx);
				move_group = 0;
				goto not_move_group;
			}
		}
	} else {
		mutex_lock(&ctx->mutex);

		/*
		 * Now that we hold ctx->lock, (re)validate group_leader->ctx == ctx,
		 * see the group_leader && !move_group test earlier.
		 */
		if (group_leader && group_leader->ctx != ctx) {
			err = -EINVAL;
			goto err_locked;
		}
	}
not_move_group:

	if (ctx->task == TASK_TOMBSTONE) {
		err = -ESRCH;
		goto err_locked;
	}

	if (!perf_event_validate_size(event)) {
		err = -E2BIG;
		goto err_locked;
	}

	/*
	 * Must be under the same ctx::mutex as perf_install_in_context(),
	 * because we need to serialize with concurrent event creation.
	 */
	if (!event->shared && !exclusive_event_installable(event, ctx)) {
		/* exclusive and group stuff are assumed mutually exclusive */
		WARN_ON_ONCE(move_group);

		err = -EBUSY;
		goto err_locked;
	}

	WARN_ON_ONCE(ctx->parent_ctx);

	/*
	 * This is the point on no return; we cannot fail hereafter. This is
	 * where we start modifying current state.
	 */

	if (move_group) {
		/*
		 * See perf_event_ctx_lock() for comments on the details
		 * of swizzling perf_event::ctx.
		 */
		perf_remove_from_context(group_leader, 0);
		put_ctx(gctx);

		list_for_each_entry(sibling, &group_leader->sibling_list,
				    group_entry) {
			perf_remove_from_context(sibling, 0);
			put_ctx(gctx);
		}

		/*
		 * Wait for everybody to stop referencing the events through
		 * the old lists, before installing it on new lists.
		 */
		synchronize_rcu();

		/*
		 * Install the group siblings before the group leader.
		 *
		 * Because a group leader will try and install the entire group
		 * (through the sibling list, which is still in-tact), we can
		 * end up with siblings installed in the wrong context.
		 *
		 * By installing siblings first we NO-OP because they're not
		 * reachable through the group lists.
		 */
		list_for_each_entry(sibling, &group_leader->sibling_list,
				    group_entry) {
			perf_event__state_init(sibling);
			perf_install_in_context(ctx, sibling, sibling->cpu);
			get_ctx(ctx);
		}

		/*
		 * Removing from the context ends up with disabled
		 * event. What we want here is event in the initial
		 * startup state, ready to be add into new context.
		 */
		perf_event__state_init(group_leader);
		perf_install_in_context(ctx, group_leader, group_leader->cpu);
		get_ctx(ctx);
	}

	/*
	 * Precalculate sample_data sizes; do while holding ctx::mutex such
	 * that we're serialized against further additions and before
	 * perf_install_in_context() which is the point the event is active and
	 * can use these values.
	 */
	perf_event__header_size(event);
	perf_event__id_header_size(event);

#ifdef CONFIG_PERF_USER_SHARE
	if (event->shared && group_leader)
		perf_group_shared_event(event, group_leader);
#endif

	if (!event->shared) {
		event->owner = current;

		perf_install_in_context(ctx, event, event->cpu);
		perf_unpin_context(ctx);
	}

	if (move_group)
		perf_event_ctx_unlock(group_leader, gctx);
	mutex_unlock(&ctx->mutex);
	if (group_leader)
		mutex_unlock(&group_leader->group_leader_mutex);

	if (task) {
		mutex_unlock(&task->signal->cred_guard_mutex);
		put_task_struct(task);
	}

	if (!event->shared) {
		mutex_lock(&current->perf_event_mutex);
		list_add_tail(&event->owner_entry, &current->perf_event_list);
		mutex_unlock(&current->perf_event_mutex);
	}

	/*
	 * Drop the reference on the group_event after placing the
	 * new event on the sibling_list. This ensures destruction
	 * of the group leader will find the pointer to itself in
	 * perf_group_detach().
	 */
	fdput(group);
	fd_install(event_fd, event_file);

#ifdef CONFIG_PERF_USER_SHARE
	/* Add the event to the shared events list */
	if (!event->shared)
		perf_event_create_kernel_shared_add(&attr, cpu,
				 task, NULL, ctx, event);
#endif

	return event_fd;

err_locked:
	if (move_group)
		perf_event_ctx_unlock(group_leader, gctx);
	mutex_unlock(&ctx->mutex);
/* err_file: */
	fput(event_file);
err_context:
	perf_unpin_context(ctx);
	put_ctx(ctx);
err_alloc:
	/*
	 * If event_file is set, the fput() above will have called ->release()
	 * and that will take care of freeing the event.
	 */
	if (!event_file)
		free_event(event);
err_cred:
	if (task)
		mutex_unlock(&task->signal->cred_guard_mutex);
err_task:
	if (task)
		put_task_struct(task);
err_group_fd:
	if (group_leader)
		mutex_unlock(&group_leader->group_leader_mutex);
	fdput(group);
err_fd:
	put_unused_fd(event_fd);
	return err;
}


/**
 * perf_event_create_kernel_counter
 *
 * @attr: attributes of the counter to create
 * @cpu: cpu in which the counter is bound
 * @task: task to profile (NULL for percpu)
 */
struct perf_event *
perf_event_create_kernel_counter(struct perf_event_attr *attr, int cpu,
				 struct task_struct *task,
				 perf_overflow_handler_t overflow_handler,
				 void *context)
{
	struct perf_event_context *ctx;
	struct perf_event *event;
	int err;

	event = perf_event_create_kernel_shared_check(attr, cpu, task,
						overflow_handler, NULL);
	if (!event) {
		event = perf_event_alloc(attr, cpu, task, NULL, NULL,
				overflow_handler, context, -1);
		if (IS_ERR(event)) {
			err = PTR_ERR(event);
			goto err;
		}
	}

	/* Mark owner so we could distinguish it from user events. */
	event->owner = TASK_TOMBSTONE;

	if (event->shared)
		return event;

	/*
	 * Get the target context (task or percpu):
	 */
	ctx = find_get_context(event->pmu, task, event);
	if (IS_ERR(ctx)) {
		err = PTR_ERR(ctx);
		goto err_free;
	}

	WARN_ON_ONCE(ctx->parent_ctx);
	mutex_lock(&ctx->mutex);
	if (ctx->task == TASK_TOMBSTONE) {
		err = -ESRCH;
		goto err_unlock;
	}

	if (!exclusive_event_installable(event, ctx)) {
		err = -EBUSY;
		goto err_unlock;
	}

	perf_install_in_context(ctx, event, event->cpu);
	perf_unpin_context(ctx);
	mutex_unlock(&ctx->mutex);

	/*
	 * Check if can add event to shared list
	 */
	perf_event_create_kernel_shared_add(attr, cpu,
			 task, overflow_handler, context, event);
	return event;

err_unlock:
	mutex_unlock(&ctx->mutex);
	perf_unpin_context(ctx);
	put_ctx(ctx);
err_free:
	free_event(event);
err:
	return ERR_PTR(err);
}
EXPORT_SYMBOL_GPL(perf_event_create_kernel_counter);

void perf_pmu_migrate_context(struct pmu *pmu, int src_cpu, int dst_cpu)
{
	struct perf_event_context *src_ctx;
	struct perf_event_context *dst_ctx;
	struct perf_event *event, *tmp;
	LIST_HEAD(events);

	src_ctx = &per_cpu_ptr(pmu->pmu_cpu_context, src_cpu)->ctx;
	dst_ctx = &per_cpu_ptr(pmu->pmu_cpu_context, dst_cpu)->ctx;

	/*
	 * See perf_event_ctx_lock() for comments on the details
	 * of swizzling perf_event::ctx.
	 */
	mutex_lock_double(&src_ctx->mutex, &dst_ctx->mutex);
	list_for_each_entry_safe(event, tmp, &src_ctx->event_list,
				 event_entry) {
		perf_remove_from_context(event, 0);
		unaccount_event_cpu(event, src_cpu);
		put_ctx(src_ctx);
		list_add(&event->migrate_entry, &events);
	}

	/*
	 * Wait for the events to quiesce before re-instating them.
	 */
	synchronize_rcu();

	/*
	 * Re-instate events in 2 passes.
	 *
	 * Skip over group leaders and only install siblings on this first
	 * pass, siblings will not get enabled without a leader, however a
	 * leader will enable its siblings, even if those are still on the old
	 * context.
	 */
	list_for_each_entry_safe(event, tmp, &events, migrate_entry) {
		if (event->group_leader == event)
			continue;

		list_del(&event->migrate_entry);
		if (event->state >= PERF_EVENT_STATE_OFF)
			event->state = PERF_EVENT_STATE_INACTIVE;
		account_event_cpu(event, dst_cpu);
		perf_install_in_context(dst_ctx, event, dst_cpu);
		get_ctx(dst_ctx);
	}

	/*
	 * Once all the siblings are setup properly, install the group leaders
	 * to make it go.
	 */
	list_for_each_entry_safe(event, tmp, &events, migrate_entry) {
		list_del(&event->migrate_entry);
		if (event->state >= PERF_EVENT_STATE_OFF)
			event->state = PERF_EVENT_STATE_INACTIVE;
		account_event_cpu(event, dst_cpu);
		perf_install_in_context(dst_ctx, event, dst_cpu);
		get_ctx(dst_ctx);
	}
	mutex_unlock(&dst_ctx->mutex);
	mutex_unlock(&src_ctx->mutex);
}
EXPORT_SYMBOL_GPL(perf_pmu_migrate_context);

static void sync_child_event(struct perf_event *child_event,
			       struct task_struct *child)
{
	struct perf_event *parent_event = child_event->parent;
	u64 child_val;

	if (child_event->attr.inherit_stat)
		perf_event_read_event(child_event, child);

	child_val = perf_event_count(child_event);

	/*
	 * Add back the child's count to the parent's count:
	 */
	atomic64_add(child_val, &parent_event->child_count);
	atomic64_add(child_event->total_time_enabled,
		     &parent_event->child_total_time_enabled);
	atomic64_add(child_event->total_time_running,
		     &parent_event->child_total_time_running);
}

static void
perf_event_exit_event(struct perf_event *child_event,
		      struct perf_event_context *child_ctx,
		      struct task_struct *child)
{
	struct perf_event *parent_event = child_event->parent;

	/*
	 * Do not destroy the 'original' grouping; because of the context
	 * switch optimization the original events could've ended up in a
	 * random child task.
	 *
	 * If we were to destroy the original group, all group related
	 * operations would cease to function properly after this random
	 * child dies.
	 *
	 * Do destroy all inherited groups, we don't care about those
	 * and being thorough is better.
	 */
	raw_spin_lock_irq(&child_ctx->lock);
	WARN_ON_ONCE(child_ctx->is_active);

	if (parent_event)
		perf_group_detach(child_event);
	list_del_event(child_event, child_ctx);
	child_event->state = PERF_EVENT_STATE_EXIT; /* is_event_hup() */
	raw_spin_unlock_irq(&child_ctx->lock);

	/*
	 * Parent events are governed by their filedesc, retain them.
	 */
	if (!parent_event) {
		perf_event_wakeup(child_event);
		return;
	}
	/*
	 * Child events can be cleaned up.
	 */

	sync_child_event(child_event, child);

	/*
	 * Remove this event from the parent's list
	 */
	WARN_ON_ONCE(parent_event->ctx->parent_ctx);
	mutex_lock(&parent_event->child_mutex);
	list_del_init(&child_event->child_list);
	mutex_unlock(&parent_event->child_mutex);

	/*
	 * Kick perf_poll() for is_event_hup().
	 */
	perf_event_wakeup(parent_event);
	free_event(child_event);
	put_event(parent_event);
}

static void perf_event_exit_task_context(struct task_struct *child, int ctxn)
{
	struct perf_event_context *child_ctx, *clone_ctx = NULL;
	struct perf_event *child_event, *next;

	WARN_ON_ONCE(child != current);

	child_ctx = perf_pin_task_context(child, ctxn);
	if (!child_ctx)
		return;

	/*
	 * In order to reduce the amount of tricky in ctx tear-down, we hold
	 * ctx::mutex over the entire thing. This serializes against almost
	 * everything that wants to access the ctx.
	 *
	 * The exception is sys_perf_event_open() /
	 * perf_event_create_kernel_count() which does find_get_context()
	 * without ctx::mutex (it cannot because of the move_group double mutex
	 * lock thing). See the comments in perf_install_in_context().
	 */
	mutex_lock(&child_ctx->mutex);

	/*
	 * In a single ctx::lock section, de-schedule the events and detach the
	 * context from the task such that we cannot ever get it scheduled back
	 * in.
	 */
	raw_spin_lock_irq(&child_ctx->lock);
	task_ctx_sched_out(__get_cpu_context(child_ctx), child_ctx, EVENT_ALL);

	/*
	 * Now that the context is inactive, destroy the task <-> ctx relation
	 * and mark the context dead.
	 */
	RCU_INIT_POINTER(child->perf_event_ctxp[ctxn], NULL);
	put_ctx(child_ctx); /* cannot be last */
	WRITE_ONCE(child_ctx->task, TASK_TOMBSTONE);
	put_task_struct(current); /* cannot be last */

	clone_ctx = unclone_ctx(child_ctx);
	raw_spin_unlock_irq(&child_ctx->lock);

	if (clone_ctx)
		put_ctx(clone_ctx);

	/*
	 * Report the task dead after unscheduling the events so that we
	 * won't get any samples after PERF_RECORD_EXIT. We can however still
	 * get a few PERF_RECORD_READ events.
	 */
	perf_event_task(child, child_ctx, 0);

	list_for_each_entry_safe(child_event, next, &child_ctx->event_list, event_entry)
		perf_event_exit_event(child_event, child_ctx, child);

	mutex_unlock(&child_ctx->mutex);

	put_ctx(child_ctx);
}

/*
 * When a child task exits, feed back event values to parent events.
 *
 * Can be called with cred_guard_mutex held when called from
 * install_exec_creds().
 */
void perf_event_exit_task(struct task_struct *child)
{
	struct perf_event *event, *tmp;
	int ctxn;

	mutex_lock(&child->perf_event_mutex);
	list_for_each_entry_safe(event, tmp, &child->perf_event_list,
				 owner_entry) {
		list_del_init(&event->owner_entry);

		/*
		 * Ensure the list deletion is visible before we clear
		 * the owner, closes a race against perf_release() where
		 * we need to serialize on the owner->perf_event_mutex.
		 */
		smp_store_release(&event->owner, NULL);
	}
	mutex_unlock(&child->perf_event_mutex);

	for_each_task_context_nr(ctxn)
		perf_event_exit_task_context(child, ctxn);

	/*
	 * The perf_event_exit_task_context calls perf_event_task
	 * with child's task_ctx, which generates EXIT events for
	 * child contexts and sets child->perf_event_ctxp[] to NULL.
	 * At this point we need to send EXIT events to cpu contexts.
	 */
	perf_event_task(child, NULL, 0);
}

static void perf_free_event(struct perf_event *event,
			    struct perf_event_context *ctx)
{
	struct perf_event *parent = event->parent;

	if (WARN_ON_ONCE(!parent))
		return;

	mutex_lock(&parent->child_mutex);
	list_del_init(&event->child_list);
	mutex_unlock(&parent->child_mutex);

	put_event(parent);

	raw_spin_lock_irq(&ctx->lock);
	perf_group_detach(event);
	list_del_event(event, ctx);
	raw_spin_unlock_irq(&ctx->lock);
	free_event(event);
}

/*
 * Free an unexposed, unused context as created by inheritance by
 * perf_event_init_task below, used by fork() in case of fail.
 *
 * Not all locks are strictly required, but take them anyway to be nice and
 * help out with the lockdep assertions.
 */
void perf_event_free_task(struct task_struct *task)
{
	struct perf_event_context *ctx;
	struct perf_event *event, *tmp;
	int ctxn;

	for_each_task_context_nr(ctxn) {
		ctx = task->perf_event_ctxp[ctxn];
		if (!ctx)
			continue;

		mutex_lock(&ctx->mutex);
		raw_spin_lock_irq(&ctx->lock);
		/*
		 * Destroy the task <-> ctx relation and mark the context dead.
		 *
		 * This is important because even though the task hasn't been
		 * exposed yet the context has been (through child_list).
		 */
		RCU_INIT_POINTER(task->perf_event_ctxp[ctxn], NULL);
		WRITE_ONCE(ctx->task, TASK_TOMBSTONE);
		put_task_struct(task); /* cannot be last */
		raw_spin_unlock_irq(&ctx->lock);

		list_for_each_entry_safe(event, tmp, &ctx->event_list, event_entry)
			perf_free_event(event, ctx);

		mutex_unlock(&ctx->mutex);
		put_ctx(ctx);
	}
}

void perf_event_delayed_put(struct task_struct *task)
{
	int ctxn;

	for_each_task_context_nr(ctxn)
		WARN_ON_ONCE(task->perf_event_ctxp[ctxn]);
}

struct file *perf_event_get(unsigned int fd)
{
	struct file *file;

	file = fget_raw(fd);
	if (!file)
		return ERR_PTR(-EBADF);

	if (file->f_op != &perf_fops) {
		fput(file);
		return ERR_PTR(-EBADF);
	}

	return file;
}

const struct perf_event_attr *perf_event_attrs(struct perf_event *event)
{
	if (!event)
		return ERR_PTR(-EINVAL);

	return &event->attr;
}

/*
 * Inherit a event from parent task to child task.
 *
 * Returns:
 *  - valid pointer on success
 *  - NULL for orphaned events
 *  - IS_ERR() on error
 */
static struct perf_event *
inherit_event(struct perf_event *parent_event,
	      struct task_struct *parent,
	      struct perf_event_context *parent_ctx,
	      struct task_struct *child,
	      struct perf_event *group_leader,
	      struct perf_event_context *child_ctx)
{
	enum perf_event_active_state parent_state = parent_event->state;
	struct perf_event *child_event;
	unsigned long flags;

	/*
	 * Instead of creating recursive hierarchies of events,
	 * we link inherited events back to the original parent,
	 * which has a filp for sure, which we use as the reference
	 * count:
	 */
	if (parent_event->parent)
		parent_event = parent_event->parent;

	child_event = perf_event_alloc(&parent_event->attr,
					   parent_event->cpu,
					   child,
					   group_leader, parent_event,
					   NULL, NULL, -1);
	if (IS_ERR(child_event))
		return child_event;

	/*
	 * is_orphaned_event() and list_add_tail(&parent_event->child_list)
	 * must be under the same lock in order to serialize against
	 * perf_event_release_kernel(), such that either we must observe
	 * is_orphaned_event() or they will observe us on the child_list.
	 */
	mutex_lock(&parent_event->child_mutex);
	if (is_orphaned_event(parent_event) ||
	    !atomic_long_inc_not_zero(&parent_event->refcount)) {
		mutex_unlock(&parent_event->child_mutex);
		free_event(child_event);
		return NULL;
	}

	get_ctx(child_ctx);

	/*
	 * Make the child state follow the state of the parent event,
	 * not its attr.disabled bit.  We hold the parent's mutex,
	 * so we won't race with perf_event_{en, dis}able_family.
	 */
	if (parent_state >= PERF_EVENT_STATE_INACTIVE)
		child_event->state = PERF_EVENT_STATE_INACTIVE;
	else
		child_event->state = PERF_EVENT_STATE_OFF;

	if (parent_event->attr.freq) {
		u64 sample_period = parent_event->hw.sample_period;
		struct hw_perf_event *hwc = &child_event->hw;

		hwc->sample_period = sample_period;
		hwc->last_period   = sample_period;

		local64_set(&hwc->period_left, sample_period);
	}

	child_event->ctx = child_ctx;
	child_event->overflow_handler = parent_event->overflow_handler;
	child_event->overflow_handler_context
		= parent_event->overflow_handler_context;

	/*
	 * Precalculate sample_data sizes
	 */
	perf_event__header_size(child_event);
	perf_event__id_header_size(child_event);

	/*
	 * Link it up in the child's context:
	 */
	raw_spin_lock_irqsave(&child_ctx->lock, flags);
	add_event_to_ctx(child_event, child_ctx);
	raw_spin_unlock_irqrestore(&child_ctx->lock, flags);

	/*
	 * Link this into the parent event's child list
	 */
	list_add_tail(&child_event->child_list, &parent_event->child_list);
	mutex_unlock(&parent_event->child_mutex);

	return child_event;
}

/*
 * Inherits an event group.
 *
 * This will quietly suppress orphaned events; !inherit_event() is not an error.
 * This matches with perf_event_release_kernel() removing all child events.
 *
 * Returns:
 *  - 0 on success
 *  - <0 on error
 */
static int inherit_group(struct perf_event *parent_event,
	      struct task_struct *parent,
	      struct perf_event_context *parent_ctx,
	      struct task_struct *child,
	      struct perf_event_context *child_ctx)
{
	struct perf_event *leader;
	struct perf_event *sub;
	struct perf_event *child_ctr;

	leader = inherit_event(parent_event, parent, parent_ctx,
				 child, NULL, child_ctx);
	if (IS_ERR(leader))
		return PTR_ERR(leader);
	/*
	 * @leader can be NULL here because of is_orphaned_event(). In this
	 * case inherit_event() will create individual events, similar to what
	 * perf_group_detach() would do anyway.
	 */
	list_for_each_entry(sub, &parent_event->sibling_list, group_entry) {
		child_ctr = inherit_event(sub, parent, parent_ctx,
					    child, leader, child_ctx);
		if (IS_ERR(child_ctr))
			return PTR_ERR(child_ctr);
	}
	leader->group_generation = parent_event->group_generation;
	return 0;
}

/*
 * Creates the child task context and tries to inherit the event-group.
 *
 * Clears @inherited_all on !attr.inherited or error. Note that we'll leave
 * inherited_all set when we 'fail' to inherit an orphaned event; this is
 * consistent with perf_event_release_kernel() removing all child events.
 *
 * Returns:
 *  - 0 on success
 *  - <0 on error
 */
static int
inherit_task_group(struct perf_event *event, struct task_struct *parent,
		   struct perf_event_context *parent_ctx,
		   struct task_struct *child, int ctxn,
		   int *inherited_all)
{
	int ret;
	struct perf_event_context *child_ctx;

	if (!event->attr.inherit) {
		*inherited_all = 0;
		return 0;
	}

	child_ctx = child->perf_event_ctxp[ctxn];
	if (!child_ctx) {
		/*
		 * This is executed from the parent task context, so
		 * inherit events that have been marked for cloning.
		 * First allocate and initialize a context for the
		 * child.
		 */
		child_ctx = alloc_perf_context(parent_ctx->pmu, child);
		if (!child_ctx)
			return -ENOMEM;

		child->perf_event_ctxp[ctxn] = child_ctx;
	}

	ret = inherit_group(event, parent, parent_ctx,
			    child, child_ctx);

	if (ret)
		*inherited_all = 0;

	return ret;
}

/*
 * Initialize the perf_event context in task_struct
 */
static int perf_event_init_context(struct task_struct *child, int ctxn)
{
	struct perf_event_context *child_ctx, *parent_ctx;
	struct perf_event_context *cloned_ctx;
	struct perf_event *event;
	struct task_struct *parent = current;
	int inherited_all = 1;
	unsigned long flags;
	int ret = 0;

	if (likely(!parent->perf_event_ctxp[ctxn]))
		return 0;

	/*
	 * If the parent's context is a clone, pin it so it won't get
	 * swapped under us.
	 */
	parent_ctx = perf_pin_task_context(parent, ctxn);
	if (!parent_ctx)
		return 0;

	/*
	 * No need to check if parent_ctx != NULL here; since we saw
	 * it non-NULL earlier, the only reason for it to become NULL
	 * is if we exit, and since we're currently in the middle of
	 * a fork we can't be exiting at the same time.
	 */

	/*
	 * Lock the parent list. No need to lock the child - not PID
	 * hashed yet and not running, so nobody can access it.
	 */
	mutex_lock(&parent_ctx->mutex);

	/*
	 * We dont have to disable NMIs - we are only looking at
	 * the list, not manipulating it:
	 */
	list_for_each_entry(event, &parent_ctx->pinned_groups, group_entry) {
		ret = inherit_task_group(event, parent, parent_ctx,
					 child, ctxn, &inherited_all);
		if (ret)
			goto out_unlock;
	}

	/*
	 * We can't hold ctx->lock when iterating the ->flexible_group list due
	 * to allocations, but we need to prevent rotation because
	 * rotate_ctx() will change the list from interrupt context.
	 */
	raw_spin_lock_irqsave(&parent_ctx->lock, flags);
	parent_ctx->rotate_disable = 1;
	raw_spin_unlock_irqrestore(&parent_ctx->lock, flags);

	list_for_each_entry(event, &parent_ctx->flexible_groups, group_entry) {
		ret = inherit_task_group(event, parent, parent_ctx,
					 child, ctxn, &inherited_all);
		if (ret)
			goto out_unlock;
	}

	raw_spin_lock_irqsave(&parent_ctx->lock, flags);
	parent_ctx->rotate_disable = 0;

	child_ctx = child->perf_event_ctxp[ctxn];

	if (child_ctx && inherited_all) {
		/*
		 * Mark the child context as a clone of the parent
		 * context, or of whatever the parent is a clone of.
		 *
		 * Note that if the parent is a clone, the holding of
		 * parent_ctx->lock avoids it from being uncloned.
		 */
		cloned_ctx = parent_ctx->parent_ctx;
		if (cloned_ctx) {
			child_ctx->parent_ctx = cloned_ctx;
			child_ctx->parent_gen = parent_ctx->parent_gen;
		} else {
			child_ctx->parent_ctx = parent_ctx;
			child_ctx->parent_gen = parent_ctx->generation;
		}
		get_ctx(child_ctx->parent_ctx);
	}

	raw_spin_unlock_irqrestore(&parent_ctx->lock, flags);
out_unlock:
	mutex_unlock(&parent_ctx->mutex);

	perf_unpin_context(parent_ctx);
	put_ctx(parent_ctx);

	return ret;
}

/*
 * Initialize the perf_event context in task_struct
 */
int perf_event_init_task(struct task_struct *child)
{
	int ctxn, ret;

	memset(child->perf_event_ctxp, 0, sizeof(child->perf_event_ctxp));
	mutex_init(&child->perf_event_mutex);
	INIT_LIST_HEAD(&child->perf_event_list);

	for_each_task_context_nr(ctxn) {
		ret = perf_event_init_context(child, ctxn);
		if (ret) {
			perf_event_free_task(child);
			return ret;
		}
	}

	return 0;
}

static void __init perf_event_init_all_cpus(void)
{
	struct swevent_htable *swhash;
	int cpu;

	zalloc_cpumask_var(&perf_online_mask, GFP_KERNEL);

	for_each_possible_cpu(cpu) {
		swhash = &per_cpu(swevent_htable, cpu);
		mutex_init(&swhash->hlist_mutex);
		INIT_LIST_HEAD(&per_cpu(active_ctx_list, cpu));

		INIT_LIST_HEAD(&per_cpu(pmu_sb_events.list, cpu));
		raw_spin_lock_init(&per_cpu(pmu_sb_events.lock, cpu));

#ifdef CONFIG_CGROUP_PERF
		INIT_LIST_HEAD(&per_cpu(cgrp_cpuctx_list, cpu));
#endif
		INIT_LIST_HEAD(&per_cpu(sched_cb_list, cpu));
		per_cpu(is_hotplugging, cpu) = false;
		per_cpu(is_idle, cpu) = false;
	}
}

void perf_swevent_init_cpu(unsigned int cpu)
{
	struct swevent_htable *swhash = &per_cpu(swevent_htable, cpu);

	mutex_lock(&swhash->hlist_mutex);
	if (swhash->hlist_refcount > 0 && !swevent_hlist_deref(swhash)) {
		struct swevent_hlist *hlist;

		hlist = kzalloc_node(sizeof(*hlist), GFP_KERNEL, cpu_to_node(cpu));
		WARN_ON(!hlist);
		rcu_assign_pointer(swhash->swevent_hlist, hlist);
	}
	mutex_unlock(&swhash->hlist_mutex);
}

#if defined CONFIG_HOTPLUG_CPU || defined CONFIG_KEXEC_CORE
int perf_event_restart_events(unsigned int cpu)
{
	mutex_lock(&pmus_lock);
	per_cpu(is_hotplugging, cpu) = false;
	perf_deferred_install_in_context(cpu);
	mutex_unlock(&pmus_lock);

	return 0;
}

static void perf_event_exit_cpu_context(int cpu)
{
	struct perf_cpu_context *cpuctx;
	struct perf_event_context *ctx;
	struct perf_event *event, *event_tmp;
	unsigned long flags;
	struct pmu *pmu;

	mutex_lock(&pmus_lock);
	per_cpu(is_hotplugging, cpu) = true;
	list_for_each_entry(pmu, &pmus, entry) {
		cpuctx = per_cpu_ptr(pmu->pmu_cpu_context, cpu);
		ctx = &cpuctx->ctx;

		/* Cancel the mux hrtimer to avoid CPU migration */
		if (pmu->task_ctx_nr != perf_sw_context) {
			raw_spin_lock_irqsave(&cpuctx->hrtimer_lock, flags);
			hrtimer_cancel(&cpuctx->hrtimer);
			cpuctx->hrtimer_active = 0;
			raw_spin_unlock_irqrestore(&cpuctx->hrtimer_lock,
							flags);
		}

		mutex_lock(&ctx->mutex);
		list_for_each_entry_safe(event, event_tmp, &ctx->event_list,
								event_entry) {
			perf_remove_from_context(event, DETACH_GROUP);
			if (event->pmu->events_across_hotplug)
				perf_prepare_install_in_context(event);
		}
		cpuctx->online = 0;
		mutex_unlock(&ctx->mutex);
	}
	cpumask_clear_cpu(cpu, perf_online_mask);
	mutex_unlock(&pmus_lock);
}
#else

static void perf_event_exit_cpu_context(int cpu) { }

#endif

int perf_event_init_cpu(unsigned int cpu)
{
	struct perf_cpu_context *cpuctx;
	struct perf_event_context *ctx;
	struct pmu *pmu;

	perf_swevent_init_cpu(cpu);

	mutex_lock(&pmus_lock);
	cpumask_set_cpu(cpu, perf_online_mask);
	list_for_each_entry(pmu, &pmus, entry) {
		cpuctx = per_cpu_ptr(pmu->pmu_cpu_context, cpu);
		ctx = &cpuctx->ctx;

		mutex_lock(&ctx->mutex);
		cpuctx->online = 1;
		mutex_unlock(&ctx->mutex);
	}
	mutex_unlock(&pmus_lock);

	return 0;
}

int perf_event_exit_cpu(unsigned int cpu)
{
	perf_event_exit_cpu_context(cpu);
	return 0;
}

static int
perf_reboot(struct notifier_block *notifier, unsigned long val, void *v)
{
	int cpu;

	for_each_online_cpu(cpu)
		perf_event_exit_cpu(cpu);

	return NOTIFY_OK;
}

/*
 * Run the perf reboot notifier at the very last possible moment so that
 * the generic watchdog code runs as long as possible.
 */
static struct notifier_block perf_reboot_notifier = {
	.notifier_call = perf_reboot,
	.priority = INT_MIN,
};

static int event_idle_notif(struct notifier_block *nb, unsigned long action,
							void *data)
{
	switch (action) {
	case IDLE_START:
		__this_cpu_write(is_idle, true);
		break;
	case IDLE_END:
		__this_cpu_write(is_idle, false);
		break;
	}

	return NOTIFY_OK;
}

static struct notifier_block perf_event_idle_nb = {
	.notifier_call = event_idle_notif,
};

void __init perf_event_init(void)
{
	int ret, cpu;

	idr_init(&pmu_idr);

	shared_events = alloc_percpu(struct shared_events_str);
	if (!shared_events) {
		WARN(1, "alloc_percpu failed for shared_events struct");
	} else {
		for_each_possible_cpu(cpu) {
			struct shared_events_str *shrd_events =
				per_cpu_ptr(shared_events, cpu);

			mutex_init(&shrd_events->list_mutex);
		}
	}
	perf_event_init_all_cpus();
	init_srcu_struct(&pmus_srcu);
	perf_pmu_register(&perf_swevent, "software", PERF_TYPE_SOFTWARE);
	perf_pmu_register(&perf_cpu_clock, NULL, -1);
	perf_pmu_register(&perf_task_clock, NULL, -1);
	perf_tp_register();
	perf_event_init_cpu(smp_processor_id());
	idle_notifier_register(&perf_event_idle_nb);
	register_reboot_notifier(&perf_reboot_notifier);

	ret = init_hw_breakpoint();
	WARN(ret, "hw_breakpoint initialization failed with: %d", ret);

	/*
	 * Build time assertion that we keep the data_head at the intended
	 * location.  IOW, validation we got the __reserved[] size right.
	 */
	BUILD_BUG_ON((offsetof(struct perf_event_mmap_page, data_head))
		     != 1024);
}

ssize_t perf_event_sysfs_show(struct device *dev, struct device_attribute *attr,
			      char *page)
{
	struct perf_pmu_events_attr *pmu_attr =
		container_of(attr, struct perf_pmu_events_attr, attr);

	if (pmu_attr->event_str)
		return sprintf(page, "%s\n", pmu_attr->event_str);

	return 0;
}
EXPORT_SYMBOL_GPL(perf_event_sysfs_show);

static int __init perf_event_sysfs_init(void)
{
	struct pmu *pmu;
	int ret;

	mutex_lock(&pmus_lock);

	ret = bus_register(&pmu_bus);
	if (ret)
		goto unlock;

	list_for_each_entry(pmu, &pmus, entry) {
		if (!pmu->name || pmu->type < 0)
			continue;

		ret = pmu_dev_alloc(pmu);
		WARN(ret, "Failed to register pmu: %s, reason %d\n", pmu->name, ret);
	}
	pmu_bus_running = 1;
	ret = 0;

unlock:
	mutex_unlock(&pmus_lock);

	return ret;
}
device_initcall(perf_event_sysfs_init);

#ifdef CONFIG_CGROUP_PERF
static struct cgroup_subsys_state *
perf_cgroup_css_alloc(struct cgroup_subsys_state *parent_css)
{
	struct perf_cgroup *jc;

	jc = kzalloc(sizeof(*jc), GFP_KERNEL);
	if (!jc)
		return ERR_PTR(-ENOMEM);

	jc->info = alloc_percpu(struct perf_cgroup_info);
	if (!jc->info) {
		kfree(jc);
		return ERR_PTR(-ENOMEM);
	}

	return &jc->css;
}

static void perf_cgroup_css_free(struct cgroup_subsys_state *css)
{
	struct perf_cgroup *jc = container_of(css, struct perf_cgroup, css);

	free_percpu(jc->info);
	kfree(jc);
}

static int __perf_cgroup_move(void *info)
{
	struct task_struct *task = info;
	rcu_read_lock();
	perf_cgroup_switch(task, PERF_CGROUP_SWOUT | PERF_CGROUP_SWIN);
	rcu_read_unlock();
	return 0;
}

static void perf_cgroup_attach(struct cgroup_taskset *tset)
{
	struct task_struct *task;
	struct cgroup_subsys_state *css;

	cgroup_taskset_for_each(task, css, tset)
		task_function_call(task, __perf_cgroup_move, task);
}

struct cgroup_subsys perf_event_cgrp_subsys = {
	.css_alloc	= perf_cgroup_css_alloc,
	.css_free	= perf_cgroup_css_free,
	.attach		= perf_cgroup_attach,
	/*
	 * Implicitly enable on dfl hierarchy so that perf events can
	 * always be filtered by cgroup2 path as long as perf_event
	 * controller is not mounted on a legacy hierarchy.
	 */
	.implicit_on_dfl = true,
	.threaded	= true,
};
#endif /* CONFIG_CGROUP_PERF */<|MERGE_RESOLUTION|>--- conflicted
+++ resolved
@@ -1800,14 +1800,7 @@
 	if (event->group_leader != event) {
 		list_del_init(&event->group_entry);
 		event->group_leader->nr_siblings--;
-<<<<<<< HEAD
-
-		if (event->shared)
-			event->group_leader = event;
-
-=======
 		event->group_leader->group_generation++;
->>>>>>> 89d93e9d
 		goto out;
 	}
 
