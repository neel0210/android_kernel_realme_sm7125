/*
 * Performance events core code:
 *
 *  Copyright (C) 2008 Thomas Gleixner <tglx@linutronix.de>
 *  Copyright (C) 2008-2011 Red Hat, Inc., Ingo Molnar
 *  Copyright (C) 2008-2011 Red Hat, Inc., Peter Zijlstra
 *  Copyright  ©  2009 Paul Mackerras, IBM Corp. <paulus@au1.ibm.com>
 *
 * For licensing details see kernel-base/COPYING
 */

#include <linux/fs.h>
#include <linux/mm.h>
#include <linux/cpu.h>
#include <linux/smp.h>
#include <linux/idr.h>
#include <linux/file.h>
#include <linux/poll.h>
#include <linux/slab.h>
#include <linux/hash.h>
#include <linux/tick.h>
#include <linux/sysfs.h>
#include <linux/dcache.h>
#include <linux/percpu.h>
#include <linux/ptrace.h>
#include <linux/reboot.h>
#include <linux/vmstat.h>
#include <linux/device.h>
#include <linux/export.h>
#include <linux/vmalloc.h>
#include <linux/hardirq.h>
#include <linux/rculist.h>
#include <linux/uaccess.h>
#include <linux/syscalls.h>
#include <linux/anon_inodes.h>
#include <linux/kernel_stat.h>
#include <linux/cgroup.h>
#include <linux/perf_event.h>
#include <linux/trace_events.h>
#include <linux/hw_breakpoint.h>
#include <linux/mm_types.h>
#include <linux/module.h>
#include <linux/mman.h>
#include <linux/compat.h>
#include <linux/bpf.h>
#include <linux/filter.h>
#include <linux/namei.h>
#include <linux/parser.h>
#include <linux/sched/clock.h>
#include <linux/sched/mm.h>
#include <linux/proc_ns.h>
#include <linux/mount.h>

#include "internal.h"

#include <asm/irq_regs.h>

typedef int (*remote_function_f)(void *);

struct remote_function_call {
	struct task_struct	*p;
	remote_function_f	func;
	void			*info;
	int			ret;
};

static void remote_function(void *data)
{
	struct remote_function_call *tfc = data;
	struct task_struct *p = tfc->p;

	if (p) {
		/* -EAGAIN */
		if (task_cpu(p) != smp_processor_id())
			return;

		/*
		 * Now that we're on right CPU with IRQs disabled, we can test
		 * if we hit the right task without races.
		 */

		tfc->ret = -ESRCH; /* No such (running) process */
		if (p != current)
			return;
	}

	tfc->ret = tfc->func(tfc->info);
}

/**
 * task_function_call - call a function on the cpu on which a task runs
 * @p:		the task to evaluate
 * @func:	the function to be called
 * @info:	the function call argument
 *
 * Calls the function @func when the task is currently running. This might
 * be on the current CPU, which just calls the function directly.  This will
 * retry due to any failures in smp_call_function_single(), such as if the
 * task_cpu() goes offline concurrently.
 *
 * returns @func return value or -ESRCH or -ENXIO when the process isn't running
 */
static int
task_function_call(struct task_struct *p, remote_function_f func, void *info)
{
	struct remote_function_call data = {
		.p	= p,
		.func	= func,
		.info	= info,
		.ret	= -EAGAIN,
	};
	int ret;

	for (;;) {
		ret = smp_call_function_single(task_cpu(p), remote_function,
					       &data, 1);
		if (!ret)
			ret = data.ret;

		if (ret != -EAGAIN)
			break;

		cond_resched();
	}

	return ret;
}

/**
 * cpu_function_call - call a function on the cpu
 * @func:	the function to be called
 * @info:	the function call argument
 *
 * Calls the function @func on the remote cpu.
 *
 * returns: @func return value or -ENXIO when the cpu is offline
 */
static int cpu_function_call(int cpu, remote_function_f func, void *info)
{
	struct remote_function_call data = {
		.p	= NULL,
		.func	= func,
		.info	= info,
		.ret	= -ENXIO, /* No such CPU */
	};

	smp_call_function_single(cpu, remote_function, &data, 1);

	return data.ret;
}

static inline struct perf_cpu_context *
__get_cpu_context(struct perf_event_context *ctx)
{
	return this_cpu_ptr(ctx->pmu->pmu_cpu_context);
}

static void perf_ctx_lock(struct perf_cpu_context *cpuctx,
			  struct perf_event_context *ctx)
{
	raw_spin_lock(&cpuctx->ctx.lock);
	if (ctx)
		raw_spin_lock(&ctx->lock);
}

static void perf_ctx_unlock(struct perf_cpu_context *cpuctx,
			    struct perf_event_context *ctx)
{
	if (ctx)
		raw_spin_unlock(&ctx->lock);
	raw_spin_unlock(&cpuctx->ctx.lock);
}

#define TASK_TOMBSTONE ((void *)-1L)

static bool is_kernel_event(struct perf_event *event)
{
	return READ_ONCE(event->owner) == TASK_TOMBSTONE;
}

/*
 * On task ctx scheduling...
 *
 * When !ctx->nr_events a task context will not be scheduled. This means
 * we can disable the scheduler hooks (for performance) without leaving
 * pending task ctx state.
 *
 * This however results in two special cases:
 *
 *  - removing the last event from a task ctx; this is relatively straight
 *    forward and is done in __perf_remove_from_context.
 *
 *  - adding the first event to a task ctx; this is tricky because we cannot
 *    rely on ctx->is_active and therefore cannot use event_function_call().
 *    See perf_install_in_context().
 *
 * If ctx->nr_events, then ctx->is_active and cpuctx->task_ctx are set.
 */

typedef void (*event_f)(struct perf_event *, struct perf_cpu_context *,
			struct perf_event_context *, void *);

struct event_function_struct {
	struct perf_event *event;
	event_f func;
	void *data;
};

static int event_function(void *info)
{
	struct event_function_struct *efs = info;
	struct perf_event *event = efs->event;
	struct perf_event_context *ctx = event->ctx;
	struct perf_cpu_context *cpuctx = __get_cpu_context(ctx);
	struct perf_event_context *task_ctx = cpuctx->task_ctx;
	int ret = 0;

	WARN_ON_ONCE(!irqs_disabled());

	perf_ctx_lock(cpuctx, task_ctx);
	/*
	 * Since we do the IPI call without holding ctx->lock things can have
	 * changed, double check we hit the task we set out to hit.
	 */
	if (ctx->task) {
		if (ctx->task != current) {
			ret = -ESRCH;
			goto unlock;
		}

		/*
		 * We only use event_function_call() on established contexts,
		 * and event_function() is only ever called when active (or
		 * rather, we'll have bailed in task_function_call() or the
		 * above ctx->task != current test), therefore we must have
		 * ctx->is_active here.
		 */
		WARN_ON_ONCE(!ctx->is_active);
		/*
		 * And since we have ctx->is_active, cpuctx->task_ctx must
		 * match.
		 */
		WARN_ON_ONCE(task_ctx != ctx);
	} else {
		WARN_ON_ONCE(&cpuctx->ctx != ctx);
	}

	efs->func(event, cpuctx, ctx, efs->data);
unlock:
	perf_ctx_unlock(cpuctx, task_ctx);

	return ret;
}

static void event_function_call(struct perf_event *event, event_f func, void *data)
{
	struct perf_event_context *ctx = event->ctx;
	struct task_struct *task = READ_ONCE(ctx->task); /* verified in event_function */
	struct event_function_struct efs = {
		.event = event,
		.func = func,
		.data = data,
	};

	if (!event->parent) {
		/*
		 * If this is a !child event, we must hold ctx::mutex to
		 * stabilize the the event->ctx relation. See
		 * perf_event_ctx_lock().
		 */
		lockdep_assert_held(&ctx->mutex);
	}

	if (!task) {
		cpu_function_call(event->cpu, event_function, &efs);
		return;
	}

	if (task == TASK_TOMBSTONE)
		return;

again:
	if (!task_function_call(task, event_function, &efs))
		return;

	raw_spin_lock_irq(&ctx->lock);
	/*
	 * Reload the task pointer, it might have been changed by
	 * a concurrent perf_event_context_sched_out().
	 */
	task = ctx->task;
	if (task == TASK_TOMBSTONE) {
		raw_spin_unlock_irq(&ctx->lock);
		return;
	}
	if (ctx->is_active) {
		raw_spin_unlock_irq(&ctx->lock);
		goto again;
	}
	func(event, NULL, ctx, data);
	raw_spin_unlock_irq(&ctx->lock);
}

/*
 * Similar to event_function_call() + event_function(), but hard assumes IRQs
 * are already disabled and we're on the right CPU.
 */
static void event_function_local(struct perf_event *event, event_f func, void *data)
{
	struct perf_event_context *ctx = event->ctx;
	struct perf_cpu_context *cpuctx = __get_cpu_context(ctx);
	struct task_struct *task = READ_ONCE(ctx->task);
	struct perf_event_context *task_ctx = NULL;

	WARN_ON_ONCE(!irqs_disabled());

	if (task) {
		if (task == TASK_TOMBSTONE)
			return;

		task_ctx = ctx;
	}

	perf_ctx_lock(cpuctx, task_ctx);

	task = ctx->task;
	if (task == TASK_TOMBSTONE)
		goto unlock;

	if (task) {
		/*
		 * We must be either inactive or active and the right task,
		 * otherwise we're screwed, since we cannot IPI to somewhere
		 * else.
		 */
		if (ctx->is_active) {
			if (WARN_ON_ONCE(task != current))
				goto unlock;

			if (WARN_ON_ONCE(cpuctx->task_ctx != ctx))
				goto unlock;
		}
	} else {
		WARN_ON_ONCE(&cpuctx->ctx != ctx);
	}

	func(event, cpuctx, ctx, data);
unlock:
	perf_ctx_unlock(cpuctx, task_ctx);
}

#define PERF_FLAG_ALL (PERF_FLAG_FD_NO_GROUP |\
		       PERF_FLAG_FD_OUTPUT  |\
		       PERF_FLAG_PID_CGROUP |\
		       PERF_FLAG_FD_CLOEXEC)

/*
 * branch priv levels that need permission checks
 */
#define PERF_SAMPLE_BRANCH_PERM_PLM \
	(PERF_SAMPLE_BRANCH_KERNEL |\
	 PERF_SAMPLE_BRANCH_HV)

enum event_type_t {
	EVENT_FLEXIBLE = 0x1,
	EVENT_PINNED = 0x2,
	EVENT_TIME = 0x4,
	/* see ctx_resched() for details */
	EVENT_CPU = 0x8,
	EVENT_ALL = EVENT_FLEXIBLE | EVENT_PINNED,
};

/* The shared events struct. */
#define SHARED_EVENTS_MAX 7

struct shared_events_str {
	/*
	 * Mutex to serialize access to shared list. Needed for the
	 * read/modify/write sequences.
	 */
	struct mutex		list_mutex;

	/*
	 * A 1 bit for an index indicates that the slot is being used for
	 * an event. A 0 means that the slot can be used.
	 */
	DECLARE_BITMAP(used_mask, SHARED_EVENTS_MAX);

	/*
	 * The kernel events that are shared for a cpu;
	 */
	struct perf_event	*events[SHARED_EVENTS_MAX];
	struct perf_event_attr	attr[SHARED_EVENTS_MAX];
	atomic_t		refcount[SHARED_EVENTS_MAX];
};

static struct shared_events_str __percpu *shared_events;

/*
 * perf_sched_events : >0 events exist
 * perf_cgroup_events: >0 per-cpu cgroup events exist on this cpu
 */

static void perf_sched_delayed(struct work_struct *work);
DEFINE_STATIC_KEY_FALSE(perf_sched_events);
static DECLARE_DELAYED_WORK(perf_sched_work, perf_sched_delayed);
static DEFINE_MUTEX(perf_sched_mutex);
static atomic_t perf_sched_count;

static DEFINE_PER_CPU(atomic_t, perf_cgroup_events);
static DEFINE_PER_CPU(int, perf_sched_cb_usages);
static DEFINE_PER_CPU(struct pmu_event_list, pmu_sb_events);
static DEFINE_PER_CPU(bool, is_idle);
static DEFINE_PER_CPU(bool, is_hotplugging);

static atomic_t nr_mmap_events __read_mostly;
static atomic_t nr_comm_events __read_mostly;
static atomic_t nr_namespaces_events __read_mostly;
static atomic_t nr_task_events __read_mostly;
static atomic_t nr_freq_events __read_mostly;
static atomic_t nr_switch_events __read_mostly;

static LIST_HEAD(pmus);
static DEFINE_MUTEX(pmus_lock);
static struct srcu_struct pmus_srcu;
static cpumask_var_t perf_online_mask;

/*
 * perf event paranoia level:
 *  -1 - not paranoid at all
 *   0 - disallow raw tracepoint access for unpriv
 *   1 - disallow cpu events for unpriv
 *   2 - disallow kernel profiling for unpriv
 */
int sysctl_perf_event_paranoid __read_mostly = 2;

/* Minimum for 512 kiB + 1 user control page */
int sysctl_perf_event_mlock __read_mostly = 512 + (PAGE_SIZE / 1024); /* 'free' kiB per user */

/*
 * max perf event sample rate
 */
#define DEFAULT_MAX_SAMPLE_RATE		100000
#define DEFAULT_SAMPLE_PERIOD_NS	(NSEC_PER_SEC / DEFAULT_MAX_SAMPLE_RATE)
#define DEFAULT_CPU_TIME_MAX_PERCENT	25

int sysctl_perf_event_sample_rate __read_mostly	= DEFAULT_MAX_SAMPLE_RATE;

static int max_samples_per_tick __read_mostly	= DIV_ROUND_UP(DEFAULT_MAX_SAMPLE_RATE, HZ);
static int perf_sample_period_ns __read_mostly	= DEFAULT_SAMPLE_PERIOD_NS;

static int perf_sample_allowed_ns __read_mostly =
	DEFAULT_SAMPLE_PERIOD_NS * DEFAULT_CPU_TIME_MAX_PERCENT / 100;

static void update_perf_cpu_limits(void)
{
	u64 tmp = perf_sample_period_ns;

	tmp *= sysctl_perf_cpu_time_max_percent;
	tmp = div_u64(tmp, 100);
	if (!tmp)
		tmp = 1;

	WRITE_ONCE(perf_sample_allowed_ns, tmp);
}

static int perf_rotate_context(struct perf_cpu_context *cpuctx);

int perf_proc_update_handler(struct ctl_table *table, int write,
		void __user *buffer, size_t *lenp,
		loff_t *ppos)
{
	int ret;
	int perf_cpu = sysctl_perf_cpu_time_max_percent;
	/*
	 * If throttling is disabled don't allow the write:
	 */
	if (write && (perf_cpu == 100 || perf_cpu == 0))
		return -EINVAL;

	ret = proc_dointvec_minmax(table, write, buffer, lenp, ppos);
	if (ret || !write)
		return ret;

	max_samples_per_tick = DIV_ROUND_UP(sysctl_perf_event_sample_rate, HZ);
	perf_sample_period_ns = NSEC_PER_SEC / sysctl_perf_event_sample_rate;
	update_perf_cpu_limits();

	return 0;
}

int sysctl_perf_cpu_time_max_percent __read_mostly = DEFAULT_CPU_TIME_MAX_PERCENT;

int perf_cpu_time_max_percent_handler(struct ctl_table *table, int write,
				void __user *buffer, size_t *lenp,
				loff_t *ppos)
{
	int ret = proc_dointvec_minmax(table, write, buffer, lenp, ppos);

	if (ret || !write)
		return ret;

	if (sysctl_perf_cpu_time_max_percent == 100 ||
	    sysctl_perf_cpu_time_max_percent == 0) {
		printk(KERN_WARNING
		       "perf: Dynamic interrupt throttling disabled, can hang your system!\n");
		WRITE_ONCE(perf_sample_allowed_ns, 0);
	} else {
		update_perf_cpu_limits();
	}

	return 0;
}

/*
 * perf samples are done in some very critical code paths (NMIs).
 * If they take too much CPU time, the system can lock up and not
 * get any real work done.  This will drop the sample rate when
 * we detect that events are taking too long.
 */
#define NR_ACCUMULATED_SAMPLES 128
static DEFINE_PER_CPU(u64, running_sample_length);

static u64 __report_avg;
static u64 __report_allowed;

static void perf_duration_warn(struct irq_work *w)
{
	printk_ratelimited(KERN_INFO
		"perf: interrupt took too long (%lld > %lld), lowering "
		"kernel.perf_event_max_sample_rate to %d\n",
		__report_avg, __report_allowed,
		sysctl_perf_event_sample_rate);
}

static DEFINE_IRQ_WORK(perf_duration_work, perf_duration_warn);

void perf_sample_event_took(u64 sample_len_ns)
{
	u64 max_len = READ_ONCE(perf_sample_allowed_ns);
	u64 running_len;
	u64 avg_len;
	u32 max;

	if (max_len == 0)
		return;

	/* Decay the counter by 1 average sample. */
	running_len = __this_cpu_read(running_sample_length);
	running_len -= running_len/NR_ACCUMULATED_SAMPLES;
	running_len += sample_len_ns;
	__this_cpu_write(running_sample_length, running_len);

	/*
	 * Note: this will be biased artifically low until we have
	 * seen NR_ACCUMULATED_SAMPLES. Doing it this way keeps us
	 * from having to maintain a count.
	 */
	avg_len = running_len/NR_ACCUMULATED_SAMPLES;
	if (avg_len <= max_len)
		return;

	__report_avg = avg_len;
	__report_allowed = max_len;

	/*
	 * Compute a throttle threshold 25% below the current duration.
	 */
	avg_len += avg_len / 4;
	max = (TICK_NSEC / 100) * sysctl_perf_cpu_time_max_percent;
	if (avg_len < max)
		max /= (u32)avg_len;
	else
		max = 1;

	WRITE_ONCE(perf_sample_allowed_ns, avg_len);
	WRITE_ONCE(max_samples_per_tick, max);

	sysctl_perf_event_sample_rate = max * HZ;
	perf_sample_period_ns = NSEC_PER_SEC / sysctl_perf_event_sample_rate;

	if (!irq_work_queue(&perf_duration_work)) {
		early_printk("perf: interrupt took too long (%lld > %lld), lowering "
			     "kernel.perf_event_max_sample_rate to %d\n",
			     __report_avg, __report_allowed,
			     sysctl_perf_event_sample_rate);
	}
}

static atomic64_t perf_event_id;

static void cpu_ctx_sched_out(struct perf_cpu_context *cpuctx,
			      enum event_type_t event_type);

static void cpu_ctx_sched_in(struct perf_cpu_context *cpuctx,
			     enum event_type_t event_type,
			     struct task_struct *task);

static void update_context_time(struct perf_event_context *ctx);
static u64 perf_event_time(struct perf_event *event);

void __weak perf_event_print_debug(void)	{ }

extern __weak const char *perf_pmu_name(void)
{
	return "pmu";
}

static inline u64 perf_clock(void)
{
	return local_clock();
}

static inline u64 perf_event_clock(struct perf_event *event)
{
	return event->clock();
}

#ifdef CONFIG_CGROUP_PERF

static inline bool
perf_cgroup_match(struct perf_event *event)
{
	struct perf_event_context *ctx = event->ctx;
	struct perf_cpu_context *cpuctx = __get_cpu_context(ctx);

	/* @event doesn't care about cgroup */
	if (!event->cgrp)
		return true;

	/* wants specific cgroup scope but @cpuctx isn't associated with any */
	if (!cpuctx->cgrp)
		return false;

	/*
	 * Cgroup scoping is recursive.  An event enabled for a cgroup is
	 * also enabled for all its descendant cgroups.  If @cpuctx's
	 * cgroup is a descendant of @event's (the test covers identity
	 * case), it's a match.
	 */
	return cgroup_is_descendant(cpuctx->cgrp->css.cgroup,
				    event->cgrp->css.cgroup);
}

static inline void perf_detach_cgroup(struct perf_event *event)
{
	css_put(&event->cgrp->css);
	event->cgrp = NULL;
}

static inline int is_cgroup_event(struct perf_event *event)
{
	return event->cgrp != NULL;
}

static inline u64 perf_cgroup_event_time(struct perf_event *event)
{
	struct perf_cgroup_info *t;

	t = per_cpu_ptr(event->cgrp->info, event->cpu);
	return t->time;
}

static inline void __update_cgrp_time(struct perf_cgroup *cgrp)
{
	struct perf_cgroup_info *info;
	u64 now;

	now = perf_clock();

	info = this_cpu_ptr(cgrp->info);

	info->time += now - info->timestamp;
	info->timestamp = now;
}

static inline void update_cgrp_time_from_cpuctx(struct perf_cpu_context *cpuctx)
{
	struct perf_cgroup *cgrp = cpuctx->cgrp;
	struct cgroup_subsys_state *css;

	if (cgrp) {
		for (css = &cgrp->css; css; css = css->parent) {
			cgrp = container_of(css, struct perf_cgroup, css);
			__update_cgrp_time(cgrp);
		}
	}
}

static inline void update_cgrp_time_from_event(struct perf_event *event)
{
	struct perf_cgroup *cgrp;

	/*
	 * ensure we access cgroup data only when needed and
	 * when we know the cgroup is pinned (css_get)
	 */
	if (!is_cgroup_event(event))
		return;

	cgrp = perf_cgroup_from_task(current, event->ctx);
	/*
	 * Do not update time when cgroup is not active
	 */
       if (cgroup_is_descendant(cgrp->css.cgroup, event->cgrp->css.cgroup))
		__update_cgrp_time(event->cgrp);
}

static inline void
perf_cgroup_set_timestamp(struct task_struct *task,
			  struct perf_event_context *ctx)
{
	struct perf_cgroup *cgrp;
	struct perf_cgroup_info *info;
	struct cgroup_subsys_state *css;

	/*
	 * ctx->lock held by caller
	 * ensure we do not access cgroup data
	 * unless we have the cgroup pinned (css_get)
	 */
	if (!task || !ctx->nr_cgroups)
		return;

	cgrp = perf_cgroup_from_task(task, ctx);

	for (css = &cgrp->css; css; css = css->parent) {
		cgrp = container_of(css, struct perf_cgroup, css);
		info = this_cpu_ptr(cgrp->info);
		info->timestamp = ctx->timestamp;
	}
}

static DEFINE_PER_CPU(struct list_head, cgrp_cpuctx_list);

#define PERF_CGROUP_SWOUT	0x1 /* cgroup switch out every event */
#define PERF_CGROUP_SWIN	0x2 /* cgroup switch in events based on task */

/*
 * reschedule events based on the cgroup constraint of task.
 *
 * mode SWOUT : schedule out everything
 * mode SWIN : schedule in based on cgroup for next
 */
static void perf_cgroup_switch(struct task_struct *task, int mode)
{
	struct perf_cpu_context *cpuctx;
	struct list_head *list;
	unsigned long flags;

	/*
	 * Disable interrupts and preemption to avoid this CPU's
	 * cgrp_cpuctx_entry to change under us.
	 */
	local_irq_save(flags);

	list = this_cpu_ptr(&cgrp_cpuctx_list);
	list_for_each_entry(cpuctx, list, cgrp_cpuctx_entry) {
		WARN_ON_ONCE(cpuctx->ctx.nr_cgroups == 0);

		perf_ctx_lock(cpuctx, cpuctx->task_ctx);
		perf_pmu_disable(cpuctx->ctx.pmu);

		if (mode & PERF_CGROUP_SWOUT) {
			cpu_ctx_sched_out(cpuctx, EVENT_ALL);
			/*
			 * must not be done before ctxswout due
			 * to event_filter_match() in event_sched_out()
			 */
			cpuctx->cgrp = NULL;
		}

		if (mode & PERF_CGROUP_SWIN) {
			WARN_ON_ONCE(cpuctx->cgrp);
			/*
			 * set cgrp before ctxsw in to allow
			 * event_filter_match() to not have to pass
			 * task around
			 * we pass the cpuctx->ctx to perf_cgroup_from_task()
			 * because cgorup events are only per-cpu
			 */
			cpuctx->cgrp = perf_cgroup_from_task(task,
							     &cpuctx->ctx);
			cpu_ctx_sched_in(cpuctx, EVENT_ALL, task);
		}
		perf_pmu_enable(cpuctx->ctx.pmu);
		perf_ctx_unlock(cpuctx, cpuctx->task_ctx);
	}

	local_irq_restore(flags);
}

static inline void perf_cgroup_sched_out(struct task_struct *task,
					 struct task_struct *next)
{
	struct perf_cgroup *cgrp1;
	struct perf_cgroup *cgrp2 = NULL;

	rcu_read_lock();
	/*
	 * we come here when we know perf_cgroup_events > 0
	 * we do not need to pass the ctx here because we know
	 * we are holding the rcu lock
	 */
	cgrp1 = perf_cgroup_from_task(task, NULL);
	cgrp2 = perf_cgroup_from_task(next, NULL);

	/*
	 * only schedule out current cgroup events if we know
	 * that we are switching to a different cgroup. Otherwise,
	 * do no touch the cgroup events.
	 */
	if (cgrp1 != cgrp2)
		perf_cgroup_switch(task, PERF_CGROUP_SWOUT);

	rcu_read_unlock();
}

static inline void perf_cgroup_sched_in(struct task_struct *prev,
					struct task_struct *task)
{
	struct perf_cgroup *cgrp1;
	struct perf_cgroup *cgrp2 = NULL;

	rcu_read_lock();
	/*
	 * we come here when we know perf_cgroup_events > 0
	 * we do not need to pass the ctx here because we know
	 * we are holding the rcu lock
	 */
	cgrp1 = perf_cgroup_from_task(task, NULL);
	cgrp2 = perf_cgroup_from_task(prev, NULL);

	/*
	 * only need to schedule in cgroup events if we are changing
	 * cgroup during ctxsw. Cgroup events were not scheduled
	 * out of ctxsw out if that was not the case.
	 */
	if (cgrp1 != cgrp2)
		perf_cgroup_switch(task, PERF_CGROUP_SWIN);

	rcu_read_unlock();
}

static inline int perf_cgroup_connect(int fd, struct perf_event *event,
				      struct perf_event_attr *attr,
				      struct perf_event *group_leader)
{
	struct perf_cgroup *cgrp;
	struct cgroup_subsys_state *css;
	struct fd f = fdget(fd);
	int ret = 0;

	if (!f.file)
		return -EBADF;

	css = css_tryget_online_from_dir(f.file->f_path.dentry,
					 &perf_event_cgrp_subsys);
	if (IS_ERR(css)) {
		ret = PTR_ERR(css);
		goto out;
	}

	cgrp = container_of(css, struct perf_cgroup, css);
	event->cgrp = cgrp;

	/*
	 * all events in a group must monitor
	 * the same cgroup because a task belongs
	 * to only one perf cgroup at a time
	 */
	if (group_leader && group_leader->cgrp != cgrp) {
		perf_detach_cgroup(event);
		ret = -EINVAL;
	}
out:
	fdput(f);
	return ret;
}

static inline void
perf_cgroup_set_shadow_time(struct perf_event *event, u64 now)
{
	struct perf_cgroup_info *t;
	t = per_cpu_ptr(event->cgrp->info, event->cpu);
	event->shadow_ctx_time = now - t->timestamp;
}

static inline void
perf_cgroup_defer_enabled(struct perf_event *event)
{
	/*
	 * when the current task's perf cgroup does not match
	 * the event's, we need to remember to call the
	 * perf_mark_enable() function the first time a task with
	 * a matching perf cgroup is scheduled in.
	 */
	if (is_cgroup_event(event) && !perf_cgroup_match(event))
		event->cgrp_defer_enabled = 1;
}

static inline void
perf_cgroup_mark_enabled(struct perf_event *event,
			 struct perf_event_context *ctx)
{
	struct perf_event *sub;
	u64 tstamp = perf_event_time(event);

	if (!event->cgrp_defer_enabled)
		return;

	event->cgrp_defer_enabled = 0;

	event->tstamp_enabled = tstamp - event->total_time_enabled;
	list_for_each_entry(sub, &event->sibling_list, group_entry) {
		if (sub->state >= PERF_EVENT_STATE_INACTIVE) {
			sub->tstamp_enabled = tstamp - sub->total_time_enabled;
			sub->cgrp_defer_enabled = 0;
		}
	}
}

/*
 * Update cpuctx->cgrp so that it is set when first cgroup event is added and
 * cleared when last cgroup event is removed.
 */
static inline void
list_update_cgroup_event(struct perf_event *event,
			 struct perf_event_context *ctx, bool add)
{
	struct perf_cpu_context *cpuctx;
	struct list_head *cpuctx_entry;

	if (!is_cgroup_event(event))
		return;

	/*
	 * Because cgroup events are always per-cpu events,
	 * this will always be called from the right CPU.
	 */
	cpuctx = __get_cpu_context(ctx);

	/*
	 * Since setting cpuctx->cgrp is conditional on the current @cgrp
	 * matching the event's cgroup, we must do this for every new event,
	 * because if the first would mismatch, the second would not try again
	 * and we would leave cpuctx->cgrp unset.
	 */
	if (add && !cpuctx->cgrp) {
		struct perf_cgroup *cgrp = perf_cgroup_from_task(current, ctx);

		if (cgroup_is_descendant(cgrp->css.cgroup, event->cgrp->css.cgroup))
			cpuctx->cgrp = cgrp;
	}

	if (add && ctx->nr_cgroups++)
		return;
	else if (!add && --ctx->nr_cgroups)
		return;

	/* no cgroup running */
	if (!add)
		cpuctx->cgrp = NULL;

	cpuctx_entry = &cpuctx->cgrp_cpuctx_entry;
	if (add)
		list_add(cpuctx_entry, this_cpu_ptr(&cgrp_cpuctx_list));
	else
		list_del(cpuctx_entry);
}

#else /* !CONFIG_CGROUP_PERF */

static inline bool
perf_cgroup_match(struct perf_event *event)
{
	return true;
}

static inline void perf_detach_cgroup(struct perf_event *event)
{}

static inline int is_cgroup_event(struct perf_event *event)
{
	return 0;
}

static inline void update_cgrp_time_from_event(struct perf_event *event)
{
}

static inline void update_cgrp_time_from_cpuctx(struct perf_cpu_context *cpuctx)
{
}

static inline void perf_cgroup_sched_out(struct task_struct *task,
					 struct task_struct *next)
{
}

static inline void perf_cgroup_sched_in(struct task_struct *prev,
					struct task_struct *task)
{
}

static inline int perf_cgroup_connect(pid_t pid, struct perf_event *event,
				      struct perf_event_attr *attr,
				      struct perf_event *group_leader)
{
	return -EINVAL;
}

static inline void
perf_cgroup_set_timestamp(struct task_struct *task,
			  struct perf_event_context *ctx)
{
}

void
perf_cgroup_switch(struct task_struct *task, struct task_struct *next)
{
}

static inline void
perf_cgroup_set_shadow_time(struct perf_event *event, u64 now)
{
}

static inline u64 perf_cgroup_event_time(struct perf_event *event)
{
	return 0;
}

static inline void
perf_cgroup_defer_enabled(struct perf_event *event)
{
}

static inline void
perf_cgroup_mark_enabled(struct perf_event *event,
			 struct perf_event_context *ctx)
{
}

static inline void
list_update_cgroup_event(struct perf_event *event,
			 struct perf_event_context *ctx, bool add)
{
}

#endif

/*
 * set default to be dependent on timer tick just
 * like original code
 */
#define PERF_CPU_HRTIMER (1000 / HZ)
/*
 * function must be called with interrupts disabled
 */
static enum hrtimer_restart perf_mux_hrtimer_handler(struct hrtimer *hr)
{
	struct perf_cpu_context *cpuctx;
	int rotations = 0;

	WARN_ON(!irqs_disabled());

	cpuctx = container_of(hr, struct perf_cpu_context, hrtimer);
	rotations = perf_rotate_context(cpuctx);

	raw_spin_lock(&cpuctx->hrtimer_lock);
	if (rotations)
		hrtimer_forward_now(hr, cpuctx->hrtimer_interval);
	else
		cpuctx->hrtimer_active = 0;
	raw_spin_unlock(&cpuctx->hrtimer_lock);

	return rotations ? HRTIMER_RESTART : HRTIMER_NORESTART;
}

static void __perf_mux_hrtimer_init(struct perf_cpu_context *cpuctx, int cpu)
{
	struct hrtimer *timer = &cpuctx->hrtimer;
	struct pmu *pmu = cpuctx->ctx.pmu;
	u64 interval;

	/* no multiplexing needed for SW PMU */
	if (pmu->task_ctx_nr == perf_sw_context)
		return;

	/*
	 * check default is sane, if not set then force to
	 * default interval (1/tick)
	 */
	interval = pmu->hrtimer_interval_ms;
	if (interval < 1)
		interval = pmu->hrtimer_interval_ms = PERF_CPU_HRTIMER;

	cpuctx->hrtimer_interval = ns_to_ktime(NSEC_PER_MSEC * interval);

	raw_spin_lock_init(&cpuctx->hrtimer_lock);
	hrtimer_init(timer, CLOCK_MONOTONIC, HRTIMER_MODE_ABS_PINNED);
	timer->function = perf_mux_hrtimer_handler;
}

static int perf_mux_hrtimer_restart(struct perf_cpu_context *cpuctx)
{
	struct hrtimer *timer = &cpuctx->hrtimer;
	struct pmu *pmu = cpuctx->ctx.pmu;
	unsigned long flags;

	/* not for SW PMU */
	if (pmu->task_ctx_nr == perf_sw_context)
		return 0;

	raw_spin_lock_irqsave(&cpuctx->hrtimer_lock, flags);
	if (!cpuctx->hrtimer_active) {
		cpuctx->hrtimer_active = 1;
		hrtimer_forward_now(timer, cpuctx->hrtimer_interval);
		hrtimer_start_expires(timer, HRTIMER_MODE_ABS_PINNED);
	}
	raw_spin_unlock_irqrestore(&cpuctx->hrtimer_lock, flags);

	return 0;
}

void perf_pmu_disable(struct pmu *pmu)
{
	int *count = this_cpu_ptr(pmu->pmu_disable_count);
	if (!(*count)++)
		pmu->pmu_disable(pmu);
}

void perf_pmu_enable(struct pmu *pmu)
{
	int *count = this_cpu_ptr(pmu->pmu_disable_count);
	if (!--(*count))
		pmu->pmu_enable(pmu);
}

static DEFINE_PER_CPU(struct list_head, active_ctx_list);

/*
 * perf_event_ctx_activate(), perf_event_ctx_deactivate(), and
 * perf_event_task_tick() are fully serialized because they're strictly cpu
 * affine and perf_event_ctx{activate,deactivate} are called with IRQs
 * disabled, while perf_event_task_tick is called from IRQ context.
 */
static void perf_event_ctx_activate(struct perf_event_context *ctx)
{
	struct list_head *head = this_cpu_ptr(&active_ctx_list);

	WARN_ON(!irqs_disabled());

	WARN_ON(!list_empty(&ctx->active_ctx_list));

	list_add(&ctx->active_ctx_list, head);
}

static void perf_event_ctx_deactivate(struct perf_event_context *ctx)
{
	WARN_ON(!irqs_disabled());

	WARN_ON(list_empty(&ctx->active_ctx_list));

	list_del_init(&ctx->active_ctx_list);
}

static void get_ctx(struct perf_event_context *ctx)
{
	WARN_ON(!atomic_inc_not_zero(&ctx->refcount));
}

static void free_ctx(struct rcu_head *head)
{
	struct perf_event_context *ctx;

	ctx = container_of(head, struct perf_event_context, rcu_head);
	kfree(ctx->task_ctx_data);
	kfree(ctx);
}

static void put_ctx(struct perf_event_context *ctx)
{
	if (atomic_dec_and_test(&ctx->refcount)) {
		if (ctx->parent_ctx)
			put_ctx(ctx->parent_ctx);
		if (ctx->task && ctx->task != TASK_TOMBSTONE)
			put_task_struct(ctx->task);
		call_rcu(&ctx->rcu_head, free_ctx);
	}
}

/*
 * Because of perf_event::ctx migration in sys_perf_event_open::move_group and
 * perf_pmu_migrate_context() we need some magic.
 *
 * Those places that change perf_event::ctx will hold both
 * perf_event_ctx::mutex of the 'old' and 'new' ctx value.
 *
 * Lock ordering is by mutex address. There are two other sites where
 * perf_event_context::mutex nests and those are:
 *
 *  - perf_event_exit_task_context()	[ child , 0 ]
 *      perf_event_exit_event()
 *        put_event()			[ parent, 1 ]
 *
 *  - perf_event_init_context()		[ parent, 0 ]
 *      inherit_task_group()
 *        inherit_group()
 *          inherit_event()
 *            perf_event_alloc()
 *              perf_init_event()
 *                perf_try_init_event()	[ child , 1 ]
 *
 * While it appears there is an obvious deadlock here -- the parent and child
 * nesting levels are inverted between the two. This is in fact safe because
 * life-time rules separate them. That is an exiting task cannot fork, and a
 * spawning task cannot (yet) exit.
 *
 * But remember that that these are parent<->child context relations, and
 * migration does not affect children, therefore these two orderings should not
 * interact.
 *
 * The change in perf_event::ctx does not affect children (as claimed above)
 * because the sys_perf_event_open() case will install a new event and break
 * the ctx parent<->child relation, and perf_pmu_migrate_context() is only
 * concerned with cpuctx and that doesn't have children.
 *
 * The places that change perf_event::ctx will issue:
 *
 *   perf_remove_from_context();
 *   synchronize_rcu();
 *   perf_install_in_context();
 *
 * to affect the change. The remove_from_context() + synchronize_rcu() should
 * quiesce the event, after which we can install it in the new location. This
 * means that only external vectors (perf_fops, prctl) can perturb the event
 * while in transit. Therefore all such accessors should also acquire
 * perf_event_context::mutex to serialize against this.
 *
 * However; because event->ctx can change while we're waiting to acquire
 * ctx->mutex we must be careful and use the below perf_event_ctx_lock()
 * function.
 *
 * Lock order:
 *    cred_guard_mutex
 *	task_struct::perf_event_mutex
 *	  perf_event_context::mutex
 *	    perf_event::child_mutex;
 *	      perf_event_context::lock
 *	    perf_event::mmap_mutex
 *	    mmap_sem
 *	      perf_addr_filters_head::lock
 */
static struct perf_event_context *
perf_event_ctx_lock_nested(struct perf_event *event, int nesting)
{
	struct perf_event_context *ctx;

again:
	rcu_read_lock();
	ctx = ACCESS_ONCE(event->ctx);
	if (!atomic_inc_not_zero(&ctx->refcount)) {
		rcu_read_unlock();
		goto again;
	}
	rcu_read_unlock();

	mutex_lock_nested(&ctx->mutex, nesting);
	if (event->ctx != ctx) {
		mutex_unlock(&ctx->mutex);
		put_ctx(ctx);
		goto again;
	}

	return ctx;
}

static inline struct perf_event_context *
perf_event_ctx_lock(struct perf_event *event)
{
	return perf_event_ctx_lock_nested(event, 0);
}

static void perf_event_ctx_unlock(struct perf_event *event,
				  struct perf_event_context *ctx)
{
	mutex_unlock(&ctx->mutex);
	put_ctx(ctx);
}

/*
 * This must be done under the ctx->lock, such as to serialize against
 * context_equiv(), therefore we cannot call put_ctx() since that might end up
 * calling scheduler related locks and ctx->lock nests inside those.
 */
static __must_check struct perf_event_context *
unclone_ctx(struct perf_event_context *ctx)
{
	struct perf_event_context *parent_ctx = ctx->parent_ctx;

	lockdep_assert_held(&ctx->lock);

	if (parent_ctx)
		ctx->parent_ctx = NULL;
	ctx->generation++;

	return parent_ctx;
}

static u32 perf_event_pid_type(struct perf_event *event, struct task_struct *p,
				enum pid_type type)
{
	u32 nr;
	/*
	 * only top level events have the pid namespace they were created in
	 */
	if (event->parent)
		event = event->parent;

	nr = __task_pid_nr_ns(p, type, event->ns);
	/* avoid -1 if it is idle thread or runs in another ns */
	if (!nr && !pid_alive(p))
		nr = -1;
	return nr;
}

static u32 perf_event_pid(struct perf_event *event, struct task_struct *p)
{
	return perf_event_pid_type(event, p, __PIDTYPE_TGID);
}

static u32 perf_event_tid(struct perf_event *event, struct task_struct *p)
{
	return perf_event_pid_type(event, p, PIDTYPE_PID);
}

/*
 * If we inherit events we want to return the parent event id
 * to userspace.
 */
static u64 primary_event_id(struct perf_event *event)
{
	u64 id = event->id;

	if (event->parent)
		id = event->parent->id;

	return id;
}

/*
 * Get the perf_event_context for a task and lock it.
 *
 * This has to cope with with the fact that until it is locked,
 * the context could get moved to another task.
 */
static struct perf_event_context *
perf_lock_task_context(struct task_struct *task, int ctxn, unsigned long *flags)
{
	struct perf_event_context *ctx;

retry:
	/*
	 * One of the few rules of preemptible RCU is that one cannot do
	 * rcu_read_unlock() while holding a scheduler (or nested) lock when
	 * part of the read side critical section was irqs-enabled -- see
	 * rcu_read_unlock_special().
	 *
	 * Since ctx->lock nests under rq->lock we must ensure the entire read
	 * side critical section has interrupts disabled.
	 */
	local_irq_save(*flags);
	rcu_read_lock();
	ctx = rcu_dereference(task->perf_event_ctxp[ctxn]);
	if (ctx) {
		/*
		 * If this context is a clone of another, it might
		 * get swapped for another underneath us by
		 * perf_event_task_sched_out, though the
		 * rcu_read_lock() protects us from any context
		 * getting freed.  Lock the context and check if it
		 * got swapped before we could get the lock, and retry
		 * if so.  If we locked the right context, then it
		 * can't get swapped on us any more.
		 */
		raw_spin_lock(&ctx->lock);
		if (ctx != rcu_dereference(task->perf_event_ctxp[ctxn])) {
			raw_spin_unlock(&ctx->lock);
			rcu_read_unlock();
			local_irq_restore(*flags);
			goto retry;
		}

		if (ctx->task == TASK_TOMBSTONE ||
		    !atomic_inc_not_zero(&ctx->refcount)) {
			raw_spin_unlock(&ctx->lock);
			ctx = NULL;
		} else {
			WARN_ON_ONCE(ctx->task != task);
		}
	}
	rcu_read_unlock();
	if (!ctx)
		local_irq_restore(*flags);
	return ctx;
}

/*
 * Get the context for a task and increment its pin_count so it
 * can't get swapped to another task.  This also increments its
 * reference count so that the context can't get freed.
 */
static struct perf_event_context *
perf_pin_task_context(struct task_struct *task, int ctxn)
{
	struct perf_event_context *ctx;
	unsigned long flags;

	ctx = perf_lock_task_context(task, ctxn, &flags);
	if (ctx) {
		++ctx->pin_count;
		raw_spin_unlock_irqrestore(&ctx->lock, flags);
	}
	return ctx;
}

static void perf_unpin_context(struct perf_event_context *ctx)
{
	unsigned long flags;

	raw_spin_lock_irqsave(&ctx->lock, flags);
	--ctx->pin_count;
	raw_spin_unlock_irqrestore(&ctx->lock, flags);
}

/*
 * Update the record of the current time in a context.
 */
static void update_context_time(struct perf_event_context *ctx)
{
	u64 now = perf_clock();

	ctx->time += now - ctx->timestamp;
	ctx->timestamp = now;
}

static u64 perf_event_time(struct perf_event *event)
{
	struct perf_event_context *ctx = event->ctx;

	if (is_cgroup_event(event))
		return perf_cgroup_event_time(event);

	return ctx ? ctx->time : 0;
}

/*
 * Update the total_time_enabled and total_time_running fields for a event.
 */
static void update_event_times(struct perf_event *event)
{
	struct perf_event_context *ctx = event->ctx;
	u64 run_end;

	lockdep_assert_held(&ctx->lock);

	if (event->state < PERF_EVENT_STATE_INACTIVE ||
	    event->group_leader->state < PERF_EVENT_STATE_INACTIVE)
		return;

	/*
	 * in cgroup mode, time_enabled represents
	 * the time the event was enabled AND active
	 * tasks were in the monitored cgroup. This is
	 * independent of the activity of the context as
	 * there may be a mix of cgroup and non-cgroup events.
	 *
	 * That is why we treat cgroup events differently
	 * here.
	 */
	if (is_cgroup_event(event))
		run_end = perf_cgroup_event_time(event);
	else if (ctx->is_active)
		run_end = ctx->time;
	else
		run_end = event->tstamp_stopped;

	event->total_time_enabled = run_end - event->tstamp_enabled;

	if (event->state == PERF_EVENT_STATE_INACTIVE)
		run_end = event->tstamp_stopped;
	else
		run_end = perf_event_time(event);

	event->total_time_running = run_end - event->tstamp_running;

}

/*
 * Update total_time_enabled and total_time_running for all events in a group.
 */
static void update_group_times(struct perf_event *leader)
{
	struct perf_event *event;

	update_event_times(leader);
	list_for_each_entry(event, &leader->sibling_list, group_entry)
		update_event_times(event);
}

static enum event_type_t get_event_type(struct perf_event *event)
{
	struct perf_event_context *ctx = event->ctx;
	enum event_type_t event_type;

	lockdep_assert_held(&ctx->lock);

	/*
	 * It's 'group type', really, because if our group leader is
	 * pinned, so are we.
	 */
	if (event->group_leader != event)
		event = event->group_leader;

	event_type = event->attr.pinned ? EVENT_PINNED : EVENT_FLEXIBLE;
	if (!ctx->task)
		event_type |= EVENT_CPU;

	return event_type;
}

static struct list_head *
ctx_group_list(struct perf_event *event, struct perf_event_context *ctx)
{
	if (event->attr.pinned)
		return &ctx->pinned_groups;
	else
		return &ctx->flexible_groups;
}

/*
 * Add a event from the lists for its context.
 * Must be called with ctx->mutex and ctx->lock held.
 */
static void
list_add_event(struct perf_event *event, struct perf_event_context *ctx)
{
	lockdep_assert_held(&ctx->lock);

	WARN_ON_ONCE(event->attach_state & PERF_ATTACH_CONTEXT);
	event->attach_state |= PERF_ATTACH_CONTEXT;

	/*
	 * If we're a stand alone event or group leader, we go to the context
	 * list, group events are kept attached to the group so that
	 * perf_group_detach can, at all times, locate all siblings.
	 */
	if (event->group_leader == event) {
		struct list_head *list;

		event->group_caps = event->event_caps;

		list = ctx_group_list(event, ctx);
		list_add_tail(&event->group_entry, list);
	}

	list_update_cgroup_event(event, ctx, true);

	list_add_rcu(&event->event_entry, &ctx->event_list);
	ctx->nr_events++;
	if (event->attr.inherit_stat)
		ctx->nr_stat++;

	ctx->generation++;
}

/*
 * Initialize event state based on the perf_event_attr::disabled.
 */
static inline void perf_event__state_init(struct perf_event *event)
{
	event->state = event->attr.disabled ? PERF_EVENT_STATE_OFF :
					      PERF_EVENT_STATE_INACTIVE;
}

static void __perf_event_read_size(struct perf_event *event, int nr_siblings)
{
	int entry = sizeof(u64); /* value */
	int size = 0;
	int nr = 1;

	if (event->attr.read_format & PERF_FORMAT_TOTAL_TIME_ENABLED)
		size += sizeof(u64);

	if (event->attr.read_format & PERF_FORMAT_TOTAL_TIME_RUNNING)
		size += sizeof(u64);

	if (event->attr.read_format & PERF_FORMAT_ID)
		entry += sizeof(u64);

	if (event->attr.read_format & PERF_FORMAT_GROUP) {
		nr += nr_siblings;
		size += sizeof(u64);
	}

	size += entry * nr;
	event->read_size = size;
}

static void __perf_event_header_size(struct perf_event *event, u64 sample_type)
{
	struct perf_sample_data *data;
	u16 size = 0;

	if (sample_type & PERF_SAMPLE_IP)
		size += sizeof(data->ip);

	if (sample_type & PERF_SAMPLE_ADDR)
		size += sizeof(data->addr);

	if (sample_type & PERF_SAMPLE_PERIOD)
		size += sizeof(data->period);

	if (sample_type & PERF_SAMPLE_WEIGHT)
		size += sizeof(data->weight);

	if (sample_type & PERF_SAMPLE_READ)
		size += event->read_size;

	if (sample_type & PERF_SAMPLE_DATA_SRC)
		size += sizeof(data->data_src.val);

	if (sample_type & PERF_SAMPLE_TRANSACTION)
		size += sizeof(data->txn);

	if (sample_type & PERF_SAMPLE_PHYS_ADDR)
		size += sizeof(data->phys_addr);

	event->header_size = size;
}

/*
 * Called at perf_event creation and when events are attached/detached from a
 * group.
 */
static void perf_event__header_size(struct perf_event *event)
{
	__perf_event_read_size(event,
			       event->group_leader->nr_siblings);
	__perf_event_header_size(event, event->attr.sample_type);
}

static void perf_event__id_header_size(struct perf_event *event)
{
	struct perf_sample_data *data;
	u64 sample_type = event->attr.sample_type;
	u16 size = 0;

	if (sample_type & PERF_SAMPLE_TID)
		size += sizeof(data->tid_entry);

	if (sample_type & PERF_SAMPLE_TIME)
		size += sizeof(data->time);

	if (sample_type & PERF_SAMPLE_IDENTIFIER)
		size += sizeof(data->id);

	if (sample_type & PERF_SAMPLE_ID)
		size += sizeof(data->id);

	if (sample_type & PERF_SAMPLE_STREAM_ID)
		size += sizeof(data->stream_id);

	if (sample_type & PERF_SAMPLE_CPU)
		size += sizeof(data->cpu_entry);

	event->id_header_size = size;
}

static bool perf_event_validate_size(struct perf_event *event)
{
	/*
	 * The values computed here will be over-written when we actually
	 * attach the event.
	 */
	__perf_event_read_size(event, event->group_leader->nr_siblings + 1);
	__perf_event_header_size(event, event->attr.sample_type & ~PERF_SAMPLE_READ);
	perf_event__id_header_size(event);

	/*
	 * Sum the lot; should not exceed the 64k limit we have on records.
	 * Conservative limit to allow for callchains and other variable fields.
	 */
	if (event->read_size + event->header_size +
	    event->id_header_size + sizeof(struct perf_event_header) >= 16*1024)
		return false;

	return true;
}

static void perf_group_attach(struct perf_event *event)
{
	struct perf_event *group_leader = event->group_leader, *pos;

	lockdep_assert_held(&event->ctx->lock);

	/*
	 * We can have double attach due to group movement in perf_event_open.
	 */
	if (event->attach_state & PERF_ATTACH_GROUP)
		return;

	event->attach_state |= PERF_ATTACH_GROUP;

	if (group_leader == event)
		return;

	WARN_ON_ONCE(group_leader->ctx != event->ctx);

	group_leader->group_caps &= event->event_caps;

	list_add_tail(&event->group_entry, &group_leader->sibling_list);
	group_leader->nr_siblings++;

	perf_event__header_size(group_leader);

	list_for_each_entry(pos, &group_leader->sibling_list, group_entry)
		perf_event__header_size(pos);
}

/*
 * Remove a event from the lists for its context.
 * Must be called with ctx->mutex and ctx->lock held.
 */
static void
list_del_event(struct perf_event *event, struct perf_event_context *ctx)
{
	WARN_ON_ONCE(event->ctx != ctx);
	lockdep_assert_held(&ctx->lock);

	/*
	 * We can have double detach due to exit/hot-unplug + close.
	 */
	if (!(event->attach_state & PERF_ATTACH_CONTEXT))
		return;

	event->attach_state &= ~PERF_ATTACH_CONTEXT;

	list_update_cgroup_event(event, ctx, false);

	ctx->nr_events--;
	if (event->attr.inherit_stat)
		ctx->nr_stat--;

	list_del_rcu(&event->event_entry);

	if (event->group_leader == event)
		list_del_init(&event->group_entry);

	update_group_times(event);

	/*
	 * If event was in error state, then keep it
	 * that way, otherwise bogus counts will be
	 * returned on read(). The only way to get out
	 * of error state is by explicit re-enabling
	 * of the event
	 */
	if (event->state > PERF_EVENT_STATE_OFF)
		event->state = PERF_EVENT_STATE_OFF;

	ctx->generation++;
}

static void perf_group_detach(struct perf_event *event)
{
	struct perf_event *sibling, *tmp;
	struct list_head *list = NULL;

	lockdep_assert_held(&event->ctx->lock);

	/*
	 * We can have double detach due to exit/hot-unplug + close.
	 */
	if (!(event->attach_state & PERF_ATTACH_GROUP))
		return;

	event->attach_state &= ~PERF_ATTACH_GROUP;

	/*
	 * If this is a sibling, remove it from its group.
	 */
	if (event->group_leader != event) {
		list_del_init(&event->group_entry);
		event->group_leader->nr_siblings--;

		if (event->shared)
			event->group_leader = event;

		goto out;
	}

	if (!list_empty(&event->group_entry))
		list = &event->group_entry;

	/*
	 * If this was a group event with sibling events then
	 * upgrade the siblings to singleton events by adding them
	 * to whatever list we are on.
	 * If this isn't on a list, make sure we still remove the sibling's
	 * group_entry from this sibling_list; otherwise, when that sibling
	 * is later deallocated, it will try to remove itself from this
	 * sibling_list, which may well have been deallocated already,
	 * resulting in a use-after-free.
	 */
	list_for_each_entry_safe(sibling, tmp, &event->sibling_list, group_entry) {
		if (list)
			list_move_tail(&sibling->group_entry, list);
		else
			list_del_init(&sibling->group_entry);
		sibling->group_leader = sibling;

		/* Inherit group flags from the previous leader */
		sibling->group_caps = event->group_caps;

		WARN_ON_ONCE(sibling->ctx != event->ctx);
	}

out:
	perf_event__header_size(event->group_leader);

	list_for_each_entry(tmp, &event->group_leader->sibling_list, group_entry)
		perf_event__header_size(tmp);
}

static bool is_orphaned_event(struct perf_event *event)
{
	return event->state == PERF_EVENT_STATE_DEAD;
}

static inline int __pmu_filter_match(struct perf_event *event)
{
	struct pmu *pmu = event->pmu;
	return pmu->filter_match ? pmu->filter_match(event) : 1;
}

/*
 * Check whether we should attempt to schedule an event group based on
 * PMU-specific filtering. An event group can consist of HW and SW events,
 * potentially with a SW leader, so we must check all the filters, to
 * determine whether a group is schedulable:
 */
static inline int pmu_filter_match(struct perf_event *event)
{
	struct perf_event *child;

	if (!__pmu_filter_match(event))
		return 0;

	list_for_each_entry(child, &event->sibling_list, group_entry) {
		if (!__pmu_filter_match(child))
			return 0;
	}

	return 1;
}

static inline int
event_filter_match(struct perf_event *event)
{
	return (event->cpu == -1 || event->cpu == smp_processor_id()) &&
	       perf_cgroup_match(event) && pmu_filter_match(event);
}

static void
event_sched_out(struct perf_event *event,
		  struct perf_cpu_context *cpuctx,
		  struct perf_event_context *ctx)
{
	u64 tstamp = perf_event_time(event);
	u64 delta;

	WARN_ON_ONCE(event->ctx != ctx);
	lockdep_assert_held(&ctx->lock);

	/*
	 * An event which could not be activated because of
	 * filter mismatch still needs to have its timings
	 * maintained, otherwise bogus information is return
	 * via read() for time_enabled, time_running:
	 */
	if (event->state == PERF_EVENT_STATE_INACTIVE &&
	    !event_filter_match(event)) {
		delta = tstamp - event->tstamp_stopped;
		event->tstamp_running += delta;
		event->tstamp_stopped = tstamp;
	}

	if (event->state != PERF_EVENT_STATE_ACTIVE)
		return;

	perf_pmu_disable(event->pmu);

	event->tstamp_stopped = tstamp;
	event->pmu->del(event, 0);
	event->oncpu = -1;
	event->state = PERF_EVENT_STATE_INACTIVE;
	if (event->pending_disable) {
		event->pending_disable = 0;
		event->state = PERF_EVENT_STATE_OFF;
	}

	if (!is_software_event(event))
		cpuctx->active_oncpu--;
	if (!--ctx->nr_active)
		perf_event_ctx_deactivate(ctx);
	if (event->attr.freq && event->attr.sample_freq)
		ctx->nr_freq--;
	if (event->attr.exclusive || !cpuctx->active_oncpu)
		cpuctx->exclusive = 0;

	perf_pmu_enable(event->pmu);
}

static void
group_sched_out(struct perf_event *group_event,
		struct perf_cpu_context *cpuctx,
		struct perf_event_context *ctx)
{
	struct perf_event *event;
	int state = group_event->state;

	perf_pmu_disable(ctx->pmu);

	event_sched_out(group_event, cpuctx, ctx);

	/*
	 * Schedule out siblings (if any):
	 */
	list_for_each_entry(event, &group_event->sibling_list, group_entry)
		event_sched_out(event, cpuctx, ctx);

	perf_pmu_enable(ctx->pmu);

	if (state == PERF_EVENT_STATE_ACTIVE && group_event->attr.exclusive)
		cpuctx->exclusive = 0;
}

#define DETACH_GROUP	0x01UL

/*
 * Cross CPU call to remove a performance event
 *
 * We disable the event on the hardware level first. After that we
 * remove it from the context list.
 */
static void
__perf_remove_from_context(struct perf_event *event,
			   struct perf_cpu_context *cpuctx,
			   struct perf_event_context *ctx,
			   void *info)
{
	unsigned long flags = (unsigned long)info;

	event_sched_out(event, cpuctx, ctx);
	if (flags & DETACH_GROUP)
		perf_group_detach(event);
	list_del_event(event, ctx);

	if (!ctx->nr_events && ctx->is_active) {
		ctx->is_active = 0;
		if (ctx->task) {
			WARN_ON_ONCE(cpuctx->task_ctx != ctx);
			cpuctx->task_ctx = NULL;
		}
	}
}

/*
 * Remove the event from a task's (or a CPU's) list of events.
 *
 * If event->ctx is a cloned context, callers must make sure that
 * every task struct that event->ctx->task could possibly point to
 * remains valid.  This is OK when called from perf_release since
 * that only calls us on the top-level context, which can't be a clone.
 * When called from perf_event_exit_task, it's OK because the
 * context has been detached from its task.
 */
static void perf_remove_from_context(struct perf_event *event, unsigned long flags)
{
	struct perf_event_context *ctx = event->ctx;

	lockdep_assert_held(&ctx->mutex);

	event_function_call(event, __perf_remove_from_context, (void *)flags);

	/*
	 * The above event_function_call() can NO-OP when it hits
	 * TASK_TOMBSTONE. In that case we must already have been detached
	 * from the context (by perf_event_exit_event()) but the grouping
	 * might still be in-tact.
	 */
	WARN_ON_ONCE(event->attach_state & PERF_ATTACH_CONTEXT);
	if ((flags & DETACH_GROUP) &&
	    (event->attach_state & PERF_ATTACH_GROUP)) {
		/*
		 * Since in that case we cannot possibly be scheduled, simply
		 * detach now.
		 */
		raw_spin_lock_irq(&ctx->lock);
		perf_group_detach(event);
		raw_spin_unlock_irq(&ctx->lock);
	}
}

/*
 * Cross CPU call to disable a performance event
 */
static void __perf_event_disable(struct perf_event *event,
				 struct perf_cpu_context *cpuctx,
				 struct perf_event_context *ctx,
				 void *info)
{
	if (event->state < PERF_EVENT_STATE_INACTIVE)
		return;

	update_context_time(ctx);
	update_cgrp_time_from_event(event);
	update_group_times(event);
	if (event == event->group_leader)
		group_sched_out(event, cpuctx, ctx);
	else
		event_sched_out(event, cpuctx, ctx);
	event->state = PERF_EVENT_STATE_OFF;
}

/*
 * Disable a event.
 *
 * If event->ctx is a cloned context, callers must make sure that
 * every task struct that event->ctx->task could possibly point to
 * remains valid.  This condition is satisifed when called through
 * perf_event_for_each_child or perf_event_for_each because they
 * hold the top-level event's child_mutex, so any descendant that
 * goes to exit will block in perf_event_exit_event().
 *
 * When called from perf_pending_event it's OK because event->ctx
 * is the current context on this CPU and preemption is disabled,
 * hence we can't get into perf_event_task_sched_out for this context.
 */
static void _perf_event_disable(struct perf_event *event)
{
	struct perf_event_context *ctx = event->ctx;

	raw_spin_lock_irq(&ctx->lock);
	if (event->state <= PERF_EVENT_STATE_OFF) {
		raw_spin_unlock_irq(&ctx->lock);
		return;
	}
	raw_spin_unlock_irq(&ctx->lock);

	event_function_call(event, __perf_event_disable, NULL);
}

void perf_event_disable_local(struct perf_event *event)
{
	event_function_local(event, __perf_event_disable, NULL);
}

/*
 * Strictly speaking kernel users cannot create groups and therefore this
 * interface does not need the perf_event_ctx_lock() magic.
 */
void perf_event_disable(struct perf_event *event)
{
	struct perf_event_context *ctx;

	ctx = perf_event_ctx_lock(event);
	_perf_event_disable(event);
	perf_event_ctx_unlock(event, ctx);
}
EXPORT_SYMBOL_GPL(perf_event_disable);

void perf_event_disable_inatomic(struct perf_event *event)
{
	event->pending_disable = 1;
	irq_work_queue(&event->pending);
}

static void perf_set_shadow_time(struct perf_event *event,
				 struct perf_event_context *ctx,
				 u64 tstamp)
{
	/*
	 * use the correct time source for the time snapshot
	 *
	 * We could get by without this by leveraging the
	 * fact that to get to this function, the caller
	 * has most likely already called update_context_time()
	 * and update_cgrp_time_xx() and thus both timestamp
	 * are identical (or very close). Given that tstamp is,
	 * already adjusted for cgroup, we could say that:
	 *    tstamp - ctx->timestamp
	 * is equivalent to
	 *    tstamp - cgrp->timestamp.
	 *
	 * Then, in perf_output_read(), the calculation would
	 * work with no changes because:
	 * - event is guaranteed scheduled in
	 * - no scheduled out in between
	 * - thus the timestamp would be the same
	 *
	 * But this is a bit hairy.
	 *
	 * So instead, we have an explicit cgroup call to remain
	 * within the time time source all along. We believe it
	 * is cleaner and simpler to understand.
	 */
	if (is_cgroup_event(event))
		perf_cgroup_set_shadow_time(event, tstamp);
	else
		event->shadow_ctx_time = tstamp - ctx->timestamp;
}

#define MAX_INTERRUPTS (~0ULL)

static void perf_log_throttle(struct perf_event *event, int enable);
static void perf_log_itrace_start(struct perf_event *event);

static int
event_sched_in(struct perf_event *event,
		 struct perf_cpu_context *cpuctx,
		 struct perf_event_context *ctx)
{
	u64 tstamp = perf_event_time(event);
	int ret = 0;

	lockdep_assert_held(&ctx->lock);

	if (event->state <= PERF_EVENT_STATE_OFF)
		return 0;

	WRITE_ONCE(event->oncpu, smp_processor_id());
	/*
	 * Order event::oncpu write to happen before the ACTIVE state
	 * is visible.
	 */
	smp_wmb();
	WRITE_ONCE(event->state, PERF_EVENT_STATE_ACTIVE);

	/*
	 * Unthrottle events, since we scheduled we might have missed several
	 * ticks already, also for a heavily scheduling task there is little
	 * guarantee it'll get a tick in a timely manner.
	 */
	if (unlikely(event->hw.interrupts == MAX_INTERRUPTS)) {
		perf_log_throttle(event, 1);
		event->hw.interrupts = 0;
	}

	/*
	 * The new state must be visible before we turn it on in the hardware:
	 */
	smp_wmb();

	perf_pmu_disable(event->pmu);

	perf_set_shadow_time(event, ctx, tstamp);

	perf_log_itrace_start(event);

	if (event->pmu->add(event, PERF_EF_START)) {
		event->state = PERF_EVENT_STATE_INACTIVE;
		event->oncpu = -1;
		ret = -EAGAIN;
		goto out;
	}

	event->tstamp_running += tstamp - event->tstamp_stopped;

	if (!is_software_event(event))
		cpuctx->active_oncpu++;
	if (!ctx->nr_active++)
		perf_event_ctx_activate(ctx);
	if (event->attr.freq && event->attr.sample_freq)
		ctx->nr_freq++;

	if (event->attr.exclusive)
		cpuctx->exclusive = 1;

out:
	perf_pmu_enable(event->pmu);

	return ret;
}

static int
group_sched_in(struct perf_event *group_event,
	       struct perf_cpu_context *cpuctx,
	       struct perf_event_context *ctx)
{
	struct perf_event *event, *partial_group = NULL;
	struct pmu *pmu = ctx->pmu;
	u64 now = ctx->time;
	bool simulate = false;

	if (group_event->state == PERF_EVENT_STATE_OFF)
		return 0;

	pmu->start_txn(pmu, PERF_PMU_TXN_ADD);

	if (event_sched_in(group_event, cpuctx, ctx)) {
		pmu->cancel_txn(pmu);
		perf_mux_hrtimer_restart(cpuctx);
		return -EAGAIN;
	}

	/*
	 * Schedule in siblings as one group (if any):
	 */
	list_for_each_entry(event, &group_event->sibling_list, group_entry) {
		if (event_sched_in(event, cpuctx, ctx)) {
			partial_group = event;
			goto group_error;
		}
	}

	if (!pmu->commit_txn(pmu))
		return 0;

group_error:
	/*
	 * Groups can be scheduled in as one unit only, so undo any
	 * partial group before returning:
	 * The events up to the failed event are scheduled out normally,
	 * tstamp_stopped will be updated.
	 *
	 * The failed events and the remaining siblings need to have
	 * their timings updated as if they had gone thru event_sched_in()
	 * and event_sched_out(). This is required to get consistent timings
	 * across the group. This also takes care of the case where the group
	 * could never be scheduled by ensuring tstamp_stopped is set to mark
	 * the time the event was actually stopped, such that time delta
	 * calculation in update_event_times() is correct.
	 */
	list_for_each_entry(event, &group_event->sibling_list, group_entry) {
		if (event == partial_group)
			simulate = true;

		if (simulate) {
			event->tstamp_running += now - event->tstamp_stopped;
			event->tstamp_stopped = now;
		} else {
			event_sched_out(event, cpuctx, ctx);
		}
	}
	event_sched_out(group_event, cpuctx, ctx);

	pmu->cancel_txn(pmu);

	perf_mux_hrtimer_restart(cpuctx);

	return -EAGAIN;
}

/*
 * Work out whether we can put this event group on the CPU now.
 */
static int group_can_go_on(struct perf_event *event,
			   struct perf_cpu_context *cpuctx,
			   int can_add_hw)
{
	/*
	 * Groups consisting entirely of software events can always go on.
	 */
	if (event->group_caps & PERF_EV_CAP_SOFTWARE)
		return 1;
	/*
	 * If an exclusive group is already on, no other hardware
	 * events can go on.
	 */
	if (cpuctx->exclusive)
		return 0;
	/*
	 * If this group is exclusive and there are already
	 * events on the CPU, it can't go on.
	 */
	if (event->attr.exclusive && cpuctx->active_oncpu)
		return 0;
	/*
	 * Otherwise, try to add it if all previous groups were able
	 * to go on.
	 */
	return can_add_hw;
}

/*
 * Complement to update_event_times(). This computes the tstamp_* values to
 * continue 'enabled' state from @now, and effectively discards the time
 * between the prior tstamp_stopped and now (as we were in the OFF state, or
 * just switched (context) time base).
 *
 * This further assumes '@event->state == INACTIVE' (we just came from OFF) and
 * cannot have been scheduled in yet. And going into INACTIVE state means
 * '@event->tstamp_stopped = @now'.
 *
 * Thus given the rules of update_event_times():
 *
 *   total_time_enabled = tstamp_stopped - tstamp_enabled
 *   total_time_running = tstamp_stopped - tstamp_running
 *
 * We can insert 'tstamp_stopped == now' and reverse them to compute new
 * tstamp_* values.
 */
static void __perf_event_enable_time(struct perf_event *event, u64 now)
{
	WARN_ON_ONCE(event->state != PERF_EVENT_STATE_INACTIVE);

	event->tstamp_stopped = now;
	event->tstamp_enabled = now - event->total_time_enabled;
	event->tstamp_running = now - event->total_time_running;
}

static void add_event_to_ctx(struct perf_event *event,
			       struct perf_event_context *ctx)
{
	u64 tstamp = perf_event_time(event);

	list_add_event(event, ctx);
	perf_group_attach(event);
	/*
	 * We can be called with event->state == STATE_OFF when we create with
	 * .disabled = 1. In that case the IOC_ENABLE will call this function.
	 */
	if (event->state == PERF_EVENT_STATE_INACTIVE)
		__perf_event_enable_time(event, tstamp);
}

static void ctx_sched_out(struct perf_event_context *ctx,
			  struct perf_cpu_context *cpuctx,
			  enum event_type_t event_type);
static void
ctx_sched_in(struct perf_event_context *ctx,
	     struct perf_cpu_context *cpuctx,
	     enum event_type_t event_type,
	     struct task_struct *task);

static void task_ctx_sched_out(struct perf_cpu_context *cpuctx,
			       struct perf_event_context *ctx,
			       enum event_type_t event_type)
{
	if (!cpuctx->task_ctx)
		return;

	if (WARN_ON_ONCE(ctx != cpuctx->task_ctx))
		return;

	ctx_sched_out(ctx, cpuctx, event_type);
}

static void perf_event_sched_in(struct perf_cpu_context *cpuctx,
				struct perf_event_context *ctx,
				struct task_struct *task)
{
	cpu_ctx_sched_in(cpuctx, EVENT_PINNED, task);
	if (ctx)
		ctx_sched_in(ctx, cpuctx, EVENT_PINNED, task);
	cpu_ctx_sched_in(cpuctx, EVENT_FLEXIBLE, task);
	if (ctx)
		ctx_sched_in(ctx, cpuctx, EVENT_FLEXIBLE, task);
}

/*
 * We want to maintain the following priority of scheduling:
 *  - CPU pinned (EVENT_CPU | EVENT_PINNED)
 *  - task pinned (EVENT_PINNED)
 *  - CPU flexible (EVENT_CPU | EVENT_FLEXIBLE)
 *  - task flexible (EVENT_FLEXIBLE).
 *
 * In order to avoid unscheduling and scheduling back in everything every
 * time an event is added, only do it for the groups of equal priority and
 * below.
 *
 * This can be called after a batch operation on task events, in which case
 * event_type is a bit mask of the types of events involved. For CPU events,
 * event_type is only either EVENT_PINNED or EVENT_FLEXIBLE.
 */
static void ctx_resched(struct perf_cpu_context *cpuctx,
			struct perf_event_context *task_ctx,
			enum event_type_t event_type)
{
	enum event_type_t ctx_event_type;
	bool cpu_event = !!(event_type & EVENT_CPU);

	/*
	 * If pinned groups are involved, flexible groups also need to be
	 * scheduled out.
	 */
	if (event_type & EVENT_PINNED)
		event_type |= EVENT_FLEXIBLE;

	ctx_event_type = event_type & EVENT_ALL;

	perf_pmu_disable(cpuctx->ctx.pmu);
	if (task_ctx)
		task_ctx_sched_out(cpuctx, task_ctx, event_type);

	/*
	 * Decide which cpu ctx groups to schedule out based on the types
	 * of events that caused rescheduling:
	 *  - EVENT_CPU: schedule out corresponding groups;
	 *  - EVENT_PINNED task events: schedule out EVENT_FLEXIBLE groups;
	 *  - otherwise, do nothing more.
	 */
	if (cpu_event)
		cpu_ctx_sched_out(cpuctx, ctx_event_type);
	else if (ctx_event_type & EVENT_PINNED)
		cpu_ctx_sched_out(cpuctx, EVENT_FLEXIBLE);

	perf_event_sched_in(cpuctx, task_ctx, current);
	perf_pmu_enable(cpuctx->ctx.pmu);
}

#if defined CONFIG_HOTPLUG_CPU || defined CONFIG_KEXEC_CORE
static LIST_HEAD(dormant_event_list);
static DEFINE_SPINLOCK(dormant_event_list_lock);

static void perf_prepare_install_in_context(struct perf_event *event)
{
	spin_lock(&dormant_event_list_lock);
	if (event->state == PERF_EVENT_STATE_DORMANT)
		goto out;

	event->state = PERF_EVENT_STATE_DORMANT;
	list_add_tail(&event->dormant_event_entry, &dormant_event_list);
out:
	spin_unlock(&dormant_event_list_lock);
}
#endif

/*
 * Cross CPU call to install and enable a performance event
 *
 * Very similar to remote_function() + event_function() but cannot assume that
 * things like ctx->is_active and cpuctx->task_ctx are set.
 */
static int  __perf_install_in_context(void *info)
{
	struct perf_event *event = info;
	struct perf_event_context *ctx = event->ctx;
	struct perf_cpu_context *cpuctx = __get_cpu_context(ctx);
	struct perf_event_context *task_ctx = cpuctx->task_ctx;
	bool reprogram = true;
	int ret = 0;

	raw_spin_lock(&cpuctx->ctx.lock);
	if (ctx->task) {
		raw_spin_lock(&ctx->lock);
		task_ctx = ctx;

		reprogram = (ctx->task == current);

		/*
		 * If the task is running, it must be running on this CPU,
		 * otherwise we cannot reprogram things.
		 *
		 * If its not running, we don't care, ctx->lock will
		 * serialize against it becoming runnable.
		 */
		if (task_curr(ctx->task) && !reprogram) {
			ret = -ESRCH;
			goto unlock;
		}

		WARN_ON_ONCE(reprogram && cpuctx->task_ctx && cpuctx->task_ctx != ctx);
	} else if (task_ctx) {
		raw_spin_lock(&task_ctx->lock);
	}

#ifdef CONFIG_CGROUP_PERF
	if (is_cgroup_event(event)) {
		/*
		 * If the current cgroup doesn't match the event's
		 * cgroup, we should not try to schedule it.
		 */
		struct perf_cgroup *cgrp = perf_cgroup_from_task(current, ctx);
		reprogram = cgroup_is_descendant(cgrp->css.cgroup,
					event->cgrp->css.cgroup);
	}
#endif

	if (reprogram) {
		ctx_sched_out(ctx, cpuctx, EVENT_TIME);
		add_event_to_ctx(event, ctx);
		ctx_resched(cpuctx, task_ctx, get_event_type(event));
	} else {
		add_event_to_ctx(event, ctx);
	}

unlock:
	perf_ctx_unlock(cpuctx, task_ctx);

	return ret;
}

/*
 * Attach a performance event to a context.
 *
 * Very similar to event_function_call, see comment there.
 */
static void
perf_install_in_context(struct perf_event_context *ctx,
			struct perf_event *event,
			int cpu)
{
	struct task_struct *task = READ_ONCE(ctx->task);

	lockdep_assert_held(&ctx->mutex);

	if (event->cpu != -1)
		event->cpu = cpu;

	/*
	 * Ensures that if we can observe event->ctx, both the event and ctx
	 * will be 'complete'. See perf_iterate_sb_cpu().
	 */
	smp_store_release(&event->ctx, ctx);

	if (!task) {
#if defined CONFIG_HOTPLUG_CPU || defined CONFIG_KEXEC_CORE
		if (per_cpu(is_hotplugging, cpu)) {
			perf_prepare_install_in_context(event);
			return;
		}
#endif
		cpu_function_call(cpu, __perf_install_in_context, event);
		return;
	}

	/*
	 * Should not happen, we validate the ctx is still alive before calling.
	 */
	if (WARN_ON_ONCE(task == TASK_TOMBSTONE))
		return;

	/*
	 * Installing events is tricky because we cannot rely on ctx->is_active
	 * to be set in case this is the nr_events 0 -> 1 transition.
	 *
	 * Instead we use task_curr(), which tells us if the task is running.
	 * However, since we use task_curr() outside of rq::lock, we can race
	 * against the actual state. This means the result can be wrong.
	 *
	 * If we get a false positive, we retry, this is harmless.
	 *
	 * If we get a false negative, things are complicated. If we are after
	 * perf_event_context_sched_in() ctx::lock will serialize us, and the
	 * value must be correct. If we're before, it doesn't matter since
	 * perf_event_context_sched_in() will program the counter.
	 *
	 * However, this hinges on the remote context switch having observed
	 * our task->perf_event_ctxp[] store, such that it will in fact take
	 * ctx::lock in perf_event_context_sched_in().
	 *
	 * We do this by task_function_call(), if the IPI fails to hit the task
	 * we know any future context switch of task must see the
	 * perf_event_ctpx[] store.
	 */

	/*
	 * This smp_mb() orders the task->perf_event_ctxp[] store with the
	 * task_cpu() load, such that if the IPI then does not find the task
	 * running, a future context switch of that task must observe the
	 * store.
	 */
	smp_mb();
again:
	if (!task_function_call(task, __perf_install_in_context, event))
		return;

	raw_spin_lock_irq(&ctx->lock);
	task = ctx->task;
	if (WARN_ON_ONCE(task == TASK_TOMBSTONE)) {
		/*
		 * Cannot happen because we already checked above (which also
		 * cannot happen), and we hold ctx->mutex, which serializes us
		 * against perf_event_exit_task_context().
		 */
		raw_spin_unlock_irq(&ctx->lock);
		return;
	}
	/*
	 * If the task is not running, ctx->lock will avoid it becoming so,
	 * thus we can safely install the event.
	 */
	if (task_curr(task)) {
		raw_spin_unlock_irq(&ctx->lock);
		goto again;
	}
	add_event_to_ctx(event, ctx);
	raw_spin_unlock_irq(&ctx->lock);
}

#if defined CONFIG_HOTPLUG_CPU || defined CONFIG_KEXEC_CORE
static void perf_deferred_install_in_context(int cpu)
{
	struct perf_event *event, *tmp;
	struct perf_event_context *ctx;

	spin_lock(&dormant_event_list_lock);
	list_for_each_entry_safe(event, tmp, &dormant_event_list,
						dormant_event_entry) {
		if (cpu != event->cpu)
			continue;

		list_del(&event->dormant_event_entry);
		event->state = PERF_EVENT_STATE_INACTIVE;
		spin_unlock(&dormant_event_list_lock);

		ctx = event->ctx;

		mutex_lock(&ctx->mutex);
		perf_install_in_context(ctx, event, cpu);
		mutex_unlock(&ctx->mutex);

		spin_lock(&dormant_event_list_lock);
	}
	spin_unlock(&dormant_event_list_lock);
}
#endif

/*
 * Put a event into inactive state and update time fields.
 * Enabling the leader of a group effectively enables all
 * the group members that aren't explicitly disabled, so we
 * have to update their ->tstamp_enabled also.
 * Note: this works for group members as well as group leaders
 * since the non-leader members' sibling_lists will be empty.
 */
static void __perf_event_mark_enabled(struct perf_event *event)
{
	struct perf_event *sub;
	u64 tstamp = perf_event_time(event);

	event->state = PERF_EVENT_STATE_INACTIVE;
	__perf_event_enable_time(event, tstamp);
	list_for_each_entry(sub, &event->sibling_list, group_entry) {
		/* XXX should not be > INACTIVE if event isn't */
		if (sub->state >= PERF_EVENT_STATE_INACTIVE)
			__perf_event_enable_time(sub, tstamp);
	}
}

/*
 * Cross CPU call to enable a performance event
 */
static void __perf_event_enable(struct perf_event *event,
				struct perf_cpu_context *cpuctx,
				struct perf_event_context *ctx,
				void *info)
{
	struct perf_event *leader = event->group_leader;
	struct perf_event_context *task_ctx;

	if (event->state >= PERF_EVENT_STATE_INACTIVE ||
	    event->state <= PERF_EVENT_STATE_ERROR)
		return;

	if (ctx->is_active)
		ctx_sched_out(ctx, cpuctx, EVENT_TIME);

	__perf_event_mark_enabled(event);

	if (!ctx->is_active)
		return;

	if (!event_filter_match(event)) {
		if (is_cgroup_event(event))
			perf_cgroup_defer_enabled(event);
		ctx_sched_in(ctx, cpuctx, EVENT_TIME, current);
		return;
	}

	/*
	 * If the event is in a group and isn't the group leader,
	 * then don't put it on unless the group is on.
	 */
	if (leader != event && leader->state != PERF_EVENT_STATE_ACTIVE) {
		ctx_sched_in(ctx, cpuctx, EVENT_TIME, current);
		return;
	}

	task_ctx = cpuctx->task_ctx;
	if (ctx->task)
		WARN_ON_ONCE(task_ctx != ctx);

	ctx_resched(cpuctx, task_ctx, get_event_type(event));
}

/*
 * Enable a event.
 *
 * If event->ctx is a cloned context, callers must make sure that
 * every task struct that event->ctx->task could possibly point to
 * remains valid.  This condition is satisfied when called through
 * perf_event_for_each_child or perf_event_for_each as described
 * for perf_event_disable.
 */
static void _perf_event_enable(struct perf_event *event)
{
	struct perf_event_context *ctx = event->ctx;

	raw_spin_lock_irq(&ctx->lock);
	if (event->state >= PERF_EVENT_STATE_INACTIVE ||
	    event->state <  PERF_EVENT_STATE_ERROR) {
		raw_spin_unlock_irq(&ctx->lock);
		return;
	}

	/*
	 * If the event is in error state, clear that first.
	 *
	 * That way, if we see the event in error state below, we know that it
	 * has gone back into error state, as distinct from the task having
	 * been scheduled away before the cross-call arrived.
	 */
	if (event->state == PERF_EVENT_STATE_ERROR)
		event->state = PERF_EVENT_STATE_OFF;
	raw_spin_unlock_irq(&ctx->lock);

	event_function_call(event, __perf_event_enable, NULL);
}

/*
 * See perf_event_disable();
 */
void perf_event_enable(struct perf_event *event)
{
	struct perf_event_context *ctx;

	ctx = perf_event_ctx_lock(event);
	_perf_event_enable(event);
	perf_event_ctx_unlock(event, ctx);
}
EXPORT_SYMBOL_GPL(perf_event_enable);

struct stop_event_data {
	struct perf_event	*event;
	unsigned int		restart;
};

static int __perf_event_stop(void *info)
{
	struct stop_event_data *sd = info;
	struct perf_event *event = sd->event;

	/* if it's already INACTIVE, do nothing */
	if (READ_ONCE(event->state) != PERF_EVENT_STATE_ACTIVE)
		return 0;

	/* matches smp_wmb() in event_sched_in() */
	smp_rmb();

	/*
	 * There is a window with interrupts enabled before we get here,
	 * so we need to check again lest we try to stop another CPU's event.
	 */
	if (READ_ONCE(event->oncpu) != smp_processor_id())
		return -EAGAIN;

	event->pmu->stop(event, PERF_EF_UPDATE);

	/*
	 * May race with the actual stop (through perf_pmu_output_stop()),
	 * but it is only used for events with AUX ring buffer, and such
	 * events will refuse to restart because of rb::aux_mmap_count==0,
	 * see comments in perf_aux_output_begin().
	 *
	 * Since this is happening on a event-local CPU, no trace is lost
	 * while restarting.
	 */
	if (sd->restart)
		event->pmu->start(event, 0);

	return 0;
}

static int perf_event_stop(struct perf_event *event, int restart)
{
	struct stop_event_data sd = {
		.event		= event,
		.restart	= restart,
	};
	int ret = 0;

	do {
		if (READ_ONCE(event->state) != PERF_EVENT_STATE_ACTIVE)
			return 0;

		/* matches smp_wmb() in event_sched_in() */
		smp_rmb();

		/*
		 * We only want to restart ACTIVE events, so if the event goes
		 * inactive here (event->oncpu==-1), there's nothing more to do;
		 * fall through with ret==-ENXIO.
		 */
		ret = cpu_function_call(READ_ONCE(event->oncpu),
					__perf_event_stop, &sd);
	} while (ret == -EAGAIN);

	return ret;
}

/*
 * In order to contain the amount of racy and tricky in the address filter
 * configuration management, it is a two part process:
 *
 * (p1) when userspace mappings change as a result of (1) or (2) or (3) below,
 *      we update the addresses of corresponding vmas in
 *	event::addr_filter_ranges array and bump the event::addr_filters_gen;
 * (p2) when an event is scheduled in (pmu::add), it calls
 *      perf_event_addr_filters_sync() which calls pmu::addr_filters_sync()
 *      if the generation has changed since the previous call.
 *
 * If (p1) happens while the event is active, we restart it to force (p2).
 *
 * (1) perf_addr_filters_apply(): adjusting filters' offsets based on
 *     pre-existing mappings, called once when new filters arrive via SET_FILTER
 *     ioctl;
 * (2) perf_addr_filters_adjust(): adjusting filters' offsets based on newly
 *     registered mapping, called for every new mmap(), with mm::mmap_sem down
 *     for reading;
 * (3) perf_event_addr_filters_exec(): clearing filters' offsets in the process
 *     of exec.
 */
void perf_event_addr_filters_sync(struct perf_event *event)
{
	struct perf_addr_filters_head *ifh = perf_event_addr_filters(event);

	if (!has_addr_filter(event))
		return;

	raw_spin_lock(&ifh->lock);
	if (event->addr_filters_gen != event->hw.addr_filters_gen) {
		event->pmu->addr_filters_sync(event);
		event->hw.addr_filters_gen = event->addr_filters_gen;
	}
	raw_spin_unlock(&ifh->lock);
}
EXPORT_SYMBOL_GPL(perf_event_addr_filters_sync);

static int _perf_event_refresh(struct perf_event *event, int refresh)
{
	/*
	 * not supported on inherited events
	 */
	if (event->attr.inherit || !is_sampling_event(event))
		return -EINVAL;

	atomic_add(refresh, &event->event_limit);
	_perf_event_enable(event);

	return 0;
}

/*
 * See perf_event_disable()
 */
int perf_event_refresh(struct perf_event *event, int refresh)
{
	struct perf_event_context *ctx;
	int ret;

	ctx = perf_event_ctx_lock(event);
	ret = _perf_event_refresh(event, refresh);
	perf_event_ctx_unlock(event, ctx);

	return ret;
}
EXPORT_SYMBOL_GPL(perf_event_refresh);

static void ctx_sched_out(struct perf_event_context *ctx,
			  struct perf_cpu_context *cpuctx,
			  enum event_type_t event_type)
{
	int is_active = ctx->is_active;
	struct perf_event *event;

	lockdep_assert_held(&ctx->lock);

	if (likely(!ctx->nr_events)) {
		/*
		 * See __perf_remove_from_context().
		 */
		WARN_ON_ONCE(ctx->is_active);
		if (ctx->task)
			WARN_ON_ONCE(cpuctx->task_ctx);
		return;
	}

	ctx->is_active &= ~event_type;
	if (!(ctx->is_active & EVENT_ALL))
		ctx->is_active = 0;

	if (ctx->task) {
		WARN_ON_ONCE(cpuctx->task_ctx != ctx);
		if (!ctx->is_active)
			cpuctx->task_ctx = NULL;
	}

	/*
	 * Always update time if it was set; not only when it changes.
	 * Otherwise we can 'forget' to update time for any but the last
	 * context we sched out. For example:
	 *
	 *   ctx_sched_out(.event_type = EVENT_FLEXIBLE)
	 *   ctx_sched_out(.event_type = EVENT_PINNED)
	 *
	 * would only update time for the pinned events.
	 */
	if (is_active & EVENT_TIME) {
		/* update (and stop) ctx time */
		update_context_time(ctx);
		update_cgrp_time_from_cpuctx(cpuctx);
	}

	is_active ^= ctx->is_active; /* changed bits */

	if (!ctx->nr_active || !(is_active & EVENT_ALL))
		return;

	perf_pmu_disable(ctx->pmu);
	if (is_active & EVENT_PINNED) {
		list_for_each_entry(event, &ctx->pinned_groups, group_entry)
			group_sched_out(event, cpuctx, ctx);
	}

	if (is_active & EVENT_FLEXIBLE) {
		list_for_each_entry(event, &ctx->flexible_groups, group_entry)
			group_sched_out(event, cpuctx, ctx);
	}
	perf_pmu_enable(ctx->pmu);
}

/*
 * Test whether two contexts are equivalent, i.e. whether they have both been
 * cloned from the same version of the same context.
 *
 * Equivalence is measured using a generation number in the context that is
 * incremented on each modification to it; see unclone_ctx(), list_add_event()
 * and list_del_event().
 */
static int context_equiv(struct perf_event_context *ctx1,
			 struct perf_event_context *ctx2)
{
	lockdep_assert_held(&ctx1->lock);
	lockdep_assert_held(&ctx2->lock);

	/* Pinning disables the swap optimization */
	if (ctx1->pin_count || ctx2->pin_count)
		return 0;

	/* If ctx1 is the parent of ctx2 */
	if (ctx1 == ctx2->parent_ctx && ctx1->generation == ctx2->parent_gen)
		return 1;

	/* If ctx2 is the parent of ctx1 */
	if (ctx1->parent_ctx == ctx2 && ctx1->parent_gen == ctx2->generation)
		return 1;

	/*
	 * If ctx1 and ctx2 have the same parent; we flatten the parent
	 * hierarchy, see perf_event_init_context().
	 */
	if (ctx1->parent_ctx && ctx1->parent_ctx == ctx2->parent_ctx &&
			ctx1->parent_gen == ctx2->parent_gen)
		return 1;

	/* Unmatched */
	return 0;
}

static void __perf_event_sync_stat(struct perf_event *event,
				     struct perf_event *next_event)
{
	u64 value;

	if (!event->attr.inherit_stat)
		return;

	/*
	 * Update the event value, we cannot use perf_event_read()
	 * because we're in the middle of a context switch and have IRQs
	 * disabled, which upsets smp_call_function_single(), however
	 * we know the event must be on the current CPU, therefore we
	 * don't need to use it.
	 */
	switch (event->state) {
	case PERF_EVENT_STATE_ACTIVE:
		event->pmu->read(event);
		/* fall-through */

	case PERF_EVENT_STATE_INACTIVE:
		update_event_times(event);
		break;

	default:
		break;
	}

	/*
	 * In order to keep per-task stats reliable we need to flip the event
	 * values when we flip the contexts.
	 */
	value = local64_read(&next_event->count);
	value = local64_xchg(&event->count, value);
	local64_set(&next_event->count, value);

	swap(event->total_time_enabled, next_event->total_time_enabled);
	swap(event->total_time_running, next_event->total_time_running);

	/*
	 * Since we swizzled the values, update the user visible data too.
	 */
	perf_event_update_userpage(event);
	perf_event_update_userpage(next_event);
}

static void perf_event_sync_stat(struct perf_event_context *ctx,
				   struct perf_event_context *next_ctx)
{
	struct perf_event *event, *next_event;

	if (!ctx->nr_stat)
		return;

	update_context_time(ctx);

	event = list_first_entry(&ctx->event_list,
				   struct perf_event, event_entry);

	next_event = list_first_entry(&next_ctx->event_list,
					struct perf_event, event_entry);

	while (&event->event_entry != &ctx->event_list &&
	       &next_event->event_entry != &next_ctx->event_list) {

		__perf_event_sync_stat(event, next_event);

		event = list_next_entry(event, event_entry);
		next_event = list_next_entry(next_event, event_entry);
	}
}

static void perf_event_context_sched_out(struct task_struct *task, int ctxn,
					 struct task_struct *next)
{
	struct perf_event_context *ctx = task->perf_event_ctxp[ctxn];
	struct perf_event_context *next_ctx;
	struct perf_event_context *parent, *next_parent;
	struct perf_cpu_context *cpuctx;
	int do_switch = 1;

	if (likely(!ctx))
		return;

	cpuctx = __get_cpu_context(ctx);
	if (!cpuctx->task_ctx)
		return;

	rcu_read_lock();
	next_ctx = next->perf_event_ctxp[ctxn];
	if (!next_ctx)
		goto unlock;

	parent = rcu_dereference(ctx->parent_ctx);
	next_parent = rcu_dereference(next_ctx->parent_ctx);

	/* If neither context have a parent context; they cannot be clones. */
	if (!parent && !next_parent)
		goto unlock;

	if (next_parent == ctx || next_ctx == parent || next_parent == parent) {
		/*
		 * Looks like the two contexts are clones, so we might be
		 * able to optimize the context switch.  We lock both
		 * contexts and check that they are clones under the
		 * lock (including re-checking that neither has been
		 * uncloned in the meantime).  It doesn't matter which
		 * order we take the locks because no other cpu could
		 * be trying to lock both of these tasks.
		 */
		raw_spin_lock(&ctx->lock);
		raw_spin_lock_nested(&next_ctx->lock, SINGLE_DEPTH_NESTING);
		if (context_equiv(ctx, next_ctx)) {
			WRITE_ONCE(ctx->task, next);
			WRITE_ONCE(next_ctx->task, task);

			swap(ctx->task_ctx_data, next_ctx->task_ctx_data);

			/*
			 * RCU_INIT_POINTER here is safe because we've not
			 * modified the ctx and the above modification of
			 * ctx->task and ctx->task_ctx_data are immaterial
			 * since those values are always verified under
			 * ctx->lock which we're now holding.
			 */
			RCU_INIT_POINTER(task->perf_event_ctxp[ctxn], next_ctx);
			RCU_INIT_POINTER(next->perf_event_ctxp[ctxn], ctx);

			do_switch = 0;

			perf_event_sync_stat(ctx, next_ctx);
		}
		raw_spin_unlock(&next_ctx->lock);
		raw_spin_unlock(&ctx->lock);
	}
unlock:
	rcu_read_unlock();

	if (do_switch) {
		raw_spin_lock(&ctx->lock);
		task_ctx_sched_out(cpuctx, ctx, EVENT_ALL);
		raw_spin_unlock(&ctx->lock);
	}
}

static DEFINE_PER_CPU(struct list_head, sched_cb_list);

void perf_sched_cb_dec(struct pmu *pmu)
{
	struct perf_cpu_context *cpuctx = this_cpu_ptr(pmu->pmu_cpu_context);

	this_cpu_dec(perf_sched_cb_usages);

	if (!--cpuctx->sched_cb_usage)
		list_del(&cpuctx->sched_cb_entry);
}


void perf_sched_cb_inc(struct pmu *pmu)
{
	struct perf_cpu_context *cpuctx = this_cpu_ptr(pmu->pmu_cpu_context);

	if (!cpuctx->sched_cb_usage++)
		list_add(&cpuctx->sched_cb_entry, this_cpu_ptr(&sched_cb_list));

	this_cpu_inc(perf_sched_cb_usages);
}

/*
 * This function provides the context switch callback to the lower code
 * layer. It is invoked ONLY when the context switch callback is enabled.
 *
 * This callback is relevant even to per-cpu events; for example multi event
 * PEBS requires this to provide PID/TID information. This requires we flush
 * all queued PEBS records before we context switch to a new task.
 */
static void perf_pmu_sched_task(struct task_struct *prev,
				struct task_struct *next,
				bool sched_in)
{
	struct perf_cpu_context *cpuctx;
	struct pmu *pmu;

	if (prev == next)
		return;

	list_for_each_entry(cpuctx, this_cpu_ptr(&sched_cb_list), sched_cb_entry) {
		pmu = cpuctx->ctx.pmu; /* software PMUs will not have sched_task */

		if (WARN_ON_ONCE(!pmu->sched_task))
			continue;

		perf_ctx_lock(cpuctx, cpuctx->task_ctx);
		perf_pmu_disable(pmu);

		pmu->sched_task(cpuctx->task_ctx, sched_in);

		perf_pmu_enable(pmu);
		perf_ctx_unlock(cpuctx, cpuctx->task_ctx);
	}
}

static void perf_event_switch(struct task_struct *task,
			      struct task_struct *next_prev, bool sched_in);

#define for_each_task_context_nr(ctxn)					\
	for ((ctxn) = 0; (ctxn) < perf_nr_task_contexts; (ctxn)++)

/*
 * Called from scheduler to remove the events of the current task,
 * with interrupts disabled.
 *
 * We stop each event and update the event value in event->count.
 *
 * This does not protect us against NMI, but disable()
 * sets the disabled bit in the control field of event _before_
 * accessing the event control register. If a NMI hits, then it will
 * not restart the event.
 */
void __perf_event_task_sched_out(struct task_struct *task,
				 struct task_struct *next)
{
	int ctxn;

	if (__this_cpu_read(perf_sched_cb_usages))
		perf_pmu_sched_task(task, next, false);

	if (atomic_read(&nr_switch_events))
		perf_event_switch(task, next, false);

	for_each_task_context_nr(ctxn)
		perf_event_context_sched_out(task, ctxn, next);

	/*
	 * if cgroup events exist on this CPU, then we need
	 * to check if we have to switch out PMU state.
	 * cgroup event are system-wide mode only
	 */
	if (atomic_read(this_cpu_ptr(&perf_cgroup_events)))
		perf_cgroup_sched_out(task, next);
}

/*
 * Called with IRQs disabled
 */
static void cpu_ctx_sched_out(struct perf_cpu_context *cpuctx,
			      enum event_type_t event_type)
{
	ctx_sched_out(&cpuctx->ctx, cpuctx, event_type);
}

static void
ctx_pinned_sched_in(struct perf_event_context *ctx,
		    struct perf_cpu_context *cpuctx)
{
	struct perf_event *event;

	list_for_each_entry(event, &ctx->pinned_groups, group_entry) {
		if (event->state <= PERF_EVENT_STATE_OFF)
			continue;
		if (!event_filter_match(event))
			continue;

		/* may need to reset tstamp_enabled */
		if (is_cgroup_event(event))
			perf_cgroup_mark_enabled(event, ctx);

		if (group_can_go_on(event, cpuctx, 1))
			group_sched_in(event, cpuctx, ctx);

		/*
		 * If this pinned group hasn't been scheduled,
		 * put it in error state.
		 */
		if (event->state == PERF_EVENT_STATE_INACTIVE) {
			update_group_times(event);
			event->state = PERF_EVENT_STATE_ERROR;
		}
	}
}

static void
ctx_flexible_sched_in(struct perf_event_context *ctx,
		      struct perf_cpu_context *cpuctx)
{
	struct perf_event *event;
	int can_add_hw = 1;

	list_for_each_entry(event, &ctx->flexible_groups, group_entry) {
		/* Ignore events in OFF or ERROR state */
		if (event->state <= PERF_EVENT_STATE_OFF)
			continue;
		/*
		 * Listen to the 'cpu' scheduling filter constraint
		 * of events:
		 */
		if (!event_filter_match(event))
			continue;

		/* may need to reset tstamp_enabled */
		if (is_cgroup_event(event))
			perf_cgroup_mark_enabled(event, ctx);

		if (group_can_go_on(event, cpuctx, can_add_hw)) {
			if (group_sched_in(event, cpuctx, ctx))
				can_add_hw = 0;
		}
	}
}

static void
ctx_sched_in(struct perf_event_context *ctx,
	     struct perf_cpu_context *cpuctx,
	     enum event_type_t event_type,
	     struct task_struct *task)
{
	int is_active = ctx->is_active;
	u64 now;

	lockdep_assert_held(&ctx->lock);

	if (likely(!ctx->nr_events))
		return;

	ctx->is_active |= (event_type | EVENT_TIME);
	if (ctx->task) {
		if (!is_active)
			cpuctx->task_ctx = ctx;
		else
			WARN_ON_ONCE(cpuctx->task_ctx != ctx);
	}

	is_active ^= ctx->is_active; /* changed bits */

	if (is_active & EVENT_TIME) {
		/* start ctx time */
		now = perf_clock();
		ctx->timestamp = now;
		perf_cgroup_set_timestamp(task, ctx);
	}

	/*
	 * First go through the list and put on any pinned groups
	 * in order to give them the best chance of going on.
	 */
	if (is_active & EVENT_PINNED)
		ctx_pinned_sched_in(ctx, cpuctx);

	/* Then walk through the lower prio flexible groups */
	if (is_active & EVENT_FLEXIBLE)
		ctx_flexible_sched_in(ctx, cpuctx);
}

static void cpu_ctx_sched_in(struct perf_cpu_context *cpuctx,
			     enum event_type_t event_type,
			     struct task_struct *task)
{
	struct perf_event_context *ctx = &cpuctx->ctx;

	ctx_sched_in(ctx, cpuctx, event_type, task);
}

static void perf_event_context_sched_in(struct perf_event_context *ctx,
					struct task_struct *task)
{
	struct perf_cpu_context *cpuctx;

	cpuctx = __get_cpu_context(ctx);
	if (cpuctx->task_ctx == ctx)
		return;

	perf_ctx_lock(cpuctx, ctx);
	/*
	 * We must check ctx->nr_events while holding ctx->lock, such
	 * that we serialize against perf_install_in_context().
	 */
	if (!ctx->nr_events)
		goto unlock;

	perf_pmu_disable(ctx->pmu);
	/*
	 * We want to keep the following priority order:
	 * cpu pinned (that don't need to move), task pinned,
	 * cpu flexible, task flexible.
	 *
	 * However, if task's ctx is not carrying any pinned
	 * events, no need to flip the cpuctx's events around.
	 */
	if (!list_empty(&ctx->pinned_groups))
		cpu_ctx_sched_out(cpuctx, EVENT_FLEXIBLE);
	perf_event_sched_in(cpuctx, ctx, task);
	perf_pmu_enable(ctx->pmu);

unlock:
	perf_ctx_unlock(cpuctx, ctx);
}

/*
 * Called from scheduler to add the events of the current task
 * with interrupts disabled.
 *
 * We restore the event value and then enable it.
 *
 * This does not protect us against NMI, but enable()
 * sets the enabled bit in the control field of event _before_
 * accessing the event control register. If a NMI hits, then it will
 * keep the event running.
 */
void __perf_event_task_sched_in(struct task_struct *prev,
				struct task_struct *task)
{
	struct perf_event_context *ctx;
	int ctxn;

	/*
	 * If cgroup events exist on this CPU, then we need to check if we have
	 * to switch in PMU state; cgroup event are system-wide mode only.
	 *
	 * Since cgroup events are CPU events, we must schedule these in before
	 * we schedule in the task events.
	 */
	if (atomic_read(this_cpu_ptr(&perf_cgroup_events)))
		perf_cgroup_sched_in(prev, task);

	for_each_task_context_nr(ctxn) {
		ctx = task->perf_event_ctxp[ctxn];
		if (likely(!ctx))
			continue;

		perf_event_context_sched_in(ctx, task);
	}

	if (atomic_read(&nr_switch_events))
		perf_event_switch(task, prev, true);

	if (__this_cpu_read(perf_sched_cb_usages))
		perf_pmu_sched_task(prev, task, true);
}

static u64 perf_calculate_period(struct perf_event *event, u64 nsec, u64 count)
{
	u64 frequency = event->attr.sample_freq;
	u64 sec = NSEC_PER_SEC;
	u64 divisor, dividend;

	int count_fls, nsec_fls, frequency_fls, sec_fls;

	count_fls = fls64(count);
	nsec_fls = fls64(nsec);
	frequency_fls = fls64(frequency);
	sec_fls = 30;

	/*
	 * We got @count in @nsec, with a target of sample_freq HZ
	 * the target period becomes:
	 *
	 *             @count * 10^9
	 * period = -------------------
	 *          @nsec * sample_freq
	 *
	 */

	/*
	 * Reduce accuracy by one bit such that @a and @b converge
	 * to a similar magnitude.
	 */
#define REDUCE_FLS(a, b)		\
do {					\
	if (a##_fls > b##_fls) {	\
		a >>= 1;		\
		a##_fls--;		\
	} else {			\
		b >>= 1;		\
		b##_fls--;		\
	}				\
} while (0)

	/*
	 * Reduce accuracy until either term fits in a u64, then proceed with
	 * the other, so that finally we can do a u64/u64 division.
	 */
	while (count_fls + sec_fls > 64 && nsec_fls + frequency_fls > 64) {
		REDUCE_FLS(nsec, frequency);
		REDUCE_FLS(sec, count);
	}

	if (count_fls + sec_fls > 64) {
		divisor = nsec * frequency;

		while (count_fls + sec_fls > 64) {
			REDUCE_FLS(count, sec);
			divisor >>= 1;
		}

		dividend = count * sec;
	} else {
		dividend = count * sec;

		while (nsec_fls + frequency_fls > 64) {
			REDUCE_FLS(nsec, frequency);
			dividend >>= 1;
		}

		divisor = nsec * frequency;
	}

	if (!divisor)
		return dividend;

	return div64_u64(dividend, divisor);
}

static DEFINE_PER_CPU(int, perf_throttled_count);
static DEFINE_PER_CPU(u64, perf_throttled_seq);

static void perf_adjust_period(struct perf_event *event, u64 nsec, u64 count, bool disable)
{
	struct hw_perf_event *hwc = &event->hw;
	s64 period, sample_period;
	s64 delta;

	period = perf_calculate_period(event, nsec, count);

	delta = (s64)(period - hwc->sample_period);
	delta = (delta + 7) / 8; /* low pass filter */

	sample_period = hwc->sample_period + delta;

	if (!sample_period)
		sample_period = 1;

	hwc->sample_period = sample_period;

	if (local64_read(&hwc->period_left) > 8*sample_period) {
		if (disable)
			event->pmu->stop(event, PERF_EF_UPDATE);

		local64_set(&hwc->period_left, 0);

		if (disable)
			event->pmu->start(event, PERF_EF_RELOAD);
	}
}

/*
 * combine freq adjustment with unthrottling to avoid two passes over the
 * events. At the same time, make sure, having freq events does not change
 * the rate of unthrottling as that would introduce bias.
 */
static void perf_adjust_freq_unthr_context(struct perf_event_context *ctx,
					   int needs_unthr)
{
	struct perf_event *event;
	struct hw_perf_event *hwc;
	u64 now, period = TICK_NSEC;
	s64 delta;

	/*
	 * only need to iterate over all events iff:
	 * - context have events in frequency mode (needs freq adjust)
	 * - there are events to unthrottle on this cpu
	 */
	if (!(ctx->nr_freq || needs_unthr))
		return;

	raw_spin_lock(&ctx->lock);
	perf_pmu_disable(ctx->pmu);

	list_for_each_entry_rcu(event, &ctx->event_list, event_entry) {
		if (event->state != PERF_EVENT_STATE_ACTIVE)
			continue;

		if (!event_filter_match(event))
			continue;

		perf_pmu_disable(event->pmu);

		hwc = &event->hw;

		if (hwc->interrupts == MAX_INTERRUPTS) {
			hwc->interrupts = 0;
			perf_log_throttle(event, 1);
			event->pmu->start(event, 0);
		}

		if (!event->attr.freq || !event->attr.sample_freq)
			goto next;

		/*
		 * stop the event and update event->count
		 */
		event->pmu->stop(event, PERF_EF_UPDATE);

		now = local64_read(&event->count);
		delta = now - hwc->freq_count_stamp;
		hwc->freq_count_stamp = now;

		/*
		 * restart the event
		 * reload only if value has changed
		 * we have stopped the event so tell that
		 * to perf_adjust_period() to avoid stopping it
		 * twice.
		 */
		if (delta > 0)
			perf_adjust_period(event, period, delta, false);

		event->pmu->start(event, delta > 0 ? PERF_EF_RELOAD : 0);
	next:
		perf_pmu_enable(event->pmu);
	}

	perf_pmu_enable(ctx->pmu);
	raw_spin_unlock(&ctx->lock);
}

/*
 * Round-robin a context's events:
 */
static void rotate_ctx(struct perf_event_context *ctx)
{
	/*
	 * Rotate the first entry last of non-pinned groups. Rotation might be
	 * disabled by the inheritance code.
	 */
	if (!ctx->rotate_disable)
		list_rotate_left(&ctx->flexible_groups);
}

static int perf_rotate_context(struct perf_cpu_context *cpuctx)
{
	struct perf_event_context *ctx = NULL;
	int rotate = 0;

	if (cpuctx->ctx.nr_events) {
		if (cpuctx->ctx.nr_events != cpuctx->ctx.nr_active)
			rotate = 1;
	}

	ctx = cpuctx->task_ctx;
	if (ctx && ctx->nr_events) {
		if (ctx->nr_events != ctx->nr_active)
			rotate = 1;
	}

	if (!rotate)
		goto done;

	perf_ctx_lock(cpuctx, cpuctx->task_ctx);
	perf_pmu_disable(cpuctx->ctx.pmu);

	cpu_ctx_sched_out(cpuctx, EVENT_FLEXIBLE);
	if (ctx)
		ctx_sched_out(ctx, cpuctx, EVENT_FLEXIBLE);

	rotate_ctx(&cpuctx->ctx);
	if (ctx)
		rotate_ctx(ctx);

	perf_event_sched_in(cpuctx, ctx, current);

	perf_pmu_enable(cpuctx->ctx.pmu);
	perf_ctx_unlock(cpuctx, cpuctx->task_ctx);
done:

	return rotate;
}

void perf_event_task_tick(void)
{
	struct list_head *head = this_cpu_ptr(&active_ctx_list);
	struct perf_event_context *ctx, *tmp;
	int throttled;

	WARN_ON(!irqs_disabled());

	__this_cpu_inc(perf_throttled_seq);
	throttled = __this_cpu_xchg(perf_throttled_count, 0);
	tick_dep_clear_cpu(smp_processor_id(), TICK_DEP_BIT_PERF_EVENTS);

	list_for_each_entry_safe(ctx, tmp, head, active_ctx_list)
		perf_adjust_freq_unthr_context(ctx, throttled);
}

static int event_enable_on_exec(struct perf_event *event,
				struct perf_event_context *ctx)
{
	if (!event->attr.enable_on_exec)
		return 0;

	event->attr.enable_on_exec = 0;
	if (event->state >= PERF_EVENT_STATE_INACTIVE)
		return 0;

	__perf_event_mark_enabled(event);

	return 1;
}

/*
 * Enable all of a task's events that have been marked enable-on-exec.
 * This expects task == current.
 */
static void perf_event_enable_on_exec(int ctxn)
{
	struct perf_event_context *ctx, *clone_ctx = NULL;
	enum event_type_t event_type = 0;
	struct perf_cpu_context *cpuctx;
	struct perf_event *event;
	unsigned long flags;
	int enabled = 0;

	local_irq_save(flags);
	ctx = current->perf_event_ctxp[ctxn];
	if (!ctx || !ctx->nr_events)
		goto out;

	cpuctx = __get_cpu_context(ctx);
	perf_ctx_lock(cpuctx, ctx);
	ctx_sched_out(ctx, cpuctx, EVENT_TIME);
	list_for_each_entry(event, &ctx->event_list, event_entry) {
		enabled |= event_enable_on_exec(event, ctx);
		event_type |= get_event_type(event);
	}

	/*
	 * Unclone and reschedule this context if we enabled any event.
	 */
	if (enabled) {
		clone_ctx = unclone_ctx(ctx);
		ctx_resched(cpuctx, ctx, event_type);
	} else {
		ctx_sched_in(ctx, cpuctx, EVENT_TIME, current);
	}
	perf_ctx_unlock(cpuctx, ctx);

out:
	local_irq_restore(flags);

	if (clone_ctx)
		put_ctx(clone_ctx);
}

struct perf_read_data {
	struct perf_event *event;
	bool group;
	int ret;
};

static int __perf_event_read_cpu(struct perf_event *event, int event_cpu)
{
	u16 local_pkg, event_pkg;
	int local_cpu = smp_processor_id();

	if (cpumask_test_cpu(local_cpu, &event->readable_on_cpus))
		return local_cpu;

	if (event->group_caps & PERF_EV_CAP_READ_ACTIVE_PKG) {
		event_pkg = topology_physical_package_id(event_cpu);
		local_pkg = topology_physical_package_id(local_cpu);

		if (event_pkg == local_pkg)
			return local_cpu;
	}

	return event_cpu;
}

/*
 * Cross CPU call to read the hardware event
 */
static void __perf_event_read(void *info)
{
	struct perf_read_data *data = info;
	struct perf_event *sub, *event = data->event;
	struct perf_event_context *ctx = event->ctx;
	struct perf_cpu_context *cpuctx = __get_cpu_context(ctx);
	struct pmu *pmu = event->pmu;

	if (__this_cpu_read(is_hotplugging))
		return;

	/*
	 * If this is a task context, we need to check whether it is
	 * the current task context of this cpu.  If not it has been
	 * scheduled out before the smp call arrived.  In that case
	 * event->count would have been updated to a recent sample
	 * when the event was scheduled out.
	 */
	if (ctx->task && cpuctx->task_ctx != ctx)
		return;

	raw_spin_lock(&ctx->lock);
	if (ctx->is_active) {
		update_context_time(ctx);
		update_cgrp_time_from_event(event);
	}

	update_event_times(event);
	if (event->state != PERF_EVENT_STATE_ACTIVE)
		goto unlock;

	if (!data->group) {
		pmu->read(event);
		data->ret = 0;
		goto unlock;
	}

	pmu->start_txn(pmu, PERF_PMU_TXN_READ);

	pmu->read(event);

	list_for_each_entry(sub, &event->sibling_list, group_entry) {
		update_event_times(sub);
		if (sub->state == PERF_EVENT_STATE_ACTIVE) {
			/*
			 * Use sibling's PMU rather than @event's since
			 * sibling could be on different (eg: software) PMU.
			 */
			sub->pmu->read(sub);
		}
	}

	data->ret = pmu->commit_txn(pmu);

unlock:
	raw_spin_unlock(&ctx->lock);
}

static inline u64 perf_event_count(struct perf_event *event)
{
	return local64_read(&event->count) + atomic64_read(&event->child_count);
}

/*
 * NMI-safe method to read a local event, that is an event that
 * is:
 *   - either for the current task, or for this CPU
 *   - does not have inherit set, for inherited task events
 *     will not be local and we cannot read them atomically
 *   - must not have a pmu::count method
 */
int perf_event_read_local(struct perf_event *event, u64 *value)
{
	unsigned long flags;
	int ret = 0;
	int local_cpu = smp_processor_id();
	bool readable = cpumask_test_cpu(local_cpu, &event->readable_on_cpus);
	/*
	 * Disabling interrupts avoids all counter scheduling (context
	 * switches, timer based rotation and IPIs).
	 */
	local_irq_save(flags);

	/*
	 * It must not be an event with inherit set, we cannot read
	 * all child counters from atomic context.
	 */
	if (event->attr.inherit) {
		ret = -EOPNOTSUPP;
		goto out;
	}

	/* If this is a per-task event, it must be for current */
	if ((event->attach_state & PERF_ATTACH_TASK) &&
	    event->hw.target != current) {
		ret = -EINVAL;
		goto out;
	}

	/* If this is a per-CPU event, it must be for this CPU */
	if (!(event->attach_state & PERF_ATTACH_TASK) &&
	    event->cpu != local_cpu &&
	    !readable) {
		ret = -EINVAL;
		goto out;
	}

	/* If this is a pinned event it must be running on this CPU */
	if (event->attr.pinned && event->oncpu != smp_processor_id()) {
		ret = -EBUSY;
		goto out;
	}

	/*
	 * If the event is currently on this CPU, its either a per-task event,
	 * or local to this CPU. Furthermore it means its ACTIVE (otherwise
	 * oncpu == -1).
	 */
	if (event->oncpu == smp_processor_id() || readable)
		event->pmu->read(event);

	*value = local64_read(&event->count);
out:
	local_irq_restore(flags);

	return ret;
}

static int perf_event_read(struct perf_event *event, bool group)
{
	int event_cpu, ret = 0;
	bool active_event_skip_read = false;
	bool readable;

	/*
	 * If event is enabled and currently active on a CPU, update the
	 * value in the event structure:
	 */
	event_cpu = READ_ONCE(event->oncpu);

	preempt_disable();
	readable = cpumask_test_cpu(smp_processor_id(),
				    &event->readable_on_cpus);

	if (event->state == PERF_EVENT_STATE_ACTIVE) {
		if ((unsigned int)event_cpu >= nr_cpu_ids) {
			preempt_enable();
			return 0;
		}
		if (cpu_isolated(event_cpu) ||
			(event->attr.exclude_idle &&
				per_cpu(is_idle, event_cpu) && !readable) ||
				per_cpu(is_hotplugging, event_cpu))
			active_event_skip_read = true;
	}

	if (event->state == PERF_EVENT_STATE_ACTIVE &&
		!active_event_skip_read) {
		struct perf_read_data data = {
			.event = event,
			.group = group,
			.ret = 0,
		};

		event_cpu = __perf_event_read_cpu(event, event_cpu);

		/*
		 * Purposely ignore the smp_call_function_single() return
		 * value.
		 *
		 * If event_cpu isn't a valid CPU it means the event got
		 * scheduled out and that will have updated the event count.
		 *
		 * Therefore, either way, we'll have an up-to-date event count
		 * after this.
		 */
		(void)smp_call_function_single(event_cpu,
				__perf_event_read, &data, 1);
		ret = data.ret;
	} else if (event->state == PERF_EVENT_STATE_INACTIVE ||
			(active_event_skip_read &&
			!per_cpu(is_hotplugging, event_cpu))) {
		struct perf_event_context *ctx = event->ctx;
		unsigned long flags;

		raw_spin_lock_irqsave(&ctx->lock, flags);
		/*
		 * may read while context is not active
		 * (e.g., thread is blocked), in that case
		 * we cannot update context time
		 */
		if (ctx->is_active) {
			update_context_time(ctx);
			update_cgrp_time_from_event(event);
		}
		if (group)
			update_group_times(event);
		else
			update_event_times(event);
		raw_spin_unlock_irqrestore(&ctx->lock, flags);
	}

	preempt_enable();

	return ret;
}

/*
 * Initialize the perf_event context in a task_struct:
 */
static void __perf_event_init_context(struct perf_event_context *ctx)
{
	raw_spin_lock_init(&ctx->lock);
	mutex_init(&ctx->mutex);
	INIT_LIST_HEAD(&ctx->active_ctx_list);
	INIT_LIST_HEAD(&ctx->pinned_groups);
	INIT_LIST_HEAD(&ctx->flexible_groups);
	INIT_LIST_HEAD(&ctx->event_list);
	atomic_set(&ctx->refcount, 1);
}

static struct perf_event_context *
alloc_perf_context(struct pmu *pmu, struct task_struct *task)
{
	struct perf_event_context *ctx;

	ctx = kzalloc(sizeof(struct perf_event_context), GFP_KERNEL);
	if (!ctx)
		return NULL;

	__perf_event_init_context(ctx);
	if (task) {
		ctx->task = task;
		get_task_struct(task);
	}
	ctx->pmu = pmu;

	return ctx;
}

static struct task_struct *
find_lively_task_by_vpid(pid_t vpid)
{
	struct task_struct *task;

	rcu_read_lock();
	if (!vpid)
		task = current;
	else
		task = find_task_by_vpid(vpid);
	if (task)
		get_task_struct(task);
	rcu_read_unlock();

	if (!task)
		return ERR_PTR(-ESRCH);

	return task;
}

/*
 * Returns a matching context with refcount and pincount.
 */
static struct perf_event_context *
find_get_context(struct pmu *pmu, struct task_struct *task,
		struct perf_event *event)
{
	struct perf_event_context *ctx, *clone_ctx = NULL;
	struct perf_cpu_context *cpuctx;
	void *task_ctx_data = NULL;
	unsigned long flags;
	int ctxn, err;
	int cpu = event->cpu;

	if (!task) {
		/* Must be root to operate on a CPU event: */
		if (!is_kernel_event(event)) {
			err = perf_allow_cpu(&event->attr);
			if (err)
				return ERR_PTR(err);
		}

		cpuctx = per_cpu_ptr(pmu->pmu_cpu_context, cpu);
		ctx = &cpuctx->ctx;
		get_ctx(ctx);
		raw_spin_lock_irqsave(&ctx->lock, flags);
		++ctx->pin_count;
		raw_spin_unlock_irqrestore(&ctx->lock, flags);

		return ctx;
	}

	err = -EINVAL;
	ctxn = pmu->task_ctx_nr;
	if (ctxn < 0)
		goto errout;

	if (event->attach_state & PERF_ATTACH_TASK_DATA) {
		task_ctx_data = kzalloc(pmu->task_ctx_size, GFP_KERNEL);
		if (!task_ctx_data) {
			err = -ENOMEM;
			goto errout;
		}
	}

retry:
	ctx = perf_lock_task_context(task, ctxn, &flags);
	if (ctx) {
		clone_ctx = unclone_ctx(ctx);
		++ctx->pin_count;

		if (task_ctx_data && !ctx->task_ctx_data) {
			ctx->task_ctx_data = task_ctx_data;
			task_ctx_data = NULL;
		}
		raw_spin_unlock_irqrestore(&ctx->lock, flags);

		if (clone_ctx)
			put_ctx(clone_ctx);
	} else {
		ctx = alloc_perf_context(pmu, task);
		err = -ENOMEM;
		if (!ctx)
			goto errout;

		if (task_ctx_data) {
			ctx->task_ctx_data = task_ctx_data;
			task_ctx_data = NULL;
		}

		err = 0;
		mutex_lock(&task->perf_event_mutex);
		/*
		 * If it has already passed perf_event_exit_task().
		 * we must see PF_EXITING, it takes this mutex too.
		 */
		if (task->flags & PF_EXITING)
			err = -ESRCH;
		else if (task->perf_event_ctxp[ctxn])
			err = -EAGAIN;
		else {
			get_ctx(ctx);
			++ctx->pin_count;
			rcu_assign_pointer(task->perf_event_ctxp[ctxn], ctx);
		}
		mutex_unlock(&task->perf_event_mutex);

		if (unlikely(err)) {
			put_ctx(ctx);

			if (err == -EAGAIN)
				goto retry;
			goto errout;
		}
	}

	kfree(task_ctx_data);
	return ctx;

errout:
	kfree(task_ctx_data);
	return ERR_PTR(err);
}

static void perf_event_free_filter(struct perf_event *event);
static void perf_event_free_bpf_prog(struct perf_event *event);

static void free_event_rcu(struct rcu_head *head)
{
	struct perf_event *event;

	event = container_of(head, struct perf_event, rcu_head);
	if (event->ns)
		put_pid_ns(event->ns);
	perf_event_free_filter(event);
	kfree(event);
}

static void ring_buffer_attach(struct perf_event *event,
			       struct ring_buffer *rb);

static void detach_sb_event(struct perf_event *event)
{
	struct pmu_event_list *pel = per_cpu_ptr(&pmu_sb_events, event->cpu);

	raw_spin_lock(&pel->lock);
	list_del_rcu(&event->sb_list);
	raw_spin_unlock(&pel->lock);
}

static bool is_sb_event(struct perf_event *event)
{
	struct perf_event_attr *attr = &event->attr;

	if (event->parent)
		return false;

	if (event->attach_state & PERF_ATTACH_TASK)
		return false;

	if (attr->mmap || attr->mmap_data || attr->mmap2 ||
	    attr->comm || attr->comm_exec ||
	    attr->task ||
	    attr->context_switch)
		return true;
	return false;
}

static void unaccount_pmu_sb_event(struct perf_event *event)
{
	if (is_sb_event(event))
		detach_sb_event(event);
}

static void unaccount_event_cpu(struct perf_event *event, int cpu)
{
	if (event->parent)
		return;

	if (is_cgroup_event(event))
		atomic_dec(&per_cpu(perf_cgroup_events, cpu));
}

#ifdef CONFIG_NO_HZ_FULL
static DEFINE_SPINLOCK(nr_freq_lock);
#endif

static void unaccount_freq_event_nohz(void)
{
#ifdef CONFIG_NO_HZ_FULL
	spin_lock(&nr_freq_lock);
	if (atomic_dec_and_test(&nr_freq_events))
		tick_nohz_dep_clear(TICK_DEP_BIT_PERF_EVENTS);
	spin_unlock(&nr_freq_lock);
#endif
}

static void unaccount_freq_event(void)
{
	if (tick_nohz_full_enabled())
		unaccount_freq_event_nohz();
	else
		atomic_dec(&nr_freq_events);
}

static void unaccount_event(struct perf_event *event)
{
	bool dec = false;

	if (event->parent)
		return;

	if (event->attach_state & PERF_ATTACH_TASK)
		dec = true;
	if (event->attr.mmap || event->attr.mmap_data)
		atomic_dec(&nr_mmap_events);
	if (event->attr.comm)
		atomic_dec(&nr_comm_events);
	if (event->attr.namespaces)
		atomic_dec(&nr_namespaces_events);
	if (event->attr.task)
		atomic_dec(&nr_task_events);
	if (event->attr.freq)
		unaccount_freq_event();
	if (event->attr.context_switch) {
		dec = true;
		atomic_dec(&nr_switch_events);
	}
	if (is_cgroup_event(event))
		dec = true;
	if (has_branch_stack(event))
		dec = true;

	if (dec) {
		if (!atomic_add_unless(&perf_sched_count, -1, 1))
			schedule_delayed_work(&perf_sched_work, HZ);
	}

	unaccount_event_cpu(event, event->cpu);

	unaccount_pmu_sb_event(event);
}

static void perf_sched_delayed(struct work_struct *work)
{
	mutex_lock(&perf_sched_mutex);
	if (atomic_dec_and_test(&perf_sched_count))
		static_branch_disable(&perf_sched_events);
	mutex_unlock(&perf_sched_mutex);
}

/*
 * The following implement mutual exclusion of events on "exclusive" pmus
 * (PERF_PMU_CAP_EXCLUSIVE). Such pmus can only have one event scheduled
 * at a time, so we disallow creating events that might conflict, namely:
 *
 *  1) cpu-wide events in the presence of per-task events,
 *  2) per-task events in the presence of cpu-wide events,
 *  3) two matching events on the same context.
 *
 * The former two cases are handled in the allocation path (perf_event_alloc(),
 * _free_event()), the latter -- before the first perf_install_in_context().
 */
static int exclusive_event_init(struct perf_event *event)
{
	struct pmu *pmu = event->pmu;

	if (!(pmu->capabilities & PERF_PMU_CAP_EXCLUSIVE))
		return 0;

	/*
	 * Prevent co-existence of per-task and cpu-wide events on the
	 * same exclusive pmu.
	 *
	 * Negative pmu::exclusive_cnt means there are cpu-wide
	 * events on this "exclusive" pmu, positive means there are
	 * per-task events.
	 *
	 * Since this is called in perf_event_alloc() path, event::ctx
	 * doesn't exist yet; it is, however, safe to use PERF_ATTACH_TASK
	 * to mean "per-task event", because unlike other attach states it
	 * never gets cleared.
	 */
	if (event->attach_state & PERF_ATTACH_TASK) {
		if (!atomic_inc_unless_negative(&pmu->exclusive_cnt))
			return -EBUSY;
	} else {
		if (!atomic_dec_unless_positive(&pmu->exclusive_cnt))
			return -EBUSY;
	}

	return 0;
}

static void exclusive_event_destroy(struct perf_event *event)
{
	struct pmu *pmu = event->pmu;

	if (!(pmu->capabilities & PERF_PMU_CAP_EXCLUSIVE))
		return;

	/* see comment in exclusive_event_init() */
	if (event->attach_state & PERF_ATTACH_TASK)
		atomic_dec(&pmu->exclusive_cnt);
	else
		atomic_inc(&pmu->exclusive_cnt);
}

static bool exclusive_event_match(struct perf_event *e1, struct perf_event *e2)
{
	if ((e1->pmu == e2->pmu) &&
	    (e1->cpu == e2->cpu ||
	     e1->cpu == -1 ||
	     e2->cpu == -1))
		return true;
	return false;
}

/* Called under the same ctx::mutex as perf_install_in_context() */
static bool exclusive_event_installable(struct perf_event *event,
					struct perf_event_context *ctx)
{
	struct perf_event *iter_event;
	struct pmu *pmu = event->pmu;

	if (!(pmu->capabilities & PERF_PMU_CAP_EXCLUSIVE))
		return true;

	list_for_each_entry(iter_event, &ctx->event_list, event_entry) {
		if (exclusive_event_match(iter_event, event))
			return false;
	}

	return true;
}

static void perf_addr_filters_splice(struct perf_event *event,
				       struct list_head *head);

static int
perf_event_delete_kernel_shared(struct perf_event *event)
{
	int rc = -1, cpu = event->cpu;
	struct shared_events_str *shrd_events;
	unsigned long idx;

	if (!shared_events || (u32)cpu >= nr_cpu_ids)
		return 0;

	shrd_events = per_cpu_ptr(shared_events, cpu);

	mutex_lock(&shrd_events->list_mutex);

	for_each_set_bit(idx, shrd_events->used_mask, SHARED_EVENTS_MAX) {
		if (shrd_events->events[idx] == event) {
			if (atomic_dec_and_test(&shrd_events->refcount[idx])) {
				clear_bit(idx, shrd_events->used_mask);
				shrd_events->events[idx] = NULL;
			}
			rc = (int)atomic_read(&shrd_events->refcount[idx]);
			break;
		}
	}

	mutex_unlock(&shrd_events->list_mutex);
	return rc;
}

static void _free_event(struct perf_event *event)
{
	irq_work_sync(&event->pending);

	unaccount_event(event);

	security_perf_event_free(event);

	if (event->rb) {
		/*
		 * Can happen when we close an event with re-directed output.
		 *
		 * Since we have a 0 refcount, perf_mmap_close() will skip
		 * over us; possibly making our ring_buffer_put() the last.
		 */
		mutex_lock(&event->mmap_mutex);
		ring_buffer_attach(event, NULL);
		mutex_unlock(&event->mmap_mutex);
	}

	if (is_cgroup_event(event))
		perf_detach_cgroup(event);

	if (!event->parent) {
		if (event->attr.sample_type & PERF_SAMPLE_CALLCHAIN)
			put_callchain_buffers();
	}

	perf_event_free_bpf_prog(event);
	perf_addr_filters_splice(event, NULL);
	kfree(event->addr_filter_ranges);

	if (event->destroy)
		event->destroy(event);

	if (event->ctx)
		put_ctx(event->ctx);

	if (event->hw.target)
		put_task_struct(event->hw.target);

	exclusive_event_destroy(event);
	module_put(event->pmu->module);

	call_rcu(&event->rcu_head, free_event_rcu);
}

/*
 * Used to free events which have a known refcount of 1, such as in error paths
 * where the event isn't exposed yet and inherited events.
 */
static void free_event(struct perf_event *event)
{
	if (WARN(atomic_long_cmpxchg(&event->refcount, 1, 0) != 1,
				"unexpected event refcount: %ld; ptr=%p\n",
				atomic_long_read(&event->refcount), event)) {
		/* leak to avoid use-after-free */
		return;
	}

	_free_event(event);
}

/*
 * Remove user event from the owner task.
 */
static void perf_remove_from_owner(struct perf_event *event)
{
	struct task_struct *owner;

	rcu_read_lock();
	/*
	 * Matches the smp_store_release() in perf_event_exit_task(). If we
	 * observe !owner it means the list deletion is complete and we can
	 * indeed free this event, otherwise we need to serialize on
	 * owner->perf_event_mutex.
	 */
	owner = READ_ONCE(event->owner);
	if (owner) {
		/*
		 * Since delayed_put_task_struct() also drops the last
		 * task reference we can safely take a new reference
		 * while holding the rcu_read_lock().
		 */
		get_task_struct(owner);
	}
	rcu_read_unlock();

	if (owner) {
		/*
		 * If we're here through perf_event_exit_task() we're already
		 * holding ctx->mutex which would be an inversion wrt. the
		 * normal lock order.
		 *
		 * However we can safely take this lock because its the child
		 * ctx->mutex.
		 */
		mutex_lock_nested(&owner->perf_event_mutex, SINGLE_DEPTH_NESTING);

		/*
		 * We have to re-check the event->owner field, if it is cleared
		 * we raced with perf_event_exit_task(), acquiring the mutex
		 * ensured they're done, and we can proceed with freeing the
		 * event.
		 */
		if (event->owner) {
			list_del_init(&event->owner_entry);
			smp_store_release(&event->owner, NULL);
		}
		mutex_unlock(&owner->perf_event_mutex);
		put_task_struct(owner);
	}
}

static void put_event(struct perf_event *event)
{
	if (!atomic_long_dec_and_test(&event->refcount))
		return;

	_free_event(event);
}

/*
 * Kill an event dead; while event:refcount will preserve the event
 * object, it will not preserve its functionality. Once the last 'user'
 * gives up the object, we'll destroy the thing.
 */
static int __perf_event_release_kernel(struct perf_event *event)
{
	struct perf_event_context *ctx = event->ctx;
	struct perf_event *child, *tmp;

#if defined CONFIG_HOTPLUG_CPU || defined CONFIG_KEXEC_CORE
	if (event->cpu != -1) {
		spin_lock(&dormant_event_list_lock);
		if (event->state == PERF_EVENT_STATE_DORMANT)
			list_del(&event->dormant_event_entry);
		spin_unlock(&dormant_event_list_lock);
	}
#endif

	/*
	 * If we got here through err_file: fput(event_file); we will not have
	 * attached to a context yet.
	 */
	if (!ctx) {
		WARN_ON_ONCE(event->attach_state &
				(PERF_ATTACH_CONTEXT|PERF_ATTACH_GROUP));
		goto no_ctx;
	}

	if (!is_kernel_event(event)) {
		perf_remove_from_owner(event);
	}

	ctx = perf_event_ctx_lock(event);
	WARN_ON_ONCE(ctx->parent_ctx);
	perf_remove_from_context(event, DETACH_GROUP);

	if (perf_event_delete_kernel_shared(event) > 0) {
		perf_event__state_init(event);
		perf_install_in_context(ctx, event, event->cpu);

		perf_event_ctx_unlock(event, ctx);

		perf_event_enable(event);

		return 0;
	}

	raw_spin_lock_irq(&ctx->lock);
	/*
	 * Mark this event as STATE_DEAD, there is no external reference to it
	 * anymore.
	 *
	 * Anybody acquiring event->child_mutex after the below loop _must_
	 * also see this, most importantly inherit_event() which will avoid
	 * placing more children on the list.
	 *
	 * Thus this guarantees that we will in fact observe and kill _ALL_
	 * child events.
	 */
	event->state = PERF_EVENT_STATE_DEAD;
	raw_spin_unlock_irq(&ctx->lock);

	perf_event_ctx_unlock(event, ctx);

again:
	mutex_lock(&event->child_mutex);
	list_for_each_entry(child, &event->child_list, child_list) {

		/*
		 * Cannot change, child events are not migrated, see the
		 * comment with perf_event_ctx_lock_nested().
		 */
		ctx = READ_ONCE(child->ctx);
		/*
		 * Since child_mutex nests inside ctx::mutex, we must jump
		 * through hoops. We start by grabbing a reference on the ctx.
		 *
		 * Since the event cannot get freed while we hold the
		 * child_mutex, the context must also exist and have a !0
		 * reference count.
		 */
		get_ctx(ctx);

		/*
		 * Now that we have a ctx ref, we can drop child_mutex, and
		 * acquire ctx::mutex without fear of it going away. Then we
		 * can re-acquire child_mutex.
		 */
		mutex_unlock(&event->child_mutex);
		mutex_lock(&ctx->mutex);
		mutex_lock(&event->child_mutex);

		/*
		 * Now that we hold ctx::mutex and child_mutex, revalidate our
		 * state, if child is still the first entry, it didn't get freed
		 * and we can continue doing so.
		 */
		tmp = list_first_entry_or_null(&event->child_list,
					       struct perf_event, child_list);
		if (tmp == child) {
			perf_remove_from_context(child, DETACH_GROUP);
			list_del(&child->child_list);
			free_event(child);
			/*
			 * This matches the refcount bump in inherit_event();
			 * this can't be the last reference.
			 */
			put_event(event);
		}

		mutex_unlock(&event->child_mutex);
		mutex_unlock(&ctx->mutex);
		put_ctx(ctx);
		goto again;
	}
	mutex_unlock(&event->child_mutex);

no_ctx:
	put_event(event); /* Must be the 'last' reference */
	return 0;
}

int perf_event_release_kernel(struct perf_event *event)
{
	int ret;

	mutex_lock(&pmus_lock);
	ret = __perf_event_release_kernel(event);
	mutex_unlock(&pmus_lock);

	return ret;
}
EXPORT_SYMBOL_GPL(perf_event_release_kernel);

/*
 * Called when the last reference to the file is gone.
 */
static int perf_release(struct inode *inode, struct file *file)
{
	perf_event_release_kernel(file->private_data);
	return 0;
}

u64 perf_event_read_value(struct perf_event *event, u64 *enabled, u64 *running)
{
	struct perf_event *child;
	u64 total = 0;

	*enabled = 0;
	*running = 0;

	mutex_lock(&event->child_mutex);

	(void)perf_event_read(event, false);
	total += perf_event_count(event);

	*enabled += event->total_time_enabled +
			atomic64_read(&event->child_total_time_enabled);
	*running += event->total_time_running +
			atomic64_read(&event->child_total_time_running);

	list_for_each_entry(child, &event->child_list, child_list) {
		(void)perf_event_read(child, false);
		total += perf_event_count(child);
		*enabled += child->total_time_enabled;
		*running += child->total_time_running;
	}
	mutex_unlock(&event->child_mutex);

	return total;
}
EXPORT_SYMBOL_GPL(perf_event_read_value);

static int __perf_read_group_add(struct perf_event *leader,
					u64 read_format, u64 *values)
{
	struct perf_event_context *ctx = leader->ctx;
	struct perf_event *sub;
	unsigned long flags;
	int n = 1; /* skip @nr */
	int ret;

	ret = perf_event_read(leader, true);
	if (ret)
		return ret;

	raw_spin_lock_irqsave(&ctx->lock, flags);

	/*
	 * Since we co-schedule groups, {enabled,running} times of siblings
	 * will be identical to those of the leader, so we only publish one
	 * set.
	 */
	if (read_format & PERF_FORMAT_TOTAL_TIME_ENABLED) {
		values[n++] += leader->total_time_enabled +
			atomic64_read(&leader->child_total_time_enabled);
	}

	if (read_format & PERF_FORMAT_TOTAL_TIME_RUNNING) {
		values[n++] += leader->total_time_running +
			atomic64_read(&leader->child_total_time_running);
	}

	/*
	 * Write {count,id} tuples for every sibling.
	 */
	values[n++] += perf_event_count(leader);
	if (read_format & PERF_FORMAT_ID)
		values[n++] = primary_event_id(leader);

	list_for_each_entry(sub, &leader->sibling_list, group_entry) {
		values[n++] += perf_event_count(sub);
		if (read_format & PERF_FORMAT_ID)
			values[n++] = primary_event_id(sub);
	}

	raw_spin_unlock_irqrestore(&ctx->lock, flags);
	return 0;
}

static int perf_read_group(struct perf_event *event,
				   u64 read_format, char __user *buf)
{
	struct perf_event *leader = event->group_leader, *child;
	struct perf_event_context *ctx = leader->ctx;
	int ret;
	u64 *values;

	lockdep_assert_held(&ctx->mutex);

	values = kzalloc(event->read_size, GFP_KERNEL);
	if (!values)
		return -ENOMEM;

	values[0] = 1 + leader->nr_siblings;

	/*
	 * By locking the child_mutex of the leader we effectively
	 * lock the child list of all siblings.. XXX explain how.
	 */
	mutex_lock(&leader->child_mutex);

	ret = __perf_read_group_add(leader, read_format, values);
	if (ret)
		goto unlock;

	list_for_each_entry(child, &leader->child_list, child_list) {
		ret = __perf_read_group_add(child, read_format, values);
		if (ret)
			goto unlock;
	}

	mutex_unlock(&leader->child_mutex);

	ret = event->read_size;
	if (copy_to_user(buf, values, event->read_size))
		ret = -EFAULT;
	goto out;

unlock:
	mutex_unlock(&leader->child_mutex);
out:
	kfree(values);
	return ret;
}

static int perf_read_one(struct perf_event *event,
				 u64 read_format, char __user *buf)
{
	u64 enabled, running;
	u64 values[4];
	int n = 0;

	values[n++] = perf_event_read_value(event, &enabled, &running);
	if (read_format & PERF_FORMAT_TOTAL_TIME_ENABLED)
		values[n++] = enabled;
	if (read_format & PERF_FORMAT_TOTAL_TIME_RUNNING)
		values[n++] = running;
	if (read_format & PERF_FORMAT_ID)
		values[n++] = primary_event_id(event);

	if (copy_to_user(buf, values, n * sizeof(u64)))
		return -EFAULT;

	return n * sizeof(u64);
}

static bool is_event_hup(struct perf_event *event)
{
	bool no_children;

	if (event->state > PERF_EVENT_STATE_EXIT)
		return false;

	mutex_lock(&event->child_mutex);
	no_children = list_empty(&event->child_list);
	mutex_unlock(&event->child_mutex);
	return no_children;
}

/*
 * Read the performance event - simple non blocking version for now
 */
static ssize_t
__perf_read(struct perf_event *event, char __user *buf, size_t count)
{
	u64 read_format = event->attr.read_format;
	int ret;

	/*
	 * Return end-of-file for a read on a event that is in
	 * error state (i.e. because it was pinned but it couldn't be
	 * scheduled on to the CPU at some point).
	 */
	if (event->state == PERF_EVENT_STATE_ERROR)
		return 0;

	if (count < event->read_size)
		return -ENOSPC;

	WARN_ON_ONCE(event->ctx->parent_ctx);
	if (read_format & PERF_FORMAT_GROUP)
		ret = perf_read_group(event, read_format, buf);
	else
		ret = perf_read_one(event, read_format, buf);

	return ret;
}

static ssize_t
perf_read(struct file *file, char __user *buf, size_t count, loff_t *ppos)
{
	struct perf_event *event = file->private_data;
	struct perf_event_context *ctx;
	int ret;

#if defined CONFIG_HOTPLUG_CPU || defined CONFIG_KEXEC_CORE
	spin_lock(&dormant_event_list_lock);
	if (event->state == PERF_EVENT_STATE_DORMANT) {
		spin_unlock(&dormant_event_list_lock);
		return 0;
	}
	spin_unlock(&dormant_event_list_lock);
#endif

	ret = security_perf_event_read(event);
	if (ret)
		return ret;

	ctx = perf_event_ctx_lock(event);
	ret = __perf_read(event, buf, count);
	perf_event_ctx_unlock(event, ctx);

	return ret;
}

static unsigned int perf_poll(struct file *file, poll_table *wait)
{
	struct perf_event *event = file->private_data;
	struct ring_buffer *rb;
	unsigned int events = POLLHUP;

	poll_wait(file, &event->waitq, wait);

	if (is_event_hup(event))
		return events;

	/*
	 * Pin the event->rb by taking event->mmap_mutex; otherwise
	 * perf_event_set_output() can swizzle our rb and make us miss wakeups.
	 */
	mutex_lock(&event->mmap_mutex);
	rb = event->rb;
	if (rb)
		events = atomic_xchg(&rb->poll, 0);
	mutex_unlock(&event->mmap_mutex);
	return events;
}

static void _perf_event_reset(struct perf_event *event)
{
	(void)perf_event_read(event, false);
	local64_set(&event->count, 0);
	perf_event_update_userpage(event);
}

/*
 * Holding the top-level event's child_mutex means that any
 * descendant process that has inherited this event will block
 * in perf_event_exit_event() if it goes to exit, thus satisfying the
 * task existence requirements of perf_event_enable/disable.
 */
static void perf_event_for_each_child(struct perf_event *event,
					void (*func)(struct perf_event *))
{
	struct perf_event *child;

	WARN_ON_ONCE(event->ctx->parent_ctx);

	mutex_lock(&event->child_mutex);
	func(event);
	list_for_each_entry(child, &event->child_list, child_list)
		func(child);
	mutex_unlock(&event->child_mutex);
}

static void perf_event_for_each(struct perf_event *event,
				  void (*func)(struct perf_event *))
{
	struct perf_event_context *ctx = event->ctx;
	struct perf_event *sibling;

	lockdep_assert_held(&ctx->mutex);

	event = event->group_leader;

	perf_event_for_each_child(event, func);
	list_for_each_entry(sibling, &event->sibling_list, group_entry)
		perf_event_for_each_child(sibling, func);
}

static void __perf_event_period(struct perf_event *event,
				struct perf_cpu_context *cpuctx,
				struct perf_event_context *ctx,
				void *info)
{
	u64 value = *((u64 *)info);
	bool active;

	if (event->attr.freq) {
		event->attr.sample_freq = value;
	} else {
		event->attr.sample_period = value;
		event->hw.sample_period = value;
	}

	active = (event->state == PERF_EVENT_STATE_ACTIVE);
	if (active) {
		perf_pmu_disable(ctx->pmu);
		/*
		 * We could be throttled; unthrottle now to avoid the tick
		 * trying to unthrottle while we already re-started the event.
		 */
		if (event->hw.interrupts == MAX_INTERRUPTS) {
			event->hw.interrupts = 0;
			perf_log_throttle(event, 1);
		}
		event->pmu->stop(event, PERF_EF_UPDATE);
	}

	local64_set(&event->hw.period_left, 0);

	if (active) {
		event->pmu->start(event, PERF_EF_RELOAD);
		perf_pmu_enable(ctx->pmu);
	}
}

static int perf_event_check_period(struct perf_event *event, u64 value)
{
	return event->pmu->check_period(event, value);
}

static int perf_event_period(struct perf_event *event, u64 __user *arg)
{
	u64 value;

	if (!is_sampling_event(event))
		return -EINVAL;

	if (copy_from_user(&value, arg, sizeof(value)))
		return -EFAULT;

	if (!value)
		return -EINVAL;

	if (event->attr.freq && value > sysctl_perf_event_sample_rate)
		return -EINVAL;

	if (perf_event_check_period(event, value))
		return -EINVAL;

	if (!event->attr.freq && (value & (1ULL << 63)))
		return -EINVAL;

	event_function_call(event, __perf_event_period, &value);

	return 0;
}

static const struct file_operations perf_fops;

static inline int perf_fget_light(int fd, struct fd *p)
{
	struct fd f = fdget(fd);
	if (!f.file)
		return -EBADF;

	if (f.file->f_op != &perf_fops) {
		fdput(f);
		return -EBADF;
	}
	*p = f;
	return 0;
}

static int perf_event_set_output(struct perf_event *event,
				 struct perf_event *output_event);
static int perf_event_set_filter(struct perf_event *event, void __user *arg);
static int perf_event_set_bpf_prog(struct perf_event *event, u32 prog_fd);

static long _perf_ioctl(struct perf_event *event, unsigned int cmd, unsigned long arg)
{
	void (*func)(struct perf_event *);
	u32 flags = arg;

	switch (cmd) {
	case PERF_EVENT_IOC_ENABLE:
		func = _perf_event_enable;
		break;
	case PERF_EVENT_IOC_DISABLE:
		func = _perf_event_disable;
		break;
	case PERF_EVENT_IOC_RESET:
		func = _perf_event_reset;
		break;

	case PERF_EVENT_IOC_REFRESH:
		return _perf_event_refresh(event, arg);

	case PERF_EVENT_IOC_PERIOD:
		return perf_event_period(event, (u64 __user *)arg);

	case PERF_EVENT_IOC_ID:
	{
		u64 id = primary_event_id(event);

		if (copy_to_user((void __user *)arg, &id, sizeof(id)))
			return -EFAULT;
		return 0;
	}

	case PERF_EVENT_IOC_SET_OUTPUT:
	{
		int ret;
		if (arg != -1) {
			struct perf_event *output_event;
			struct fd output;
			ret = perf_fget_light(arg, &output);
			if (ret)
				return ret;
			output_event = output.file->private_data;
			ret = perf_event_set_output(event, output_event);
			fdput(output);
		} else {
			ret = perf_event_set_output(event, NULL);
		}
		return ret;
	}

	case PERF_EVENT_IOC_SET_FILTER:
		return perf_event_set_filter(event, (void __user *)arg);

	case PERF_EVENT_IOC_SET_BPF:
		return perf_event_set_bpf_prog(event, arg);

	case PERF_EVENT_IOC_PAUSE_OUTPUT: {
		struct ring_buffer *rb;

		rcu_read_lock();
		rb = rcu_dereference(event->rb);
		if (!rb || !rb->nr_pages) {
			rcu_read_unlock();
			return -EINVAL;
		}
		rb_toggle_paused(rb, !!arg);
		rcu_read_unlock();
		return 0;
	}
	default:
		return -ENOTTY;
	}

	if (flags & PERF_IOC_FLAG_GROUP)
		perf_event_for_each(event, func);
	else
		perf_event_for_each_child(event, func);

	return 0;
}

static long perf_ioctl(struct file *file, unsigned int cmd, unsigned long arg)
{
	struct perf_event *event = file->private_data;
	struct perf_event_context *ctx;
	long ret;

	/* Treat ioctl like writes as it is likely a mutating operation. */
	ret = security_perf_event_write(event);
	if (ret)
		return ret;

	ctx = perf_event_ctx_lock(event);
	ret = _perf_ioctl(event, cmd, arg);
	perf_event_ctx_unlock(event, ctx);

	return ret;
}

#ifdef CONFIG_COMPAT
static long perf_compat_ioctl(struct file *file, unsigned int cmd,
				unsigned long arg)
{
	switch (_IOC_NR(cmd)) {
	case _IOC_NR(PERF_EVENT_IOC_SET_FILTER):
	case _IOC_NR(PERF_EVENT_IOC_ID):
		/* Fix up pointer size (usually 4 -> 8 in 32-on-64-bit case */
		if (_IOC_SIZE(cmd) == sizeof(compat_uptr_t)) {
			cmd &= ~IOCSIZE_MASK;
			cmd |= sizeof(void *) << IOCSIZE_SHIFT;
		}
		break;
	}
	return perf_ioctl(file, cmd, arg);
}
#else
# define perf_compat_ioctl NULL
#endif

int perf_event_task_enable(void)
{
	struct perf_event_context *ctx;
	struct perf_event *event;

	mutex_lock(&current->perf_event_mutex);
	list_for_each_entry(event, &current->perf_event_list, owner_entry) {
		ctx = perf_event_ctx_lock(event);
		perf_event_for_each_child(event, _perf_event_enable);
		perf_event_ctx_unlock(event, ctx);
	}
	mutex_unlock(&current->perf_event_mutex);

	return 0;
}

int perf_event_task_disable(void)
{
	struct perf_event_context *ctx;
	struct perf_event *event;

	mutex_lock(&current->perf_event_mutex);
	list_for_each_entry(event, &current->perf_event_list, owner_entry) {
		ctx = perf_event_ctx_lock(event);
		perf_event_for_each_child(event, _perf_event_disable);
		perf_event_ctx_unlock(event, ctx);
	}
	mutex_unlock(&current->perf_event_mutex);

	return 0;
}

static int perf_event_index(struct perf_event *event)
{
	if (event->hw.state & PERF_HES_STOPPED)
		return 0;

	if (event->state != PERF_EVENT_STATE_ACTIVE)
		return 0;

	return event->pmu->event_idx(event);
}

static void calc_timer_values(struct perf_event *event,
				u64 *now,
				u64 *enabled,
				u64 *running)
{
	u64 ctx_time;

	*now = perf_clock();
	ctx_time = event->shadow_ctx_time + *now;
	*enabled = ctx_time - event->tstamp_enabled;
	*running = ctx_time - event->tstamp_running;
}

static void perf_event_init_userpage(struct perf_event *event)
{
	struct perf_event_mmap_page *userpg;
	struct ring_buffer *rb;

	rcu_read_lock();
	rb = rcu_dereference(event->rb);
	if (!rb)
		goto unlock;

	userpg = rb->user_page;

	/* Allow new userspace to detect that bit 0 is deprecated */
	userpg->cap_bit0_is_deprecated = 1;
	userpg->size = offsetof(struct perf_event_mmap_page, __reserved);
	userpg->data_offset = PAGE_SIZE;
	userpg->data_size = perf_data_size(rb);

unlock:
	rcu_read_unlock();
}

void __weak arch_perf_update_userpage(
	struct perf_event *event, struct perf_event_mmap_page *userpg, u64 now)
{
}

/*
 * Callers need to ensure there can be no nesting of this function, otherwise
 * the seqlock logic goes bad. We can not serialize this because the arch
 * code calls this from NMI context.
 */
void perf_event_update_userpage(struct perf_event *event)
{
	struct perf_event_mmap_page *userpg;
	struct ring_buffer *rb;
	u64 enabled, running, now;

	rcu_read_lock();
	rb = rcu_dereference(event->rb);
	if (!rb)
		goto unlock;

	/*
	 * compute total_time_enabled, total_time_running
	 * based on snapshot values taken when the event
	 * was last scheduled in.
	 *
	 * we cannot simply called update_context_time()
	 * because of locking issue as we can be called in
	 * NMI context
	 */
	calc_timer_values(event, &now, &enabled, &running);

	userpg = rb->user_page;
	/*
	 * Disable preemption so as to not let the corresponding user-space
	 * spin too long if we get preempted.
	 */
	preempt_disable();
	++userpg->lock;
	barrier();
	userpg->index = perf_event_index(event);
	userpg->offset = perf_event_count(event);
	if (userpg->index)
		userpg->offset -= local64_read(&event->hw.prev_count);

	userpg->time_enabled = enabled +
			atomic64_read(&event->child_total_time_enabled);

	userpg->time_running = running +
			atomic64_read(&event->child_total_time_running);

	arch_perf_update_userpage(event, userpg, now);

	barrier();
	++userpg->lock;
	preempt_enable();
unlock:
	rcu_read_unlock();
}
EXPORT_SYMBOL_GPL(perf_event_update_userpage);

static int perf_mmap_fault(struct vm_fault *vmf)
{
	struct perf_event *event = vmf->vma->vm_file->private_data;
	struct ring_buffer *rb;
	int ret = VM_FAULT_SIGBUS;

	if (vmf->flags & FAULT_FLAG_MKWRITE) {
		if (vmf->pgoff == 0)
			ret = 0;
		return ret;
	}

	rcu_read_lock();
	rb = rcu_dereference(event->rb);
	if (!rb)
		goto unlock;

	if (vmf->pgoff && (vmf->flags & FAULT_FLAG_WRITE))
		goto unlock;

	vmf->page = perf_mmap_to_page(rb, vmf->pgoff);
	if (!vmf->page)
		goto unlock;

	get_page(vmf->page);
	vmf->page->mapping = vmf->vma->vm_file->f_mapping;
	vmf->page->index   = vmf->pgoff;

	ret = 0;
unlock:
	rcu_read_unlock();

	return ret;
}

static void ring_buffer_attach(struct perf_event *event,
			       struct ring_buffer *rb)
{
	struct ring_buffer *old_rb = NULL;
	unsigned long flags;

	if (event->rb) {
		/*
		 * Should be impossible, we set this when removing
		 * event->rb_entry and wait/clear when adding event->rb_entry.
		 */
		WARN_ON_ONCE(event->rcu_pending);

		old_rb = event->rb;
		spin_lock_irqsave(&old_rb->event_lock, flags);
		list_del_rcu(&event->rb_entry);
		spin_unlock_irqrestore(&old_rb->event_lock, flags);

		event->rcu_batches = get_state_synchronize_rcu();
		event->rcu_pending = 1;
	}

	if (rb) {
		if (event->rcu_pending) {
			cond_synchronize_rcu(event->rcu_batches);
			event->rcu_pending = 0;
		}

		spin_lock_irqsave(&rb->event_lock, flags);
		list_add_rcu(&event->rb_entry, &rb->event_list);
		spin_unlock_irqrestore(&rb->event_lock, flags);
	}

	/*
	 * Avoid racing with perf_mmap_close(AUX): stop the event
	 * before swizzling the event::rb pointer; if it's getting
	 * unmapped, its aux_mmap_count will be 0 and it won't
	 * restart. See the comment in __perf_pmu_output_stop().
	 *
	 * Data will inevitably be lost when set_output is done in
	 * mid-air, but then again, whoever does it like this is
	 * not in for the data anyway.
	 */
	if (has_aux(event))
		perf_event_stop(event, 0);

	rcu_assign_pointer(event->rb, rb);

	if (old_rb) {
		ring_buffer_put(old_rb);
		/*
		 * Since we detached before setting the new rb, so that we
		 * could attach the new rb, we could have missed a wakeup.
		 * Provide it now.
		 */
		wake_up_all(&event->waitq);
	}
}

static void ring_buffer_wakeup(struct perf_event *event)
{
	struct ring_buffer *rb;

	rcu_read_lock();
	rb = rcu_dereference(event->rb);
	if (rb) {
		list_for_each_entry_rcu(event, &rb->event_list, rb_entry)
			wake_up_all(&event->waitq);
	}
	rcu_read_unlock();
}

struct ring_buffer *ring_buffer_get(struct perf_event *event)
{
	struct ring_buffer *rb;

	rcu_read_lock();
	rb = rcu_dereference(event->rb);
	if (rb) {
		if (!atomic_inc_not_zero(&rb->refcount))
			rb = NULL;
	}
	rcu_read_unlock();

	return rb;
}

void ring_buffer_put(struct ring_buffer *rb)
{
	if (!atomic_dec_and_test(&rb->refcount))
		return;

	WARN_ON_ONCE(!list_empty(&rb->event_list));

	call_rcu(&rb->rcu_head, rb_free_rcu);
}

static void perf_mmap_open(struct vm_area_struct *vma)
{
	struct perf_event *event = vma->vm_file->private_data;

	atomic_inc(&event->mmap_count);
	atomic_inc(&event->rb->mmap_count);

	if (vma->vm_pgoff)
		atomic_inc(&event->rb->aux_mmap_count);

	if (event->pmu->event_mapped)
		event->pmu->event_mapped(event, vma->vm_mm);
}

static void perf_pmu_output_stop(struct perf_event *event);

/*
 * A buffer can be mmap()ed multiple times; either directly through the same
 * event, or through other events by use of perf_event_set_output().
 *
 * In order to undo the VM accounting done by perf_mmap() we need to destroy
 * the buffer here, where we still have a VM context. This means we need
 * to detach all events redirecting to us.
 */
static void perf_mmap_close(struct vm_area_struct *vma)
{
	struct perf_event *event = vma->vm_file->private_data;
	struct ring_buffer *rb = ring_buffer_get(event);
	struct user_struct *mmap_user = rb->mmap_user;
	int mmap_locked = rb->mmap_locked;
	unsigned long size = perf_data_size(rb);
	bool detach_rest = false;

	if (event->pmu->event_unmapped)
		event->pmu->event_unmapped(event, vma->vm_mm);

	/*
	 * rb->aux_mmap_count will always drop before rb->mmap_count and
	 * event->mmap_count, so it is ok to use event->mmap_mutex to
	 * serialize with perf_mmap here.
	 */
	if (rb_has_aux(rb) && vma->vm_pgoff == rb->aux_pgoff &&
	    atomic_dec_and_mutex_lock(&rb->aux_mmap_count, &event->mmap_mutex)) {
		/*
		 * Stop all AUX events that are writing to this buffer,
		 * so that we can free its AUX pages and corresponding PMU
		 * data. Note that after rb::aux_mmap_count dropped to zero,
		 * they won't start any more (see perf_aux_output_begin()).
		 */
		perf_pmu_output_stop(event);

		/* now it's safe to free the pages */
		atomic_long_sub(rb->aux_nr_pages, &mmap_user->locked_vm);
		vma->vm_mm->pinned_vm -= rb->aux_mmap_locked;

		/* this has to be the last one */
		rb_free_aux(rb);
		WARN_ON_ONCE(atomic_read(&rb->aux_refcount));

		mutex_unlock(&event->mmap_mutex);
	}

	if (atomic_dec_and_test(&rb->mmap_count))
		detach_rest = true;

	if (!atomic_dec_and_mutex_lock(&event->mmap_count, &event->mmap_mutex))
		goto out_put;

	ring_buffer_attach(event, NULL);
	mutex_unlock(&event->mmap_mutex);

	/* If there's still other mmap()s of this buffer, we're done. */
	if (!detach_rest)
		goto out_put;

	/*
	 * No other mmap()s, detach from all other events that might redirect
	 * into the now unreachable buffer. Somewhat complicated by the
	 * fact that rb::event_lock otherwise nests inside mmap_mutex.
	 */
again:
	rcu_read_lock();
	list_for_each_entry_rcu(event, &rb->event_list, rb_entry) {
		if (!atomic_long_inc_not_zero(&event->refcount)) {
			/*
			 * This event is en-route to free_event() which will
			 * detach it and remove it from the list.
			 */
			continue;
		}
		rcu_read_unlock();

		mutex_lock(&event->mmap_mutex);
		/*
		 * Check we didn't race with perf_event_set_output() which can
		 * swizzle the rb from under us while we were waiting to
		 * acquire mmap_mutex.
		 *
		 * If we find a different rb; ignore this event, a next
		 * iteration will no longer find it on the list. We have to
		 * still restart the iteration to make sure we're not now
		 * iterating the wrong list.
		 */
		if (event->rb == rb)
			ring_buffer_attach(event, NULL);

		mutex_unlock(&event->mmap_mutex);
		put_event(event);

		/*
		 * Restart the iteration; either we're on the wrong list or
		 * destroyed its integrity by doing a deletion.
		 */
		goto again;
	}
	rcu_read_unlock();

	/*
	 * It could be there's still a few 0-ref events on the list; they'll
	 * get cleaned up by free_event() -- they'll also still have their
	 * ref on the rb and will free it whenever they are done with it.
	 *
	 * Aside from that, this buffer is 'fully' detached and unmapped,
	 * undo the VM accounting.
	 */

	atomic_long_sub((size >> PAGE_SHIFT) + 1, &mmap_user->locked_vm);
	vma->vm_mm->pinned_vm -= mmap_locked;
	free_uid(mmap_user);

out_put:
	ring_buffer_put(rb); /* could be last */
}

static const struct vm_operations_struct perf_mmap_vmops = {
	.open		= perf_mmap_open,
	.close		= perf_mmap_close, /* non mergable */
	.fault		= perf_mmap_fault,
	.page_mkwrite	= perf_mmap_fault,
};

static int perf_mmap(struct file *file, struct vm_area_struct *vma)
{
	struct perf_event *event = file->private_data;
	unsigned long user_locked, user_lock_limit;
	struct user_struct *user = current_user();
	unsigned long locked, lock_limit;
	struct ring_buffer *rb = NULL;
	unsigned long vma_size;
	unsigned long nr_pages;
	long user_extra = 0, extra = 0;
	int ret = 0, flags = 0;

	/*
	 * Don't allow mmap() of inherited per-task counters. This would
	 * create a performance issue due to all children writing to the
	 * same rb.
	 */
	if (event->cpu == -1 && event->attr.inherit)
		return -EINVAL;

	if (!(vma->vm_flags & VM_SHARED))
		return -EINVAL;

	ret = security_perf_event_read(event);
	if (ret)
		return ret;

	vma_size = vma->vm_end - vma->vm_start;

	if (vma->vm_pgoff == 0) {
		nr_pages = (vma_size / PAGE_SIZE) - 1;
	} else {
		/*
		 * AUX area mapping: if rb->aux_nr_pages != 0, it's already
		 * mapped, all subsequent mappings should have the same size
		 * and offset. Must be above the normal perf buffer.
		 */
		u64 aux_offset, aux_size;

		if (!event->rb)
			return -EINVAL;

		nr_pages = vma_size / PAGE_SIZE;

		mutex_lock(&event->mmap_mutex);
		ret = -EINVAL;

		rb = event->rb;
		if (!rb)
			goto aux_unlock;

		aux_offset = ACCESS_ONCE(rb->user_page->aux_offset);
		aux_size = ACCESS_ONCE(rb->user_page->aux_size);

		if (aux_offset < perf_data_size(rb) + PAGE_SIZE)
			goto aux_unlock;

		if (aux_offset != vma->vm_pgoff << PAGE_SHIFT)
			goto aux_unlock;

		/* already mapped with a different offset */
		if (rb_has_aux(rb) && rb->aux_pgoff != vma->vm_pgoff)
			goto aux_unlock;

		if (aux_size != vma_size || aux_size != nr_pages * PAGE_SIZE)
			goto aux_unlock;

		/* already mapped with a different size */
		if (rb_has_aux(rb) && rb->aux_nr_pages != nr_pages)
			goto aux_unlock;

		if (!is_power_of_2(nr_pages))
			goto aux_unlock;

		if (!atomic_inc_not_zero(&rb->mmap_count))
			goto aux_unlock;

		if (rb_has_aux(rb)) {
			atomic_inc(&rb->aux_mmap_count);
			ret = 0;
			goto unlock;
		}

		atomic_set(&rb->aux_mmap_count, 1);
		user_extra = nr_pages;

		goto accounting;
	}

	/*
	 * If we have rb pages ensure they're a power-of-two number, so we
	 * can do bitmasks instead of modulo.
	 */
	if (nr_pages != 0 && !is_power_of_2(nr_pages))
		return -EINVAL;

	if (vma_size != PAGE_SIZE * (1 + nr_pages))
		return -EINVAL;

	WARN_ON_ONCE(event->ctx->parent_ctx);
again:
	mutex_lock(&event->mmap_mutex);
	if (event->rb) {
		if (event->rb->nr_pages != nr_pages) {
			ret = -EINVAL;
			goto unlock;
		}

		if (!atomic_inc_not_zero(&event->rb->mmap_count)) {
			/*
			 * Raced against perf_mmap_close() through
			 * perf_event_set_output(). Try again, hope for better
			 * luck.
			 */
			mutex_unlock(&event->mmap_mutex);
			goto again;
		}

		goto unlock;
	}

	user_extra = nr_pages + 1;

accounting:
	user_lock_limit = sysctl_perf_event_mlock >> (PAGE_SHIFT - 10);

	/*
	 * Increase the limit linearly with more CPUs:
	 */
	user_lock_limit *= num_online_cpus();

	user_locked = atomic_long_read(&user->locked_vm);

	/*
	 * sysctl_perf_event_mlock may have changed, so that
	 *     user->locked_vm > user_lock_limit
	 */
	if (user_locked > user_lock_limit)
		user_locked = user_lock_limit;
	user_locked += user_extra;

	if (user_locked > user_lock_limit)
		extra = user_locked - user_lock_limit;

	lock_limit = rlimit(RLIMIT_MEMLOCK);
	lock_limit >>= PAGE_SHIFT;
	locked = vma->vm_mm->pinned_vm + extra;

	if ((locked > lock_limit) && perf_is_paranoid() &&
		!capable(CAP_IPC_LOCK)) {
		ret = -EPERM;
		goto unlock;
	}

	WARN_ON(!rb && event->rb);

	if (vma->vm_flags & VM_WRITE)
		flags |= RING_BUFFER_WRITABLE;

	if (!rb) {
		rb = rb_alloc(nr_pages,
			      event->attr.watermark ? event->attr.wakeup_watermark : 0,
			      event->cpu, flags);

		if (!rb) {
			ret = -ENOMEM;
			goto unlock;
		}

		atomic_set(&rb->mmap_count, 1);
		rb->mmap_user = get_current_user();
		rb->mmap_locked = extra;

		ring_buffer_attach(event, rb);

		perf_event_init_userpage(event);
		perf_event_update_userpage(event);
	} else {
		ret = rb_alloc_aux(rb, event, vma->vm_pgoff, nr_pages,
				   event->attr.aux_watermark, flags);
		if (!ret)
			rb->aux_mmap_locked = extra;
	}

unlock:
	if (!ret) {
		atomic_long_add(user_extra, &user->locked_vm);
		vma->vm_mm->pinned_vm += extra;

		atomic_inc(&event->mmap_count);
	} else if (rb) {
		atomic_dec(&rb->mmap_count);
	}
aux_unlock:
	mutex_unlock(&event->mmap_mutex);

	/*
	 * Since pinned accounting is per vm we cannot allow fork() to copy our
	 * vma.
	 */
	vma->vm_flags |= VM_DONTCOPY | VM_DONTEXPAND | VM_DONTDUMP;
	vma->vm_ops = &perf_mmap_vmops;

	if (event->pmu->event_mapped)
		event->pmu->event_mapped(event, vma->vm_mm);

	return ret;
}

static int perf_fasync(int fd, struct file *filp, int on)
{
	struct inode *inode = file_inode(filp);
	struct perf_event *event = filp->private_data;
	int retval;

	inode_lock(inode);
	retval = fasync_helper(fd, filp, on, &event->fasync);
	inode_unlock(inode);

	if (retval < 0)
		return retval;

	return 0;
}

static const struct file_operations perf_fops = {
	.llseek			= no_llseek,
	.release		= perf_release,
	.read			= perf_read,
	.poll			= perf_poll,
	.unlocked_ioctl		= perf_ioctl,
	.compat_ioctl		= perf_compat_ioctl,
	.mmap			= perf_mmap,
	.fasync			= perf_fasync,
};

/*
 * Perf event wakeup
 *
 * If there's data, ensure we set the poll() state and publish everything
 * to user-space before waking everybody up.
 */

static inline struct fasync_struct **perf_event_fasync(struct perf_event *event)
{
	/* only the parent has fasync state */
	if (event->parent)
		event = event->parent;
	return &event->fasync;
}

void perf_event_wakeup(struct perf_event *event)
{
	ring_buffer_wakeup(event);

	if (event->pending_kill) {
		kill_fasync(perf_event_fasync(event), SIGIO, event->pending_kill);
		event->pending_kill = 0;
	}
}

static void perf_pending_event(struct irq_work *entry)
{
	struct perf_event *event = container_of(entry,
			struct perf_event, pending);
	int rctx;

	rctx = perf_swevent_get_recursion_context();
	/*
	 * If we 'fail' here, that's OK, it means recursion is already disabled
	 * and we won't recurse 'further'.
	 */

	if (event->pending_disable) {
		event->pending_disable = 0;
		perf_event_disable_local(event);
	}

	if (event->pending_wakeup) {
		event->pending_wakeup = 0;
		perf_event_wakeup(event);
	}

	if (rctx >= 0)
		perf_swevent_put_recursion_context(rctx);
}

/*
 * We assume there is only KVM supporting the callbacks.
 * Later on, we might change it to a list if there is
 * another virtualization implementation supporting the callbacks.
 */
struct perf_guest_info_callbacks *perf_guest_cbs;

int perf_register_guest_info_callbacks(struct perf_guest_info_callbacks *cbs)
{
	perf_guest_cbs = cbs;
	return 0;
}
EXPORT_SYMBOL_GPL(perf_register_guest_info_callbacks);

int perf_unregister_guest_info_callbacks(struct perf_guest_info_callbacks *cbs)
{
	perf_guest_cbs = NULL;
	return 0;
}
EXPORT_SYMBOL_GPL(perf_unregister_guest_info_callbacks);

static void
perf_output_sample_regs(struct perf_output_handle *handle,
			struct pt_regs *regs, u64 mask)
{
	int bit;
	DECLARE_BITMAP(_mask, 64);

	bitmap_from_u64(_mask, mask);
	for_each_set_bit(bit, _mask, sizeof(mask) * BITS_PER_BYTE) {
		u64 val;

		val = perf_reg_value(regs, bit);
		perf_output_put(handle, val);
	}
}

static void perf_sample_regs_user(struct perf_regs *regs_user,
				  struct pt_regs *regs,
				  struct pt_regs *regs_user_copy)
{
	if (user_mode(regs)) {
		regs_user->abi = perf_reg_abi(current);
		regs_user->regs = regs;
	} else if (!(current->flags & PF_KTHREAD)) {
		perf_get_regs_user(regs_user, regs, regs_user_copy);
	} else {
		regs_user->abi = PERF_SAMPLE_REGS_ABI_NONE;
		regs_user->regs = NULL;
	}
}

static void perf_sample_regs_intr(struct perf_regs *regs_intr,
				  struct pt_regs *regs)
{
	regs_intr->regs = regs;
	regs_intr->abi  = perf_reg_abi(current);
}


/*
 * Get remaining task size from user stack pointer.
 *
 * It'd be better to take stack vma map and limit this more
 * precisly, but there's no way to get it safely under interrupt,
 * so using TASK_SIZE as limit.
 */
static u64 perf_ustack_task_size(struct pt_regs *regs)
{
	unsigned long addr = perf_user_stack_pointer(regs);

	if (!addr || addr >= TASK_SIZE)
		return 0;

	return TASK_SIZE - addr;
}

static u16
perf_sample_ustack_size(u16 stack_size, u16 header_size,
			struct pt_regs *regs)
{
	u64 task_size;

	/* No regs, no stack pointer, no dump. */
	if (!regs)
		return 0;

	/*
	 * Check if we fit in with the requested stack size into the:
	 * - TASK_SIZE
	 *   If we don't, we limit the size to the TASK_SIZE.
	 *
	 * - remaining sample size
	 *   If we don't, we customize the stack size to
	 *   fit in to the remaining sample size.
	 */

	task_size  = min((u64) USHRT_MAX, perf_ustack_task_size(regs));
	stack_size = min(stack_size, (u16) task_size);

	/* Current header size plus static size and dynamic size. */
	header_size += 2 * sizeof(u64);

	/* Do we fit in with the current stack dump size? */
	if ((u16) (header_size + stack_size) < header_size) {
		/*
		 * If we overflow the maximum size for the sample,
		 * we customize the stack dump size to fit in.
		 */
		stack_size = USHRT_MAX - header_size - sizeof(u64);
		stack_size = round_up(stack_size, sizeof(u64));
	}

	return stack_size;
}

static void
perf_output_sample_ustack(struct perf_output_handle *handle, u64 dump_size,
			  struct pt_regs *regs)
{
	/* Case of a kernel thread, nothing to dump */
	if (!regs) {
		u64 size = 0;
		perf_output_put(handle, size);
	} else {
		unsigned long sp;
		unsigned int rem;
		u64 dyn_size;
		mm_segment_t fs;

		/*
		 * We dump:
		 * static size
		 *   - the size requested by user or the best one we can fit
		 *     in to the sample max size
		 * data
		 *   - user stack dump data
		 * dynamic size
		 *   - the actual dumped size
		 */

		/* Static size. */
		perf_output_put(handle, dump_size);

		/* Data. */
		sp = perf_user_stack_pointer(regs);
		fs = get_fs();
		set_fs(USER_DS);
		rem = __output_copy_user(handle, (void *) sp, dump_size);
		set_fs(fs);
		dyn_size = dump_size - rem;

		perf_output_skip(handle, rem);

		/* Dynamic size. */
		perf_output_put(handle, dyn_size);
	}
}

static void __perf_event_header__init_id(struct perf_event_header *header,
					 struct perf_sample_data *data,
					 struct perf_event *event)
{
	u64 sample_type = event->attr.sample_type;

	data->type = sample_type;
	header->size += event->id_header_size;

	if (sample_type & PERF_SAMPLE_TID) {
		/* namespace issues */
		data->tid_entry.pid = perf_event_pid(event, current);
		data->tid_entry.tid = perf_event_tid(event, current);
	}

	if (sample_type & PERF_SAMPLE_TIME)
		data->time = perf_event_clock(event);

	if (sample_type & (PERF_SAMPLE_ID | PERF_SAMPLE_IDENTIFIER))
		data->id = primary_event_id(event);

	if (sample_type & PERF_SAMPLE_STREAM_ID)
		data->stream_id = event->id;

	if (sample_type & PERF_SAMPLE_CPU) {
		data->cpu_entry.cpu	 = raw_smp_processor_id();
		data->cpu_entry.reserved = 0;
	}
}

void perf_event_header__init_id(struct perf_event_header *header,
				struct perf_sample_data *data,
				struct perf_event *event)
{
	if (event->attr.sample_id_all)
		__perf_event_header__init_id(header, data, event);
}

static void __perf_event__output_id_sample(struct perf_output_handle *handle,
					   struct perf_sample_data *data)
{
	u64 sample_type = data->type;

	if (sample_type & PERF_SAMPLE_TID)
		perf_output_put(handle, data->tid_entry);

	if (sample_type & PERF_SAMPLE_TIME)
		perf_output_put(handle, data->time);

	if (sample_type & PERF_SAMPLE_ID)
		perf_output_put(handle, data->id);

	if (sample_type & PERF_SAMPLE_STREAM_ID)
		perf_output_put(handle, data->stream_id);

	if (sample_type & PERF_SAMPLE_CPU)
		perf_output_put(handle, data->cpu_entry);

	if (sample_type & PERF_SAMPLE_IDENTIFIER)
		perf_output_put(handle, data->id);
}

void perf_event__output_id_sample(struct perf_event *event,
				  struct perf_output_handle *handle,
				  struct perf_sample_data *sample)
{
	if (event->attr.sample_id_all)
		__perf_event__output_id_sample(handle, sample);
}

static void perf_output_read_one(struct perf_output_handle *handle,
				 struct perf_event *event,
				 u64 enabled, u64 running)
{
	u64 read_format = event->attr.read_format;
	u64 values[4];
	int n = 0;

	values[n++] = perf_event_count(event);
	if (read_format & PERF_FORMAT_TOTAL_TIME_ENABLED) {
		values[n++] = enabled +
			atomic64_read(&event->child_total_time_enabled);
	}
	if (read_format & PERF_FORMAT_TOTAL_TIME_RUNNING) {
		values[n++] = running +
			atomic64_read(&event->child_total_time_running);
	}
	if (read_format & PERF_FORMAT_ID)
		values[n++] = primary_event_id(event);

	__output_copy(handle, values, n * sizeof(u64));
}

static void perf_output_read_group(struct perf_output_handle *handle,
			    struct perf_event *event,
			    u64 enabled, u64 running)
{
	struct perf_event *leader = event->group_leader, *sub;
	u64 read_format = event->attr.read_format;
	u64 values[5];
	int n = 0;

	values[n++] = 1 + leader->nr_siblings;

	if (read_format & PERF_FORMAT_TOTAL_TIME_ENABLED)
		values[n++] = enabled;

	if (read_format & PERF_FORMAT_TOTAL_TIME_RUNNING)
		values[n++] = running;

	if ((leader != event) &&
	    (leader->state == PERF_EVENT_STATE_ACTIVE))
		leader->pmu->read(leader);

	values[n++] = perf_event_count(leader);
	if (read_format & PERF_FORMAT_ID)
		values[n++] = primary_event_id(leader);

	__output_copy(handle, values, n * sizeof(u64));

	list_for_each_entry(sub, &leader->sibling_list, group_entry) {
		n = 0;

		if ((sub != event) &&
		    (sub->state == PERF_EVENT_STATE_ACTIVE))
			sub->pmu->read(sub);

		values[n++] = perf_event_count(sub);
		if (read_format & PERF_FORMAT_ID)
			values[n++] = primary_event_id(sub);

		__output_copy(handle, values, n * sizeof(u64));
	}
}

#define PERF_FORMAT_TOTAL_TIMES (PERF_FORMAT_TOTAL_TIME_ENABLED|\
				 PERF_FORMAT_TOTAL_TIME_RUNNING)

/*
 * XXX PERF_SAMPLE_READ vs inherited events seems difficult.
 *
 * The problem is that its both hard and excessively expensive to iterate the
 * child list, not to mention that its impossible to IPI the children running
 * on another CPU, from interrupt/NMI context.
 */
static void perf_output_read(struct perf_output_handle *handle,
			     struct perf_event *event)
{
	u64 enabled = 0, running = 0, now;
	u64 read_format = event->attr.read_format;

	/*
	 * compute total_time_enabled, total_time_running
	 * based on snapshot values taken when the event
	 * was last scheduled in.
	 *
	 * we cannot simply called update_context_time()
	 * because of locking issue as we are called in
	 * NMI context
	 */
	if (read_format & PERF_FORMAT_TOTAL_TIMES)
		calc_timer_values(event, &now, &enabled, &running);

	if (event->attr.read_format & PERF_FORMAT_GROUP)
		perf_output_read_group(handle, event, enabled, running);
	else
		perf_output_read_one(handle, event, enabled, running);
}

void perf_output_sample(struct perf_output_handle *handle,
			struct perf_event_header *header,
			struct perf_sample_data *data,
			struct perf_event *event)
{
	u64 sample_type = data->type;

	perf_output_put(handle, *header);

	if (sample_type & PERF_SAMPLE_IDENTIFIER)
		perf_output_put(handle, data->id);

	if (sample_type & PERF_SAMPLE_IP)
		perf_output_put(handle, data->ip);

	if (sample_type & PERF_SAMPLE_TID)
		perf_output_put(handle, data->tid_entry);

	if (sample_type & PERF_SAMPLE_TIME)
		perf_output_put(handle, data->time);

	if (sample_type & PERF_SAMPLE_ADDR)
		perf_output_put(handle, data->addr);

	if (sample_type & PERF_SAMPLE_ID)
		perf_output_put(handle, data->id);

	if (sample_type & PERF_SAMPLE_STREAM_ID)
		perf_output_put(handle, data->stream_id);

	if (sample_type & PERF_SAMPLE_CPU)
		perf_output_put(handle, data->cpu_entry);

	if (sample_type & PERF_SAMPLE_PERIOD)
		perf_output_put(handle, data->period);

	if (sample_type & PERF_SAMPLE_READ)
		perf_output_read(handle, event);

	if (sample_type & PERF_SAMPLE_CALLCHAIN) {
		if (data->callchain) {
			int size = 1;

			if (data->callchain)
				size += data->callchain->nr;

			size *= sizeof(u64);

			__output_copy(handle, data->callchain, size);
		} else {
			u64 nr = 0;
			perf_output_put(handle, nr);
		}
	}

	if (sample_type & PERF_SAMPLE_RAW) {
		struct perf_raw_record *raw = data->raw;

		if (raw) {
			struct perf_raw_frag *frag = &raw->frag;

			perf_output_put(handle, raw->size);
			do {
				if (frag->copy) {
					__output_custom(handle, frag->copy,
							frag->data, frag->size);
				} else {
					__output_copy(handle, frag->data,
						      frag->size);
				}
				if (perf_raw_frag_last(frag))
					break;
				frag = frag->next;
			} while (1);
			if (frag->pad)
				__output_skip(handle, NULL, frag->pad);
		} else {
			struct {
				u32	size;
				u32	data;
			} raw = {
				.size = sizeof(u32),
				.data = 0,
			};
			perf_output_put(handle, raw);
		}
	}

	if (sample_type & PERF_SAMPLE_BRANCH_STACK) {
		if (data->br_stack) {
			size_t size;

			size = data->br_stack->nr
			     * sizeof(struct perf_branch_entry);

			perf_output_put(handle, data->br_stack->nr);
			perf_output_copy(handle, data->br_stack->entries, size);
		} else {
			/*
			 * we always store at least the value of nr
			 */
			u64 nr = 0;
			perf_output_put(handle, nr);
		}
	}

	if (sample_type & PERF_SAMPLE_REGS_USER) {
		u64 abi = data->regs_user.abi;

		/*
		 * If there are no regs to dump, notice it through
		 * first u64 being zero (PERF_SAMPLE_REGS_ABI_NONE).
		 */
		perf_output_put(handle, abi);

		if (abi) {
			u64 mask = event->attr.sample_regs_user;
			perf_output_sample_regs(handle,
						data->regs_user.regs,
						mask);
		}
	}

	if (sample_type & PERF_SAMPLE_STACK_USER) {
		perf_output_sample_ustack(handle,
					  data->stack_user_size,
					  data->regs_user.regs);
	}

	if (sample_type & PERF_SAMPLE_WEIGHT)
		perf_output_put(handle, data->weight);

	if (sample_type & PERF_SAMPLE_DATA_SRC)
		perf_output_put(handle, data->data_src.val);

	if (sample_type & PERF_SAMPLE_TRANSACTION)
		perf_output_put(handle, data->txn);

	if (sample_type & PERF_SAMPLE_REGS_INTR) {
		u64 abi = data->regs_intr.abi;
		/*
		 * If there are no regs to dump, notice it through
		 * first u64 being zero (PERF_SAMPLE_REGS_ABI_NONE).
		 */
		perf_output_put(handle, abi);

		if (abi) {
			u64 mask = event->attr.sample_regs_intr;

			perf_output_sample_regs(handle,
						data->regs_intr.regs,
						mask);
		}
	}

	if (sample_type & PERF_SAMPLE_PHYS_ADDR)
		perf_output_put(handle, data->phys_addr);

	if (!event->attr.watermark) {
		int wakeup_events = event->attr.wakeup_events;

		if (wakeup_events) {
			struct ring_buffer *rb = handle->rb;
			int events = local_inc_return(&rb->events);

			if (events >= wakeup_events) {
				local_sub(wakeup_events, &rb->events);
				local_inc(&rb->wakeup);
			}
		}
	}
}

static u64 perf_virt_to_phys(u64 virt)
{
	u64 phys_addr = 0;

	if (!virt)
		return 0;

	if (virt >= TASK_SIZE) {
		/* If it's vmalloc()d memory, leave phys_addr as 0 */
		if (virt_addr_valid((void *)(uintptr_t)virt) &&
		    !(virt >= VMALLOC_START && virt < VMALLOC_END))
			phys_addr = (u64)virt_to_phys((void *)(uintptr_t)virt);
	} else {
		/*
		 * Walking the pages tables for user address.
		 * Interrupts are disabled, so it prevents any tear down
		 * of the page tables.
		 * Try IRQ-safe __get_user_pages_fast first.
		 * If failed, leave phys_addr as 0.
		 */
		if (current->mm != NULL) {
			struct page *p;

			pagefault_disable();
			if (__get_user_pages_fast(virt, 1, 0, &p) == 1) {
				phys_addr = page_to_phys(p) + virt % PAGE_SIZE;
				put_page(p);
			}
			pagefault_enable();
		}
	}

	return phys_addr;
}

void perf_prepare_sample(struct perf_event_header *header,
			 struct perf_sample_data *data,
			 struct perf_event *event,
			 struct pt_regs *regs)
{
	u64 sample_type = event->attr.sample_type;

	header->type = PERF_RECORD_SAMPLE;
	header->size = sizeof(*header) + event->header_size;

	header->misc = 0;
	header->misc |= perf_misc_flags(regs);

	__perf_event_header__init_id(header, data, event);

	if (sample_type & PERF_SAMPLE_IP)
		data->ip = perf_instruction_pointer(regs);

	if (sample_type & PERF_SAMPLE_CALLCHAIN) {
		int size = 1;

		data->callchain = perf_callchain(event, regs);

		if (data->callchain)
			size += data->callchain->nr;

		header->size += size * sizeof(u64);
	}

	if (sample_type & PERF_SAMPLE_RAW) {
		struct perf_raw_record *raw = data->raw;
		int size;

		if (raw) {
			struct perf_raw_frag *frag = &raw->frag;
			u32 sum = 0;

			do {
				sum += frag->size;
				if (perf_raw_frag_last(frag))
					break;
				frag = frag->next;
			} while (1);

			size = round_up(sum + sizeof(u32), sizeof(u64));
			raw->size = size - sizeof(u32);
			frag->pad = raw->size - sum;
		} else {
			size = sizeof(u64);
		}

		header->size += size;
	}

	if (sample_type & PERF_SAMPLE_BRANCH_STACK) {
		int size = sizeof(u64); /* nr */
		if (data->br_stack) {
			size += data->br_stack->nr
			      * sizeof(struct perf_branch_entry);
		}
		header->size += size;
	}

	if (sample_type & (PERF_SAMPLE_REGS_USER | PERF_SAMPLE_STACK_USER))
		perf_sample_regs_user(&data->regs_user, regs,
				      &data->regs_user_copy);

	if (sample_type & PERF_SAMPLE_REGS_USER) {
		/* regs dump ABI info */
		int size = sizeof(u64);

		if (data->regs_user.regs) {
			u64 mask = event->attr.sample_regs_user;
			size += hweight64(mask) * sizeof(u64);
		}

		header->size += size;
	}

	if (sample_type & PERF_SAMPLE_STACK_USER) {
		/*
		 * Either we need PERF_SAMPLE_STACK_USER bit to be allways
		 * processed as the last one or have additional check added
		 * in case new sample type is added, because we could eat
		 * up the rest of the sample size.
		 */
		u16 stack_size = event->attr.sample_stack_user;
		u16 size = sizeof(u64);

		stack_size = perf_sample_ustack_size(stack_size, header->size,
						     data->regs_user.regs);

		/*
		 * If there is something to dump, add space for the dump
		 * itself and for the field that tells the dynamic size,
		 * which is how many have been actually dumped.
		 */
		if (stack_size)
			size += sizeof(u64) + stack_size;

		data->stack_user_size = stack_size;
		header->size += size;
	}

	if (sample_type & PERF_SAMPLE_REGS_INTR) {
		/* regs dump ABI info */
		int size = sizeof(u64);

		perf_sample_regs_intr(&data->regs_intr, regs);

		if (data->regs_intr.regs) {
			u64 mask = event->attr.sample_regs_intr;

			size += hweight64(mask) * sizeof(u64);
		}

		header->size += size;
	}

	if (sample_type & PERF_SAMPLE_PHYS_ADDR)
		data->phys_addr = perf_virt_to_phys(data->addr);
}

static void __always_inline
__perf_event_output(struct perf_event *event,
		    struct perf_sample_data *data,
		    struct pt_regs *regs,
		    int (*output_begin)(struct perf_output_handle *,
					struct perf_event *,
					unsigned int))
{
	struct perf_output_handle handle;
	struct perf_event_header header;

	/* protect the callchain buffers */
	rcu_read_lock();

	perf_prepare_sample(&header, data, event, regs);

	if (output_begin(&handle, event, header.size))
		goto exit;

	perf_output_sample(&handle, &header, data, event);

	perf_output_end(&handle);

exit:
	rcu_read_unlock();
}

void
perf_event_output_forward(struct perf_event *event,
			 struct perf_sample_data *data,
			 struct pt_regs *regs)
{
	__perf_event_output(event, data, regs, perf_output_begin_forward);
}

void
perf_event_output_backward(struct perf_event *event,
			   struct perf_sample_data *data,
			   struct pt_regs *regs)
{
	__perf_event_output(event, data, regs, perf_output_begin_backward);
}

void
perf_event_output(struct perf_event *event,
		  struct perf_sample_data *data,
		  struct pt_regs *regs)
{
	__perf_event_output(event, data, regs, perf_output_begin);
}

/*
 * read event_id
 */

struct perf_read_event {
	struct perf_event_header	header;

	u32				pid;
	u32				tid;
};

static void
perf_event_read_event(struct perf_event *event,
			struct task_struct *task)
{
	struct perf_output_handle handle;
	struct perf_sample_data sample;
	struct perf_read_event read_event = {
		.header = {
			.type = PERF_RECORD_READ,
			.misc = 0,
			.size = sizeof(read_event) + event->read_size,
		},
		.pid = perf_event_pid(event, task),
		.tid = perf_event_tid(event, task),
	};
	int ret;

	perf_event_header__init_id(&read_event.header, &sample, event);
	ret = perf_output_begin(&handle, event, read_event.header.size);
	if (ret)
		return;

	perf_output_put(&handle, read_event);
	perf_output_read(&handle, event);
	perf_event__output_id_sample(event, &handle, &sample);

	perf_output_end(&handle);
}

typedef void (perf_iterate_f)(struct perf_event *event, void *data);

static void
perf_iterate_ctx(struct perf_event_context *ctx,
		   perf_iterate_f output,
		   void *data, bool all)
{
	struct perf_event *event;

	list_for_each_entry_rcu(event, &ctx->event_list, event_entry) {
		if (!all) {
			if (event->state < PERF_EVENT_STATE_INACTIVE)
				continue;
			if (!event_filter_match(event))
				continue;
		}

		output(event, data);
	}
}

static void perf_iterate_sb_cpu(perf_iterate_f output, void *data)
{
	struct pmu_event_list *pel = this_cpu_ptr(&pmu_sb_events);
	struct perf_event *event;

	list_for_each_entry_rcu(event, &pel->list, sb_list) {
		/*
		 * Skip events that are not fully formed yet; ensure that
		 * if we observe event->ctx, both event and ctx will be
		 * complete enough. See perf_install_in_context().
		 */
		if (!smp_load_acquire(&event->ctx))
			continue;

		if (event->state < PERF_EVENT_STATE_INACTIVE)
			continue;
		if (!event_filter_match(event))
			continue;
		output(event, data);
	}
}

/*
 * Iterate all events that need to receive side-band events.
 *
 * For new callers; ensure that account_pmu_sb_event() includes
 * your event, otherwise it might not get delivered.
 */
static void
perf_iterate_sb(perf_iterate_f output, void *data,
	       struct perf_event_context *task_ctx)
{
	struct perf_event_context *ctx;
	int ctxn;

	rcu_read_lock();
	preempt_disable();

	/*
	 * If we have task_ctx != NULL we only notify the task context itself.
	 * The task_ctx is set only for EXIT events before releasing task
	 * context.
	 */
	if (task_ctx) {
		perf_iterate_ctx(task_ctx, output, data, false);
		goto done;
	}

	perf_iterate_sb_cpu(output, data);

	for_each_task_context_nr(ctxn) {
		ctx = rcu_dereference(current->perf_event_ctxp[ctxn]);
		if (ctx)
			perf_iterate_ctx(ctx, output, data, false);
	}
done:
	preempt_enable();
	rcu_read_unlock();
}

/*
 * Clear all file-based filters at exec, they'll have to be
 * re-instated when/if these objects are mmapped again.
 */
static void perf_event_addr_filters_exec(struct perf_event *event, void *data)
{
	struct perf_addr_filters_head *ifh = perf_event_addr_filters(event);
	struct perf_addr_filter *filter;
	unsigned int restart = 0, count = 0;
	unsigned long flags;

	if (!has_addr_filter(event))
		return;

	raw_spin_lock_irqsave(&ifh->lock, flags);
	list_for_each_entry(filter, &ifh->list, entry) {
		if (filter->path.dentry) {
<<<<<<< HEAD
			event->addr_filter_ranges[count].start = 0;
			event->addr_filter_ranges[count].size = 0;
=======
			event->addr_filters_offs[count] = 0;
>>>>>>> 66722c42
			restart++;
		}

		count++;
	}

	if (restart)
		event->addr_filters_gen++;
	raw_spin_unlock_irqrestore(&ifh->lock, flags);

	if (restart)
		perf_event_stop(event, 1);
}

void perf_event_exec(void)
{
	struct perf_event_context *ctx;
	int ctxn;

	rcu_read_lock();
	for_each_task_context_nr(ctxn) {
		ctx = current->perf_event_ctxp[ctxn];
		if (!ctx)
			continue;

		perf_event_enable_on_exec(ctxn);

		perf_iterate_ctx(ctx, perf_event_addr_filters_exec, NULL,
				   true);
	}
	rcu_read_unlock();
}

struct remote_output {
	struct ring_buffer	*rb;
	int			err;
};

static void __perf_event_output_stop(struct perf_event *event, void *data)
{
	struct perf_event *parent = event->parent;
	struct remote_output *ro = data;
	struct ring_buffer *rb = ro->rb;
	struct stop_event_data sd = {
		.event	= event,
	};

	if (!has_aux(event))
		return;

	if (!parent)
		parent = event;

	/*
	 * In case of inheritance, it will be the parent that links to the
	 * ring-buffer, but it will be the child that's actually using it.
	 *
	 * We are using event::rb to determine if the event should be stopped,
	 * however this may race with ring_buffer_attach() (through set_output),
	 * which will make us skip the event that actually needs to be stopped.
	 * So ring_buffer_attach() has to stop an aux event before re-assigning
	 * its rb pointer.
	 */
	if (rcu_dereference(parent->rb) == rb)
		ro->err = __perf_event_stop(&sd);
}

static int __perf_pmu_output_stop(void *info)
{
	struct perf_event *event = info;
	struct pmu *pmu = event->pmu;
	struct perf_cpu_context *cpuctx = this_cpu_ptr(pmu->pmu_cpu_context);
	struct remote_output ro = {
		.rb	= event->rb,
	};

	rcu_read_lock();
	perf_iterate_ctx(&cpuctx->ctx, __perf_event_output_stop, &ro, false);
	if (cpuctx->task_ctx)
		perf_iterate_ctx(cpuctx->task_ctx, __perf_event_output_stop,
				   &ro, false);
	rcu_read_unlock();

	return ro.err;
}

static void perf_pmu_output_stop(struct perf_event *event)
{
	struct perf_event *iter;
	int err, cpu;

restart:
	rcu_read_lock();
	list_for_each_entry_rcu(iter, &event->rb->event_list, rb_entry) {
		/*
		 * For per-CPU events, we need to make sure that neither they
		 * nor their children are running; for cpu==-1 events it's
		 * sufficient to stop the event itself if it's active, since
		 * it can't have children.
		 */
		cpu = iter->cpu;
		if (cpu == -1)
			cpu = READ_ONCE(iter->oncpu);

		if (cpu == -1)
			continue;

		err = cpu_function_call(cpu, __perf_pmu_output_stop, event);
		if (err == -EAGAIN) {
			rcu_read_unlock();
			goto restart;
		}
	}
	rcu_read_unlock();
}

/*
 * task tracking -- fork/exit
 *
 * enabled by: attr.comm | attr.mmap | attr.mmap2 | attr.mmap_data | attr.task
 */

struct perf_task_event {
	struct task_struct		*task;
	struct perf_event_context	*task_ctx;

	struct {
		struct perf_event_header	header;

		u32				pid;
		u32				ppid;
		u32				tid;
		u32				ptid;
		u64				time;
	} event_id;
};

static int perf_event_task_match(struct perf_event *event)
{
	return event->attr.comm  || event->attr.mmap ||
	       event->attr.mmap2 || event->attr.mmap_data ||
	       event->attr.task;
}

static void perf_event_task_output(struct perf_event *event,
				   void *data)
{
	struct perf_task_event *task_event = data;
	struct perf_output_handle handle;
	struct perf_sample_data	sample;
	struct task_struct *task = task_event->task;
	int ret, size = task_event->event_id.header.size;

	if (!perf_event_task_match(event))
		return;

	perf_event_header__init_id(&task_event->event_id.header, &sample, event);

	ret = perf_output_begin(&handle, event,
				task_event->event_id.header.size);
	if (ret)
		goto out;

	task_event->event_id.pid = perf_event_pid(event, task);
	task_event->event_id.tid = perf_event_tid(event, task);

	if (task_event->event_id.header.type == PERF_RECORD_EXIT) {
		task_event->event_id.ppid = perf_event_pid(event,
							task->real_parent);
		task_event->event_id.ptid = perf_event_pid(event,
							task->real_parent);
	} else {  /* PERF_RECORD_FORK */
		task_event->event_id.ppid = perf_event_pid(event, current);
		task_event->event_id.ptid = perf_event_tid(event, current);
	}

	task_event->event_id.time = perf_event_clock(event);

	perf_output_put(&handle, task_event->event_id);

	perf_event__output_id_sample(event, &handle, &sample);

	perf_output_end(&handle);
out:
	task_event->event_id.header.size = size;
}

static void perf_event_task(struct task_struct *task,
			      struct perf_event_context *task_ctx,
			      int new)
{
	struct perf_task_event task_event;

	if (!atomic_read(&nr_comm_events) &&
	    !atomic_read(&nr_mmap_events) &&
	    !atomic_read(&nr_task_events))
		return;

	task_event = (struct perf_task_event){
		.task	  = task,
		.task_ctx = task_ctx,
		.event_id    = {
			.header = {
				.type = new ? PERF_RECORD_FORK : PERF_RECORD_EXIT,
				.misc = 0,
				.size = sizeof(task_event.event_id),
			},
			/* .pid  */
			/* .ppid */
			/* .tid  */
			/* .ptid */
			/* .time */
		},
	};

	perf_iterate_sb(perf_event_task_output,
		       &task_event,
		       task_ctx);
}

void perf_event_fork(struct task_struct *task)
{
	perf_event_task(task, NULL, 1);
	perf_event_namespaces(task);
}

/*
 * comm tracking
 */

struct perf_comm_event {
	struct task_struct	*task;
	char			*comm;
	int			comm_size;

	struct {
		struct perf_event_header	header;

		u32				pid;
		u32				tid;
	} event_id;
};

static int perf_event_comm_match(struct perf_event *event)
{
	return event->attr.comm;
}

static void perf_event_comm_output(struct perf_event *event,
				   void *data)
{
	struct perf_comm_event *comm_event = data;
	struct perf_output_handle handle;
	struct perf_sample_data sample;
	int size = comm_event->event_id.header.size;
	int ret;

	if (!perf_event_comm_match(event))
		return;

	perf_event_header__init_id(&comm_event->event_id.header, &sample, event);
	ret = perf_output_begin(&handle, event,
				comm_event->event_id.header.size);

	if (ret)
		goto out;

	comm_event->event_id.pid = perf_event_pid(event, comm_event->task);
	comm_event->event_id.tid = perf_event_tid(event, comm_event->task);

	perf_output_put(&handle, comm_event->event_id);
	__output_copy(&handle, comm_event->comm,
				   comm_event->comm_size);

	perf_event__output_id_sample(event, &handle, &sample);

	perf_output_end(&handle);
out:
	comm_event->event_id.header.size = size;
}

static void perf_event_comm_event(struct perf_comm_event *comm_event)
{
	char comm[TASK_COMM_LEN];
	unsigned int size;

	memset(comm, 0, sizeof(comm));
	strlcpy(comm, comm_event->task->comm, sizeof(comm));
	size = ALIGN(strlen(comm)+1, sizeof(u64));

	comm_event->comm = comm;
	comm_event->comm_size = size;

	comm_event->event_id.header.size = sizeof(comm_event->event_id) + size;

	perf_iterate_sb(perf_event_comm_output,
		       comm_event,
		       NULL);
}

void perf_event_comm(struct task_struct *task, bool exec)
{
	struct perf_comm_event comm_event;

	if (!atomic_read(&nr_comm_events))
		return;

	comm_event = (struct perf_comm_event){
		.task	= task,
		/* .comm      */
		/* .comm_size */
		.event_id  = {
			.header = {
				.type = PERF_RECORD_COMM,
				.misc = exec ? PERF_RECORD_MISC_COMM_EXEC : 0,
				/* .size */
			},
			/* .pid */
			/* .tid */
		},
	};

	perf_event_comm_event(&comm_event);
}

/*
 * namespaces tracking
 */

struct perf_namespaces_event {
	struct task_struct		*task;

	struct {
		struct perf_event_header	header;

		u32				pid;
		u32				tid;
		u64				nr_namespaces;
		struct perf_ns_link_info	link_info[NR_NAMESPACES];
	} event_id;
};

static int perf_event_namespaces_match(struct perf_event *event)
{
	return event->attr.namespaces;
}

static void perf_event_namespaces_output(struct perf_event *event,
					 void *data)
{
	struct perf_namespaces_event *namespaces_event = data;
	struct perf_output_handle handle;
	struct perf_sample_data sample;
	u16 header_size = namespaces_event->event_id.header.size;
	int ret;

	if (!perf_event_namespaces_match(event))
		return;

	perf_event_header__init_id(&namespaces_event->event_id.header,
				   &sample, event);
	ret = perf_output_begin(&handle, event,
				namespaces_event->event_id.header.size);
	if (ret)
		goto out;

	namespaces_event->event_id.pid = perf_event_pid(event,
							namespaces_event->task);
	namespaces_event->event_id.tid = perf_event_tid(event,
							namespaces_event->task);

	perf_output_put(&handle, namespaces_event->event_id);

	perf_event__output_id_sample(event, &handle, &sample);

	perf_output_end(&handle);
out:
	namespaces_event->event_id.header.size = header_size;
}

static void perf_fill_ns_link_info(struct perf_ns_link_info *ns_link_info,
				   struct task_struct *task,
				   const struct proc_ns_operations *ns_ops)
{
	struct path ns_path;
	struct inode *ns_inode;
	void *error;

	error = ns_get_path(&ns_path, task, ns_ops);
	if (!error) {
		ns_inode = ns_path.dentry->d_inode;
		ns_link_info->dev = new_encode_dev(ns_inode->i_sb->s_dev);
		ns_link_info->ino = ns_inode->i_ino;
		path_put(&ns_path);
	}
}

void perf_event_namespaces(struct task_struct *task)
{
	struct perf_namespaces_event namespaces_event;
	struct perf_ns_link_info *ns_link_info;

	if (!atomic_read(&nr_namespaces_events))
		return;

	namespaces_event = (struct perf_namespaces_event){
		.task	= task,
		.event_id  = {
			.header = {
				.type = PERF_RECORD_NAMESPACES,
				.misc = 0,
				.size = sizeof(namespaces_event.event_id),
			},
			/* .pid */
			/* .tid */
			.nr_namespaces = NR_NAMESPACES,
			/* .link_info[NR_NAMESPACES] */
		},
	};

	ns_link_info = namespaces_event.event_id.link_info;

	perf_fill_ns_link_info(&ns_link_info[MNT_NS_INDEX],
			       task, &mntns_operations);

#ifdef CONFIG_USER_NS
	perf_fill_ns_link_info(&ns_link_info[USER_NS_INDEX],
			       task, &userns_operations);
#endif
#ifdef CONFIG_NET_NS
	perf_fill_ns_link_info(&ns_link_info[NET_NS_INDEX],
			       task, &netns_operations);
#endif
#ifdef CONFIG_UTS_NS
	perf_fill_ns_link_info(&ns_link_info[UTS_NS_INDEX],
			       task, &utsns_operations);
#endif
#ifdef CONFIG_IPC_NS
	perf_fill_ns_link_info(&ns_link_info[IPC_NS_INDEX],
			       task, &ipcns_operations);
#endif
#ifdef CONFIG_PID_NS
	perf_fill_ns_link_info(&ns_link_info[PID_NS_INDEX],
			       task, &pidns_operations);
#endif
#ifdef CONFIG_CGROUPS
	perf_fill_ns_link_info(&ns_link_info[CGROUP_NS_INDEX],
			       task, &cgroupns_operations);
#endif

	perf_iterate_sb(perf_event_namespaces_output,
			&namespaces_event,
			NULL);
}

/*
 * mmap tracking
 */

struct perf_mmap_event {
	struct vm_area_struct	*vma;

	const char		*file_name;
	int			file_size;
	int			maj, min;
	u64			ino;
	u64			ino_generation;
	u32			prot, flags;

	struct {
		struct perf_event_header	header;

		u32				pid;
		u32				tid;
		u64				start;
		u64				len;
		u64				pgoff;
	} event_id;
};

static int perf_event_mmap_match(struct perf_event *event,
				 void *data)
{
	struct perf_mmap_event *mmap_event = data;
	struct vm_area_struct *vma = mmap_event->vma;
	int executable = vma->vm_flags & VM_EXEC;

	return (!executable && event->attr.mmap_data) ||
	       (executable && (event->attr.mmap || event->attr.mmap2));
}

static void perf_event_mmap_output(struct perf_event *event,
				   void *data)
{
	struct perf_mmap_event *mmap_event = data;
	struct perf_output_handle handle;
	struct perf_sample_data sample;
	int size = mmap_event->event_id.header.size;
	u32 type = mmap_event->event_id.header.type;
	int ret;

	if (!perf_event_mmap_match(event, data))
		return;

	if (event->attr.mmap2) {
		mmap_event->event_id.header.type = PERF_RECORD_MMAP2;
		mmap_event->event_id.header.size += sizeof(mmap_event->maj);
		mmap_event->event_id.header.size += sizeof(mmap_event->min);
		mmap_event->event_id.header.size += sizeof(mmap_event->ino);
		mmap_event->event_id.header.size += sizeof(mmap_event->ino_generation);
		mmap_event->event_id.header.size += sizeof(mmap_event->prot);
		mmap_event->event_id.header.size += sizeof(mmap_event->flags);
	}

	perf_event_header__init_id(&mmap_event->event_id.header, &sample, event);
	ret = perf_output_begin(&handle, event,
				mmap_event->event_id.header.size);
	if (ret)
		goto out;

	mmap_event->event_id.pid = perf_event_pid(event, current);
	mmap_event->event_id.tid = perf_event_tid(event, current);

	perf_output_put(&handle, mmap_event->event_id);

	if (event->attr.mmap2) {
		perf_output_put(&handle, mmap_event->maj);
		perf_output_put(&handle, mmap_event->min);
		perf_output_put(&handle, mmap_event->ino);
		perf_output_put(&handle, mmap_event->ino_generation);
		perf_output_put(&handle, mmap_event->prot);
		perf_output_put(&handle, mmap_event->flags);
	}

	__output_copy(&handle, mmap_event->file_name,
				   mmap_event->file_size);

	perf_event__output_id_sample(event, &handle, &sample);

	perf_output_end(&handle);
out:
	mmap_event->event_id.header.size = size;
	mmap_event->event_id.header.type = type;
}

static void perf_event_mmap_event(struct perf_mmap_event *mmap_event)
{
	struct vm_area_struct *vma = mmap_event->vma;
	struct file *file = vma->vm_file;
	int maj = 0, min = 0;
	u64 ino = 0, gen = 0;
	u32 prot = 0, flags = 0;
	unsigned int size;
	char tmp[16];
	char *buf = NULL;
	char *name;

	if (vma->vm_flags & VM_READ)
		prot |= PROT_READ;
	if (vma->vm_flags & VM_WRITE)
		prot |= PROT_WRITE;
	if (vma->vm_flags & VM_EXEC)
		prot |= PROT_EXEC;

	if (vma->vm_flags & VM_MAYSHARE)
		flags = MAP_SHARED;
	else
		flags = MAP_PRIVATE;

	if (vma->vm_flags & VM_DENYWRITE)
		flags |= MAP_DENYWRITE;
	if (vma->vm_flags & VM_MAYEXEC)
		flags |= MAP_EXECUTABLE;
	if (vma->vm_flags & VM_LOCKED)
		flags |= MAP_LOCKED;
	if (vma->vm_flags & VM_HUGETLB)
		flags |= MAP_HUGETLB;

	if (file) {
		struct inode *inode;
		dev_t dev;

		buf = kmalloc(PATH_MAX, GFP_KERNEL);
		if (!buf) {
			name = "//enomem";
			goto cpy_name;
		}
		/*
		 * d_path() works from the end of the rb backwards, so we
		 * need to add enough zero bytes after the string to handle
		 * the 64bit alignment we do later.
		 */
		name = file_path(file, buf, PATH_MAX - sizeof(u64));
		if (IS_ERR(name)) {
			name = "//toolong";
			goto cpy_name;
		}
		inode = file_inode(vma->vm_file);
		dev = inode->i_sb->s_dev;
		ino = inode->i_ino;
		gen = inode->i_generation;
		maj = MAJOR(dev);
		min = MINOR(dev);

		goto got_name;
	} else {
		if (vma->vm_ops && vma->vm_ops->name) {
			name = (char *) vma->vm_ops->name(vma);
			if (name)
				goto cpy_name;
		}

		name = (char *)arch_vma_name(vma);
		if (name)
			goto cpy_name;

		if (vma->vm_start <= vma->vm_mm->start_brk &&
				vma->vm_end >= vma->vm_mm->brk) {
			name = "[heap]";
			goto cpy_name;
		}
		if (vma->vm_start <= vma->vm_mm->start_stack &&
				vma->vm_end >= vma->vm_mm->start_stack) {
			name = "[stack]";
			goto cpy_name;
		}

		name = "//anon";
		goto cpy_name;
	}

cpy_name:
	strlcpy(tmp, name, sizeof(tmp));
	name = tmp;
got_name:
	/*
	 * Since our buffer works in 8 byte units we need to align our string
	 * size to a multiple of 8. However, we must guarantee the tail end is
	 * zero'd out to avoid leaking random bits to userspace.
	 */
	size = strlen(name)+1;
	while (!IS_ALIGNED(size, sizeof(u64)))
		name[size++] = '\0';

	mmap_event->file_name = name;
	mmap_event->file_size = size;
	mmap_event->maj = maj;
	mmap_event->min = min;
	mmap_event->ino = ino;
	mmap_event->ino_generation = gen;
	mmap_event->prot = prot;
	mmap_event->flags = flags;

	if (!(vma->vm_flags & VM_EXEC))
		mmap_event->event_id.header.misc |= PERF_RECORD_MISC_MMAP_DATA;

	mmap_event->event_id.header.size = sizeof(mmap_event->event_id) + size;

	perf_iterate_sb(perf_event_mmap_output,
		       mmap_event,
		       NULL);

	kfree(buf);
}

/*
 * Check whether inode and address range match filter criteria.
 */
static bool perf_addr_filter_match(struct perf_addr_filter *filter,
				     struct file *file, unsigned long offset,
				     unsigned long size)
{
	/* d_inode(NULL) won't be equal to any mapped user-space file */
	if (!filter->path.dentry)
		return false;

	if (d_inode(filter->path.dentry) != file_inode(file))
		return false;

	if (filter->offset > offset + size)
		return false;

	if (filter->offset + filter->size < offset)
		return false;

	return true;
}

static bool perf_addr_filter_vma_adjust(struct perf_addr_filter *filter,
					struct vm_area_struct *vma,
					struct perf_addr_filter_range *fr)
{
	unsigned long vma_size = vma->vm_end - vma->vm_start;
	unsigned long off = vma->vm_pgoff << PAGE_SHIFT;
	struct file *file = vma->vm_file;

	if (!perf_addr_filter_match(filter, file, off, vma_size))
		return false;

	if (filter->offset < off) {
		fr->start = vma->vm_start;
		fr->size = min(vma_size, filter->size - (off - filter->offset));
	} else {
		fr->start = vma->vm_start + filter->offset - off;
		fr->size = min(vma->vm_end - fr->start, filter->size);
	}

	return true;
}

static void __perf_addr_filters_adjust(struct perf_event *event, void *data)
{
	struct perf_addr_filters_head *ifh = perf_event_addr_filters(event);
	struct vm_area_struct *vma = data;
	struct perf_addr_filter *filter;
	unsigned int restart = 0, count = 0;
	unsigned long flags;

	if (!has_addr_filter(event))
		return;

	if (!vma->vm_file)
		return;

	raw_spin_lock_irqsave(&ifh->lock, flags);
	list_for_each_entry(filter, &ifh->list, entry) {
		if (perf_addr_filter_vma_adjust(filter, vma,
						&event->addr_filter_ranges[count]))
			restart++;

		count++;
	}

	if (restart)
		event->addr_filters_gen++;
	raw_spin_unlock_irqrestore(&ifh->lock, flags);

	if (restart)
		perf_event_stop(event, 1);
}

/*
 * Adjust all task's events' filters to the new vma
 */
static void perf_addr_filters_adjust(struct vm_area_struct *vma)
{
	struct perf_event_context *ctx;
	int ctxn;

	/*
	 * Data tracing isn't supported yet and as such there is no need
	 * to keep track of anything that isn't related to executable code:
	 */
	if (!(vma->vm_flags & VM_EXEC))
		return;

	rcu_read_lock();
	for_each_task_context_nr(ctxn) {
		ctx = rcu_dereference(current->perf_event_ctxp[ctxn]);
		if (!ctx)
			continue;

		perf_iterate_ctx(ctx, __perf_addr_filters_adjust, vma, true);
	}
	rcu_read_unlock();
}

void perf_event_mmap(struct vm_area_struct *vma)
{
	struct perf_mmap_event mmap_event;

	if (!atomic_read(&nr_mmap_events))
		return;

	mmap_event = (struct perf_mmap_event){
		.vma	= vma,
		/* .file_name */
		/* .file_size */
		.event_id  = {
			.header = {
				.type = PERF_RECORD_MMAP,
				.misc = PERF_RECORD_MISC_USER,
				/* .size */
			},
			/* .pid */
			/* .tid */
			.start  = vma->vm_start,
			.len    = vma->vm_end - vma->vm_start,
			.pgoff  = (u64)vma->vm_pgoff << PAGE_SHIFT,
		},
		/* .maj (attr_mmap2 only) */
		/* .min (attr_mmap2 only) */
		/* .ino (attr_mmap2 only) */
		/* .ino_generation (attr_mmap2 only) */
		/* .prot (attr_mmap2 only) */
		/* .flags (attr_mmap2 only) */
	};

	perf_addr_filters_adjust(vma);
	perf_event_mmap_event(&mmap_event);
}

void perf_event_aux_event(struct perf_event *event, unsigned long head,
			  unsigned long size, u64 flags)
{
	struct perf_output_handle handle;
	struct perf_sample_data sample;
	struct perf_aux_event {
		struct perf_event_header	header;
		u64				offset;
		u64				size;
		u64				flags;
	} rec = {
		.header = {
			.type = PERF_RECORD_AUX,
			.misc = 0,
			.size = sizeof(rec),
		},
		.offset		= head,
		.size		= size,
		.flags		= flags,
	};
	int ret;

	perf_event_header__init_id(&rec.header, &sample, event);
	ret = perf_output_begin(&handle, event, rec.header.size);

	if (ret)
		return;

	perf_output_put(&handle, rec);
	perf_event__output_id_sample(event, &handle, &sample);

	perf_output_end(&handle);
}

/*
 * Lost/dropped samples logging
 */
void perf_log_lost_samples(struct perf_event *event, u64 lost)
{
	struct perf_output_handle handle;
	struct perf_sample_data sample;
	int ret;

	struct {
		struct perf_event_header	header;
		u64				lost;
	} lost_samples_event = {
		.header = {
			.type = PERF_RECORD_LOST_SAMPLES,
			.misc = 0,
			.size = sizeof(lost_samples_event),
		},
		.lost		= lost,
	};

	perf_event_header__init_id(&lost_samples_event.header, &sample, event);

	ret = perf_output_begin(&handle, event,
				lost_samples_event.header.size);
	if (ret)
		return;

	perf_output_put(&handle, lost_samples_event);
	perf_event__output_id_sample(event, &handle, &sample);
	perf_output_end(&handle);
}

/*
 * context_switch tracking
 */

struct perf_switch_event {
	struct task_struct	*task;
	struct task_struct	*next_prev;

	struct {
		struct perf_event_header	header;
		u32				next_prev_pid;
		u32				next_prev_tid;
	} event_id;
};

static int perf_event_switch_match(struct perf_event *event)
{
	return event->attr.context_switch;
}

static void perf_event_switch_output(struct perf_event *event, void *data)
{
	struct perf_switch_event *se = data;
	struct perf_output_handle handle;
	struct perf_sample_data sample;
	int ret;

	if (!perf_event_switch_match(event))
		return;

	/* Only CPU-wide events are allowed to see next/prev pid/tid */
	if (event->ctx->task) {
		se->event_id.header.type = PERF_RECORD_SWITCH;
		se->event_id.header.size = sizeof(se->event_id.header);
	} else {
		se->event_id.header.type = PERF_RECORD_SWITCH_CPU_WIDE;
		se->event_id.header.size = sizeof(se->event_id);
		se->event_id.next_prev_pid =
					perf_event_pid(event, se->next_prev);
		se->event_id.next_prev_tid =
					perf_event_tid(event, se->next_prev);
	}

	perf_event_header__init_id(&se->event_id.header, &sample, event);

	ret = perf_output_begin(&handle, event, se->event_id.header.size);
	if (ret)
		return;

	if (event->ctx->task)
		perf_output_put(&handle, se->event_id.header);
	else
		perf_output_put(&handle, se->event_id);

	perf_event__output_id_sample(event, &handle, &sample);

	perf_output_end(&handle);
}

static void perf_event_switch(struct task_struct *task,
			      struct task_struct *next_prev, bool sched_in)
{
	struct perf_switch_event switch_event;

	/* N.B. caller checks nr_switch_events != 0 */

	switch_event = (struct perf_switch_event){
		.task		= task,
		.next_prev	= next_prev,
		.event_id	= {
			.header = {
				/* .type */
				.misc = sched_in ? 0 : PERF_RECORD_MISC_SWITCH_OUT,
				/* .size */
			},
			/* .next_prev_pid */
			/* .next_prev_tid */
		},
	};

	perf_iterate_sb(perf_event_switch_output,
		       &switch_event,
		       NULL);
}

/*
 * IRQ throttle logging
 */

static void perf_log_throttle(struct perf_event *event, int enable)
{
	struct perf_output_handle handle;
	struct perf_sample_data sample;
	int ret;

	struct {
		struct perf_event_header	header;
		u64				time;
		u64				id;
		u64				stream_id;
	} throttle_event = {
		.header = {
			.type = PERF_RECORD_THROTTLE,
			.misc = 0,
			.size = sizeof(throttle_event),
		},
		.time		= perf_event_clock(event),
		.id		= primary_event_id(event),
		.stream_id	= event->id,
	};

	if (enable)
		throttle_event.header.type = PERF_RECORD_UNTHROTTLE;

	perf_event_header__init_id(&throttle_event.header, &sample, event);

	ret = perf_output_begin(&handle, event,
				throttle_event.header.size);
	if (ret)
		return;

	perf_output_put(&handle, throttle_event);
	perf_event__output_id_sample(event, &handle, &sample);
	perf_output_end(&handle);
}

void perf_event_itrace_started(struct perf_event *event)
{
	event->attach_state |= PERF_ATTACH_ITRACE;
}

static void perf_log_itrace_start(struct perf_event *event)
{
	struct perf_output_handle handle;
	struct perf_sample_data sample;
	struct perf_aux_event {
		struct perf_event_header        header;
		u32				pid;
		u32				tid;
	} rec;
	int ret;

	if (event->parent)
		event = event->parent;

	if (!(event->pmu->capabilities & PERF_PMU_CAP_ITRACE) ||
	    event->attach_state & PERF_ATTACH_ITRACE)
		return;

	rec.header.type	= PERF_RECORD_ITRACE_START;
	rec.header.misc	= 0;
	rec.header.size	= sizeof(rec);
	rec.pid	= perf_event_pid(event, current);
	rec.tid	= perf_event_tid(event, current);

	perf_event_header__init_id(&rec.header, &sample, event);
	ret = perf_output_begin(&handle, event, rec.header.size);

	if (ret)
		return;

	perf_output_put(&handle, rec);
	perf_event__output_id_sample(event, &handle, &sample);

	perf_output_end(&handle);
}

static int
__perf_event_account_interrupt(struct perf_event *event, int throttle)
{
	struct hw_perf_event *hwc = &event->hw;
	int ret = 0;
	u64 seq;

	seq = __this_cpu_read(perf_throttled_seq);
	if (seq != hwc->interrupts_seq) {
		hwc->interrupts_seq = seq;
		hwc->interrupts = 1;
	} else {
		hwc->interrupts++;
		if (unlikely(throttle
			     && hwc->interrupts >= max_samples_per_tick)) {
			__this_cpu_inc(perf_throttled_count);
			tick_dep_set_cpu(smp_processor_id(), TICK_DEP_BIT_PERF_EVENTS);
			hwc->interrupts = MAX_INTERRUPTS;
			perf_log_throttle(event, 0);
			ret = 1;
		}
	}

	if (event->attr.freq) {
		u64 now = perf_clock();
		s64 delta = now - hwc->freq_time_stamp;

		hwc->freq_time_stamp = now;

		if (delta > 0 && delta < 2*TICK_NSEC)
			perf_adjust_period(event, delta, hwc->last_period, true);
	}

	return ret;
}

int perf_event_account_interrupt(struct perf_event *event)
{
	return __perf_event_account_interrupt(event, 1);
}

/*
 * Generic event overflow handling, sampling.
 */

static int __perf_event_overflow(struct perf_event *event,
				   int throttle, struct perf_sample_data *data,
				   struct pt_regs *regs)
{
	int events = atomic_read(&event->event_limit);
	int ret = 0;

	/*
	 * Non-sampling counters might still use the PMI to fold short
	 * hardware counters, ignore those.
	 */
	if (unlikely(!is_sampling_event(event)))
		return 0;

	ret = __perf_event_account_interrupt(event, throttle);

	/*
	 * XXX event_limit might not quite work as expected on inherited
	 * events
	 */

	event->pending_kill = POLL_IN;
	if (events && atomic_dec_and_test(&event->event_limit)) {
		ret = 1;
		event->pending_kill = POLL_HUP;

		perf_event_disable_inatomic(event);
	}

	READ_ONCE(event->overflow_handler)(event, data, regs);

	if (*perf_event_fasync(event) && event->pending_kill) {
		event->pending_wakeup = 1;
		irq_work_queue(&event->pending);
	}

	return ret;
}

int perf_event_overflow(struct perf_event *event,
			  struct perf_sample_data *data,
			  struct pt_regs *regs)
{
	return __perf_event_overflow(event, 1, data, regs);
}

/*
 * Generic software event infrastructure
 */

struct swevent_htable {
	struct swevent_hlist		*swevent_hlist;
	struct mutex			hlist_mutex;
	int				hlist_refcount;

	/* Recursion avoidance in each contexts */
	int				recursion[PERF_NR_CONTEXTS];
};

static DEFINE_PER_CPU(struct swevent_htable, swevent_htable);

/*
 * We directly increment event->count and keep a second value in
 * event->hw.period_left to count intervals. This period event
 * is kept in the range [-sample_period, 0] so that we can use the
 * sign as trigger.
 */

u64 perf_swevent_set_period(struct perf_event *event)
{
	struct hw_perf_event *hwc = &event->hw;
	u64 period = hwc->last_period;
	u64 nr, offset;
	s64 old, val;

	hwc->last_period = hwc->sample_period;

again:
	old = val = local64_read(&hwc->period_left);
	if (val < 0)
		return 0;

	nr = div64_u64(period + val, period);
	offset = nr * period;
	val -= offset;
	if (local64_cmpxchg(&hwc->period_left, old, val) != old)
		goto again;

	return nr;
}

static void perf_swevent_overflow(struct perf_event *event, u64 overflow,
				    struct perf_sample_data *data,
				    struct pt_regs *regs)
{
	struct hw_perf_event *hwc = &event->hw;
	int throttle = 0;

	if (!overflow)
		overflow = perf_swevent_set_period(event);

	if (hwc->interrupts == MAX_INTERRUPTS)
		return;

	for (; overflow; overflow--) {
		if (__perf_event_overflow(event, throttle,
					    data, regs)) {
			/*
			 * We inhibit the overflow from happening when
			 * hwc->interrupts == MAX_INTERRUPTS.
			 */
			break;
		}
		throttle = 1;
	}
}

static void perf_swevent_event(struct perf_event *event, u64 nr,
			       struct perf_sample_data *data,
			       struct pt_regs *regs)
{
	struct hw_perf_event *hwc = &event->hw;

	local64_add(nr, &event->count);

	if (!regs)
		return;

	if (!is_sampling_event(event))
		return;

	if ((event->attr.sample_type & PERF_SAMPLE_PERIOD) && !event->attr.freq) {
		data->period = nr;
		return perf_swevent_overflow(event, 1, data, regs);
	} else
		data->period = event->hw.last_period;

	if (nr == 1 && hwc->sample_period == 1 && !event->attr.freq)
		return perf_swevent_overflow(event, 1, data, regs);

	if (local64_add_negative(nr, &hwc->period_left))
		return;

	perf_swevent_overflow(event, 0, data, regs);
}

static int perf_exclude_event(struct perf_event *event,
			      struct pt_regs *regs)
{
	if (event->hw.state & PERF_HES_STOPPED)
		return 1;

	if (regs) {
		if (event->attr.exclude_user && user_mode(regs))
			return 1;

		if (event->attr.exclude_kernel && !user_mode(regs))
			return 1;
	}

	return 0;
}

static int perf_swevent_match(struct perf_event *event,
				enum perf_type_id type,
				u32 event_id,
				struct perf_sample_data *data,
				struct pt_regs *regs)
{
	if (event->attr.type != type)
		return 0;

	if (event->attr.config != event_id)
		return 0;

	if (perf_exclude_event(event, regs))
		return 0;

	return 1;
}

static inline u64 swevent_hash(u64 type, u32 event_id)
{
	u64 val = event_id | (type << 32);

	return hash_64(val, SWEVENT_HLIST_BITS);
}

static inline struct hlist_head *
__find_swevent_head(struct swevent_hlist *hlist, u64 type, u32 event_id)
{
	u64 hash = swevent_hash(type, event_id);

	return &hlist->heads[hash];
}

/* For the read side: events when they trigger */
static inline struct hlist_head *
find_swevent_head_rcu(struct swevent_htable *swhash, u64 type, u32 event_id)
{
	struct swevent_hlist *hlist;

	hlist = rcu_dereference(swhash->swevent_hlist);
	if (!hlist)
		return NULL;

	return __find_swevent_head(hlist, type, event_id);
}

/* For the event head insertion and removal in the hlist */
static inline struct hlist_head *
find_swevent_head(struct swevent_htable *swhash, struct perf_event *event)
{
	struct swevent_hlist *hlist;
	u32 event_id = event->attr.config;
	u64 type = event->attr.type;

	/*
	 * Event scheduling is always serialized against hlist allocation
	 * and release. Which makes the protected version suitable here.
	 * The context lock guarantees that.
	 */
	hlist = rcu_dereference_protected(swhash->swevent_hlist,
					  lockdep_is_held(&event->ctx->lock));
	if (!hlist)
		return NULL;

	return __find_swevent_head(hlist, type, event_id);
}

static void do_perf_sw_event(enum perf_type_id type, u32 event_id,
				    u64 nr,
				    struct perf_sample_data *data,
				    struct pt_regs *regs)
{
	struct swevent_htable *swhash = this_cpu_ptr(&swevent_htable);
	struct perf_event *event;
	struct hlist_head *head;

	rcu_read_lock();
	head = find_swevent_head_rcu(swhash, type, event_id);
	if (!head)
		goto end;

	hlist_for_each_entry_rcu(event, head, hlist_entry) {
		if (perf_swevent_match(event, type, event_id, data, regs))
			perf_swevent_event(event, nr, data, regs);
	}
end:
	rcu_read_unlock();
}

DEFINE_PER_CPU(struct pt_regs, __perf_regs[4]);

int perf_swevent_get_recursion_context(void)
{
	struct swevent_htable *swhash = this_cpu_ptr(&swevent_htable);

	return get_recursion_context(swhash->recursion);
}
EXPORT_SYMBOL_GPL(perf_swevent_get_recursion_context);

void perf_swevent_put_recursion_context(int rctx)
{
	struct swevent_htable *swhash = this_cpu_ptr(&swevent_htable);

	put_recursion_context(swhash->recursion, rctx);
}

void ___perf_sw_event(u32 event_id, u64 nr, struct pt_regs *regs, u64 addr)
{
	struct perf_sample_data data;

	if (WARN_ON_ONCE(!regs))
		return;

	perf_sample_data_init(&data, addr, 0);
	do_perf_sw_event(PERF_TYPE_SOFTWARE, event_id, nr, &data, regs);
}

void __perf_sw_event(u32 event_id, u64 nr, struct pt_regs *regs, u64 addr)
{
	int rctx;

	preempt_disable_notrace();
	rctx = perf_swevent_get_recursion_context();
	if (unlikely(rctx < 0))
		goto fail;

	___perf_sw_event(event_id, nr, regs, addr);

	perf_swevent_put_recursion_context(rctx);
fail:
	preempt_enable_notrace();
}

static void perf_swevent_read(struct perf_event *event)
{
}

static int perf_swevent_add(struct perf_event *event, int flags)
{
	struct swevent_htable *swhash = this_cpu_ptr(&swevent_htable);
	struct hw_perf_event *hwc = &event->hw;
	struct hlist_head *head;

	if (is_sampling_event(event)) {
		hwc->last_period = hwc->sample_period;
		perf_swevent_set_period(event);
	}

	hwc->state = !(flags & PERF_EF_START);

	head = find_swevent_head(swhash, event);
	if (WARN_ON_ONCE(!head))
		return -EINVAL;

	hlist_add_head_rcu(&event->hlist_entry, head);
	perf_event_update_userpage(event);

	return 0;
}

static void perf_swevent_del(struct perf_event *event, int flags)
{
	hlist_del_rcu(&event->hlist_entry);
}

static void perf_swevent_start(struct perf_event *event, int flags)
{
	event->hw.state = 0;
}

static void perf_swevent_stop(struct perf_event *event, int flags)
{
	event->hw.state = PERF_HES_STOPPED;
}

/* Deref the hlist from the update side */
static inline struct swevent_hlist *
swevent_hlist_deref(struct swevent_htable *swhash)
{
	return rcu_dereference_protected(swhash->swevent_hlist,
					 lockdep_is_held(&swhash->hlist_mutex));
}

static void swevent_hlist_release(struct swevent_htable *swhash)
{
	struct swevent_hlist *hlist = swevent_hlist_deref(swhash);

	if (!hlist)
		return;

	RCU_INIT_POINTER(swhash->swevent_hlist, NULL);
	kfree_rcu(hlist, rcu_head);
}

static void swevent_hlist_put_cpu(int cpu)
{
	struct swevent_htable *swhash = &per_cpu(swevent_htable, cpu);

	mutex_lock(&swhash->hlist_mutex);

	if (!--swhash->hlist_refcount)
		swevent_hlist_release(swhash);

	mutex_unlock(&swhash->hlist_mutex);
}

static void swevent_hlist_put(void)
{
	int cpu;

	for_each_possible_cpu(cpu)
		swevent_hlist_put_cpu(cpu);
}

static int swevent_hlist_get_cpu(int cpu)
{
	struct swevent_htable *swhash = &per_cpu(swevent_htable, cpu);
	int err = 0;

	mutex_lock(&swhash->hlist_mutex);
	if (!swevent_hlist_deref(swhash) &&
	    cpumask_test_cpu(cpu, perf_online_mask)) {
		struct swevent_hlist *hlist;

		hlist = kzalloc(sizeof(*hlist), GFP_KERNEL);
		if (!hlist) {
			err = -ENOMEM;
			goto exit;
		}
		rcu_assign_pointer(swhash->swevent_hlist, hlist);
	}
	swhash->hlist_refcount++;
exit:
	mutex_unlock(&swhash->hlist_mutex);

	return err;
}

static int swevent_hlist_get(void)
{
	int err, cpu, failed_cpu;

	mutex_lock(&pmus_lock);
	for_each_possible_cpu(cpu) {
		err = swevent_hlist_get_cpu(cpu);
		if (err) {
			failed_cpu = cpu;
			goto fail;
		}
	}
	mutex_unlock(&pmus_lock);
	return 0;
fail:
	for_each_possible_cpu(cpu) {
		if (cpu == failed_cpu)
			break;
		swevent_hlist_put_cpu(cpu);
	}
	mutex_unlock(&pmus_lock);
	return err;
}

struct static_key perf_swevent_enabled[PERF_COUNT_SW_MAX];

static void sw_perf_event_destroy(struct perf_event *event)
{
	u64 event_id = event->attr.config;

	WARN_ON(event->parent);

	static_key_slow_dec(&perf_swevent_enabled[event_id]);
	swevent_hlist_put();
}

static int perf_swevent_init(struct perf_event *event)
{
	u64 event_id = event->attr.config;

	if (event->attr.type != PERF_TYPE_SOFTWARE)
		return -ENOENT;

	/*
	 * no branch sampling for software events
	 */
	if (has_branch_stack(event))
		return -EOPNOTSUPP;

	switch (event_id) {
	case PERF_COUNT_SW_CPU_CLOCK:
	case PERF_COUNT_SW_TASK_CLOCK:
		return -ENOENT;

	default:
		break;
	}

	if (event_id >= PERF_COUNT_SW_MAX)
		return -ENOENT;

	if (!event->parent) {
		int err;

		err = swevent_hlist_get();
		if (err)
			return err;

		static_key_slow_inc(&perf_swevent_enabled[event_id]);
		event->destroy = sw_perf_event_destroy;
	}

	return 0;
}

static struct pmu perf_swevent = {
	.task_ctx_nr	= perf_sw_context,

	.capabilities	= PERF_PMU_CAP_NO_NMI,

	.event_init	= perf_swevent_init,
	.add		= perf_swevent_add,
	.del		= perf_swevent_del,
	.start		= perf_swevent_start,
	.stop		= perf_swevent_stop,
	.read		= perf_swevent_read,
	.events_across_hotplug = 1,
};

#ifdef CONFIG_EVENT_TRACING

static int perf_tp_filter_match(struct perf_event *event,
				struct perf_sample_data *data)
{
	void *record = data->raw->frag.data;

	/* only top level events have filters set */
	if (event->parent)
		event = event->parent;

	if (likely(!event->filter) || filter_match_preds(event->filter, record))
		return 1;
	return 0;
}

static int perf_tp_event_match(struct perf_event *event,
				struct perf_sample_data *data,
				struct pt_regs *regs)
{
	if (event->hw.state & PERF_HES_STOPPED)
		return 0;
	/*
	 * All tracepoints are from kernel-space.
	 */
	if (event->attr.exclude_kernel)
		return 0;

	if (!perf_tp_filter_match(event, data))
		return 0;

	return 1;
}

void perf_trace_run_bpf_submit(void *raw_data, int size, int rctx,
			       struct trace_event_call *call, u64 count,
			       struct pt_regs *regs, struct hlist_head *head,
			       struct task_struct *task)
{
	if (bpf_prog_array_valid(call)) {
		*(struct pt_regs **)raw_data = regs;
		if (!trace_call_bpf(call, raw_data) || hlist_empty(head)) {
			perf_swevent_put_recursion_context(rctx);
			return;
		}
	}
	perf_tp_event(call->event.type, count, raw_data, size, regs, head,
		      rctx, task, NULL);
}
EXPORT_SYMBOL_GPL(perf_trace_run_bpf_submit);

void perf_tp_event(u16 event_type, u64 count, void *record, int entry_size,
		   struct pt_regs *regs, struct hlist_head *head, int rctx,
		   struct task_struct *task, struct perf_event *event)
{
	struct perf_sample_data data;

	struct perf_raw_record raw = {
		.frag = {
			.size = entry_size,
			.data = record,
		},
	};

	perf_sample_data_init(&data, 0, 0);
	data.raw = &raw;

	perf_trace_buf_update(record, event_type);

	/* Use the given event instead of the hlist */
	if (event) {
		if (perf_tp_event_match(event, &data, regs))
			perf_swevent_event(event, count, &data, regs);
	} else {
		hlist_for_each_entry_rcu(event, head, hlist_entry) {
			if (perf_tp_event_match(event, &data, regs))
				perf_swevent_event(event, count, &data, regs);
		}
	}

	/*
	 * If we got specified a target task, also iterate its context and
	 * deliver this event there too.
	 */
	if (task && task != current) {
		struct perf_event_context *ctx;
		struct trace_entry *entry = record;

		rcu_read_lock();
		ctx = rcu_dereference(task->perf_event_ctxp[perf_sw_context]);
		if (!ctx)
			goto unlock;

		list_for_each_entry_rcu(event, &ctx->event_list, event_entry) {
			if (event->cpu != smp_processor_id())
				continue;
			if (event->attr.type != PERF_TYPE_TRACEPOINT)
				continue;
			if (event->attr.config != entry->type)
				continue;
			if (perf_tp_event_match(event, &data, regs))
				perf_swevent_event(event, count, &data, regs);
		}
unlock:
		rcu_read_unlock();
	}

	perf_swevent_put_recursion_context(rctx);
}
EXPORT_SYMBOL_GPL(perf_tp_event);

static void tp_perf_event_destroy(struct perf_event *event)
{
	perf_trace_destroy(event);
}

static int perf_tp_event_init(struct perf_event *event)
{
	int err;

	if (event->attr.type != PERF_TYPE_TRACEPOINT)
		return -ENOENT;

	/*
	 * no branch sampling for tracepoint events
	 */
	if (has_branch_stack(event))
		return -EOPNOTSUPP;

	err = perf_trace_init(event);
	if (err)
		return err;

	event->destroy = tp_perf_event_destroy;

	return 0;
}

static struct pmu perf_tracepoint = {
	.task_ctx_nr	= perf_sw_context,

	.event_init	= perf_tp_event_init,
	.add		= perf_trace_add,
	.del		= perf_trace_del,
	.start		= perf_swevent_start,
	.stop		= perf_swevent_stop,
	.read		= perf_swevent_read,
	.events_across_hotplug = 1,
};

static inline void perf_tp_register(void)
{
	perf_pmu_register(&perf_tracepoint, "tracepoint", PERF_TYPE_TRACEPOINT);
}

static void perf_event_free_filter(struct perf_event *event)
{
	ftrace_profile_free_filter(event);
}

#ifdef CONFIG_BPF_SYSCALL
static void bpf_overflow_handler(struct perf_event *event,
				 struct perf_sample_data *data,
				 struct pt_regs *regs)
{
	struct bpf_perf_event_data_kern ctx = {
		.data = data,
		.regs = regs,
	};
	int ret = 0;

	preempt_disable();
	if (unlikely(__this_cpu_inc_return(bpf_prog_active) != 1))
		goto out;
	rcu_read_lock();
	ret = BPF_PROG_RUN(event->prog, &ctx);
	rcu_read_unlock();
out:
	__this_cpu_dec(bpf_prog_active);
	preempt_enable();
	if (!ret)
		return;

	event->orig_overflow_handler(event, data, regs);
}

static int perf_event_set_bpf_handler(struct perf_event *event, u32 prog_fd)
{
	struct bpf_prog *prog;

	if (event->overflow_handler_context)
		/* hw breakpoint or kernel counter */
		return -EINVAL;

	if (event->prog)
		return -EEXIST;

	prog = bpf_prog_get_type(prog_fd, BPF_PROG_TYPE_PERF_EVENT);
	if (IS_ERR(prog))
		return PTR_ERR(prog);

	event->prog = prog;
	event->orig_overflow_handler = READ_ONCE(event->overflow_handler);
	WRITE_ONCE(event->overflow_handler, bpf_overflow_handler);
	return 0;
}

static void perf_event_free_bpf_handler(struct perf_event *event)
{
	struct bpf_prog *prog = event->prog;

	if (!prog)
		return;

	WRITE_ONCE(event->overflow_handler, event->orig_overflow_handler);
	event->prog = NULL;
	bpf_prog_put(prog);
}
#else
static int perf_event_set_bpf_handler(struct perf_event *event, u32 prog_fd)
{
	return -EOPNOTSUPP;
}
static void perf_event_free_bpf_handler(struct perf_event *event)
{
}
#endif

static int perf_event_set_bpf_prog(struct perf_event *event, u32 prog_fd)
{
	bool is_kprobe, is_tracepoint, is_syscall_tp;
	struct bpf_prog *prog;
	int ret;

	if (event->attr.type != PERF_TYPE_TRACEPOINT)
		return perf_event_set_bpf_handler(event, prog_fd);

	is_kprobe = event->tp_event->flags & TRACE_EVENT_FL_UKPROBE;
	is_tracepoint = event->tp_event->flags & TRACE_EVENT_FL_TRACEPOINT;
	is_syscall_tp = is_syscall_trace_event(event->tp_event);
	if (!is_kprobe && !is_tracepoint && !is_syscall_tp)
		/* bpf programs can only be attached to u/kprobe or tracepoint */
		return -EINVAL;

	prog = bpf_prog_get(prog_fd);
	if (IS_ERR(prog))
		return PTR_ERR(prog);

	if ((is_kprobe && prog->type != BPF_PROG_TYPE_KPROBE) ||
	    (is_tracepoint && prog->type != BPF_PROG_TYPE_TRACEPOINT) ||
	    (is_syscall_tp && prog->type != BPF_PROG_TYPE_TRACEPOINT)) {
		/* valid fd, but invalid bpf program type */
		bpf_prog_put(prog);
		return -EINVAL;
	}

	if (is_tracepoint || is_syscall_tp) {
		int off = trace_event_get_offsets(event->tp_event);

		if (prog->aux->max_ctx_offset > off) {
			bpf_prog_put(prog);
			return -EACCES;
		}
	}

	ret = perf_event_attach_bpf_prog(event, prog);
	if (ret)
		bpf_prog_put(prog);
	return ret;
}

static void perf_event_free_bpf_prog(struct perf_event *event)
{
	if (event->attr.type != PERF_TYPE_TRACEPOINT) {
		perf_event_free_bpf_handler(event);
		return;
	}
	perf_event_detach_bpf_prog(event);
}

#else

static inline void perf_tp_register(void)
{
}

static void perf_event_free_filter(struct perf_event *event)
{
}

static int perf_event_set_bpf_prog(struct perf_event *event, u32 prog_fd)
{
	return -ENOENT;
}

static void perf_event_free_bpf_prog(struct perf_event *event)
{
}
#endif /* CONFIG_EVENT_TRACING */

#ifdef CONFIG_HAVE_HW_BREAKPOINT
void perf_bp_event(struct perf_event *bp, void *data)
{
	struct perf_sample_data sample;
	struct pt_regs *regs = data;

	perf_sample_data_init(&sample, bp->attr.bp_addr, 0);

	if (!bp->hw.state && !perf_exclude_event(bp, regs))
		perf_swevent_event(bp, 1, &sample, regs);
}
#endif

/*
 * Allocate a new address filter
 */
static struct perf_addr_filter *
perf_addr_filter_new(struct perf_event *event, struct list_head *filters)
{
	int node = cpu_to_node(event->cpu == -1 ? 0 : event->cpu);
	struct perf_addr_filter *filter;

	filter = kzalloc_node(sizeof(*filter), GFP_KERNEL, node);
	if (!filter)
		return NULL;

	INIT_LIST_HEAD(&filter->entry);
	list_add_tail(&filter->entry, filters);

	return filter;
}

static void free_filters_list(struct list_head *filters)
{
	struct perf_addr_filter *filter, *iter;

	list_for_each_entry_safe(filter, iter, filters, entry) {
		path_put(&filter->path);
		list_del(&filter->entry);
		kfree(filter);
	}
}

/*
 * Free existing address filters and optionally install new ones
 */
static void perf_addr_filters_splice(struct perf_event *event,
				     struct list_head *head)
{
	unsigned long flags;
	LIST_HEAD(list);

	if (!has_addr_filter(event))
		return;

	/* don't bother with children, they don't have their own filters */
	if (event->parent)
		return;

	raw_spin_lock_irqsave(&event->addr_filters.lock, flags);

	list_splice_init(&event->addr_filters.list, &list);
	if (head)
		list_splice(head, &event->addr_filters.list);

	raw_spin_unlock_irqrestore(&event->addr_filters.lock, flags);

	free_filters_list(&list);
}

/*
 * Scan through mm's vmas and see if one of them matches the
 * @filter; if so, adjust filter's address range.
 * Called with mm::mmap_sem down for reading.
 */
static void perf_addr_filter_apply(struct perf_addr_filter *filter,
				   struct mm_struct *mm,
				   struct perf_addr_filter_range *fr)
{
	struct vm_area_struct *vma;

	for (vma = mm->mmap; vma; vma = vma->vm_next) {
		if (!vma->vm_file)
			continue;

		if (perf_addr_filter_vma_adjust(filter, vma, fr))
			return;
	}
}

/*
 * Update event's address range filters based on the
 * task's existing mappings, if any.
 */
static void perf_event_addr_filters_apply(struct perf_event *event)
{
	struct perf_addr_filters_head *ifh = perf_event_addr_filters(event);
	struct task_struct *task = READ_ONCE(event->ctx->task);
	struct perf_addr_filter *filter;
	struct mm_struct *mm = NULL;
	unsigned int count = 0;
	unsigned long flags;

	/*
	 * We may observe TASK_TOMBSTONE, which means that the event tear-down
	 * will stop on the parent's child_mutex that our caller is also holding
	 */
	if (task == TASK_TOMBSTONE)
		return;

<<<<<<< HEAD
	if (ifh->nr_file_filters) {
		mm = get_task_mm(event->ctx->task);
		if (!mm)
			goto restart;
=======
	if (!ifh->nr_file_filters)
		return;

	mm = get_task_mm(task);
	if (!mm)
		goto restart;
>>>>>>> 66722c42

		down_read(&mm->mmap_sem);
	}

	raw_spin_lock_irqsave(&ifh->lock, flags);
	list_for_each_entry(filter, &ifh->list, entry) {
		if (filter->path.dentry) {
			/*
			 * Adjust base offset if the filter is associated to a
			 * binary that needs to be mapped:
			 */
			event->addr_filter_ranges[count].start = 0;
			event->addr_filter_ranges[count].size = 0;

<<<<<<< HEAD
			perf_addr_filter_apply(filter, mm, &event->addr_filter_ranges[count]);
		} else {
			event->addr_filter_ranges[count].start = filter->offset;
			event->addr_filter_ranges[count].size  = filter->size;
		}
=======
		/*
		 * Adjust base offset if the filter is associated to a binary
		 * that needs to be mapped:
		 */
		if (filter->path.dentry)
			event->addr_filters_offs[count] =
				perf_addr_filter_apply(filter, mm);
>>>>>>> 66722c42

		count++;
	}

	event->addr_filters_gen++;
	raw_spin_unlock_irqrestore(&ifh->lock, flags);

	if (ifh->nr_file_filters) {
		up_read(&mm->mmap_sem);

		mmput(mm);
	}

restart:
	perf_event_stop(event, 1);
}

/*
 * Address range filtering: limiting the data to certain
 * instruction address ranges. Filters are ioctl()ed to us from
 * userspace as ascii strings.
 *
 * Filter string format:
 *
 * ACTION RANGE_SPEC
 * where ACTION is one of the
 *  * "filter": limit the trace to this region
 *  * "start": start tracing from this address
 *  * "stop": stop tracing at this address/region;
 * RANGE_SPEC is
 *  * for kernel addresses: <start address>[/<size>]
 *  * for object files:     <start address>[/<size>]@</path/to/object/file>
 *
 * if <size> is not specified, the range is treated as a single address.
 */
enum {
	IF_ACT_NONE = -1,
	IF_ACT_FILTER,
	IF_ACT_START,
	IF_ACT_STOP,
	IF_SRC_FILE,
	IF_SRC_KERNEL,
	IF_SRC_FILEADDR,
	IF_SRC_KERNELADDR,
};

enum {
	IF_STATE_ACTION = 0,
	IF_STATE_SOURCE,
	IF_STATE_END,
};

static const match_table_t if_tokens = {
	{ IF_ACT_FILTER,	"filter" },
	{ IF_ACT_START,		"start" },
	{ IF_ACT_STOP,		"stop" },
	{ IF_SRC_FILE,		"%u/%u@%s" },
	{ IF_SRC_KERNEL,	"%u/%u" },
	{ IF_SRC_FILEADDR,	"%u@%s" },
	{ IF_SRC_KERNELADDR,	"%u" },
	{ IF_ACT_NONE,		NULL },
};

/*
 * Address filter string parser
 */
static int
perf_event_parse_addr_filter(struct perf_event *event, char *fstr,
			     struct list_head *filters)
{
	struct perf_addr_filter *filter = NULL;
	char *start, *orig, *filename = NULL;
	substring_t args[MAX_OPT_ARGS];
	int state = IF_STATE_ACTION, token;
	unsigned int kernel = 0;
	int ret = -EINVAL;

	orig = fstr = kstrdup(fstr, GFP_KERNEL);
	if (!fstr)
		return -ENOMEM;

	while ((start = strsep(&fstr, " ,\n")) != NULL) {
		ret = -EINVAL;

		if (!*start)
			continue;

		/* filter definition begins */
		if (state == IF_STATE_ACTION) {
			filter = perf_addr_filter_new(event, filters);
			if (!filter)
				goto fail;
		}

		token = match_token(start, if_tokens, args);
		switch (token) {
		case IF_ACT_FILTER:
		case IF_ACT_START:
			filter->filter = 1;

		case IF_ACT_STOP:
			if (state != IF_STATE_ACTION)
				goto fail;

			state = IF_STATE_SOURCE;
			break;

		case IF_SRC_KERNELADDR:
		case IF_SRC_KERNEL:
			kernel = 1;

		case IF_SRC_FILEADDR:
		case IF_SRC_FILE:
			if (state != IF_STATE_SOURCE)
				goto fail;

			if (token == IF_SRC_FILE || token == IF_SRC_KERNEL)
				filter->range = 1;

			*args[0].to = 0;
			ret = kstrtoul(args[0].from, 0, &filter->offset);
			if (ret)
				goto fail;

			if (filter->range) {
				*args[1].to = 0;
				ret = kstrtoul(args[1].from, 0, &filter->size);
				if (ret)
					goto fail;
			}

			if (token == IF_SRC_FILE || token == IF_SRC_FILEADDR) {
				int fpos = filter->range ? 2 : 1;

				kfree(filename);
				filename = match_strdup(&args[fpos]);
				if (!filename) {
					ret = -ENOMEM;
					goto fail;
				}
			}

			state = IF_STATE_END;
			break;

		default:
			goto fail;
		}

		/*
		 * Filter definition is fully parsed, validate and install it.
		 * Make sure that it doesn't contradict itself or the event's
		 * attribute.
		 */
		if (state == IF_STATE_END) {
			ret = -EINVAL;
			if (kernel && event->attr.exclude_kernel)
				goto fail;

			if (!kernel) {
				if (!filename)
					goto fail;

				/*
				 * For now, we only support file-based filters
				 * in per-task events; doing so for CPU-wide
				 * events requires additional context switching
				 * trickery, since same object code will be
				 * mapped at different virtual addresses in
				 * different processes.
				 */
				ret = -EOPNOTSUPP;
				if (!event->ctx->task)
					goto fail;

				/* look up the path and grab its inode */
				ret = kern_path(filename, LOOKUP_FOLLOW,
						&filter->path);
				if (ret)
<<<<<<< HEAD
					goto fail_free_name;

				kfree(filename);
				filename = NULL;
=======
					goto fail;
>>>>>>> 66722c42

				ret = -EINVAL;
				if (!filter->path.dentry ||
				    !S_ISREG(d_inode(filter->path.dentry)
					     ->i_mode))
					goto fail;

				event->addr_filters.nr_file_filters++;
			}

			/* ready to consume more filters */
			state = IF_STATE_ACTION;
			filter = NULL;
		}
	}

	if (state != IF_STATE_ACTION)
		goto fail;

	kfree(filename);
	kfree(orig);

	return 0;

fail:
	kfree(filename);
	free_filters_list(filters);
	kfree(orig);

	return ret;
}

static int
perf_event_set_addr_filter(struct perf_event *event, char *filter_str)
{
	LIST_HEAD(filters);
	int ret;

	/*
	 * Since this is called in perf_ioctl() path, we're already holding
	 * ctx::mutex.
	 */
	lockdep_assert_held(&event->ctx->mutex);

	if (WARN_ON_ONCE(event->parent))
		return -EINVAL;

	ret = perf_event_parse_addr_filter(event, filter_str, &filters);
	if (ret)
		goto fail_clear_files;

	ret = event->pmu->addr_filters_validate(&filters);
	if (ret)
		goto fail_free_filters;

	/* remove existing filters, if any */
	perf_addr_filters_splice(event, &filters);

	/* install new filters */
	perf_event_for_each_child(event, perf_event_addr_filters_apply);

	return ret;

fail_free_filters:
	free_filters_list(&filters);

fail_clear_files:
	event->addr_filters.nr_file_filters = 0;

	return ret;
}

static int perf_event_set_filter(struct perf_event *event, void __user *arg)
{
	char *filter_str;
	int ret = -EINVAL;

	if ((event->attr.type != PERF_TYPE_TRACEPOINT ||
	    !IS_ENABLED(CONFIG_EVENT_TRACING)) &&
	    !has_addr_filter(event))
		return -EINVAL;

	filter_str = strndup_user(arg, PAGE_SIZE);
	if (IS_ERR(filter_str))
		return PTR_ERR(filter_str);

	if (IS_ENABLED(CONFIG_EVENT_TRACING) &&
	    event->attr.type == PERF_TYPE_TRACEPOINT)
		ret = ftrace_profile_set_filter(event, event->attr.config,
						filter_str);
	else if (has_addr_filter(event))
		ret = perf_event_set_addr_filter(event, filter_str);

	kfree(filter_str);
	return ret;
}

/*
 * hrtimer based swevent callback
 */

static enum hrtimer_restart perf_swevent_hrtimer(struct hrtimer *hrtimer)
{
	enum hrtimer_restart ret = HRTIMER_RESTART;
	struct perf_sample_data data;
	struct pt_regs *regs;
	struct perf_event *event;
	u64 period;

	event = container_of(hrtimer, struct perf_event, hw.hrtimer);

	if (event->state != PERF_EVENT_STATE_ACTIVE)
		return HRTIMER_NORESTART;

	event->pmu->read(event);

	perf_sample_data_init(&data, 0, event->hw.last_period);
	regs = get_irq_regs();

	if (regs && !perf_exclude_event(event, regs)) {
		if (!(event->attr.exclude_idle && is_idle_task(current)))
			if (__perf_event_overflow(event, 1, &data, regs))
				ret = HRTIMER_NORESTART;
	}

	period = max_t(u64, 10000, event->hw.sample_period);
	hrtimer_forward_now(hrtimer, ns_to_ktime(period));

	return ret;
}

static void perf_swevent_start_hrtimer(struct perf_event *event)
{
	struct hw_perf_event *hwc = &event->hw;
	s64 period;

	if (!is_sampling_event(event))
		return;

	period = local64_read(&hwc->period_left);
	if (period) {
		if (period < 0)
			period = 10000;

		local64_set(&hwc->period_left, 0);
	} else {
		period = max_t(u64, 10000, hwc->sample_period);
	}
	hrtimer_start(&hwc->hrtimer, ns_to_ktime(period),
		      HRTIMER_MODE_REL_PINNED);
}

static void perf_swevent_cancel_hrtimer(struct perf_event *event)
{
	struct hw_perf_event *hwc = &event->hw;

	if (is_sampling_event(event)) {
		ktime_t remaining = hrtimer_get_remaining(&hwc->hrtimer);
		local64_set(&hwc->period_left, ktime_to_ns(remaining));

		hrtimer_cancel(&hwc->hrtimer);
	}
}

static void perf_swevent_init_hrtimer(struct perf_event *event)
{
	struct hw_perf_event *hwc = &event->hw;

	if (!is_sampling_event(event))
		return;

	hrtimer_init(&hwc->hrtimer, CLOCK_MONOTONIC, HRTIMER_MODE_REL);
	hwc->hrtimer.function = perf_swevent_hrtimer;

	/*
	 * Since hrtimers have a fixed rate, we can do a static freq->period
	 * mapping and avoid the whole period adjust feedback stuff.
	 */
	if (event->attr.freq) {
		long freq = event->attr.sample_freq;

		event->attr.sample_period = NSEC_PER_SEC / freq;
		hwc->sample_period = event->attr.sample_period;
		local64_set(&hwc->period_left, hwc->sample_period);
		hwc->last_period = hwc->sample_period;
		event->attr.freq = 0;
	}
}

/*
 * Software event: cpu wall time clock
 */

static void cpu_clock_event_update(struct perf_event *event)
{
	s64 prev;
	u64 now;

	now = local_clock();
	prev = local64_xchg(&event->hw.prev_count, now);
	local64_add(now - prev, &event->count);
}

static void cpu_clock_event_start(struct perf_event *event, int flags)
{
	local64_set(&event->hw.prev_count, local_clock());
	perf_swevent_start_hrtimer(event);
}

static void cpu_clock_event_stop(struct perf_event *event, int flags)
{
	perf_swevent_cancel_hrtimer(event);
	cpu_clock_event_update(event);
}

static int cpu_clock_event_add(struct perf_event *event, int flags)
{
	if (flags & PERF_EF_START)
		cpu_clock_event_start(event, flags);
	perf_event_update_userpage(event);

	return 0;
}

static void cpu_clock_event_del(struct perf_event *event, int flags)
{
	cpu_clock_event_stop(event, flags);
}

static void cpu_clock_event_read(struct perf_event *event)
{
	cpu_clock_event_update(event);
}

static int cpu_clock_event_init(struct perf_event *event)
{
	if (event->attr.type != PERF_TYPE_SOFTWARE)
		return -ENOENT;

	if (event->attr.config != PERF_COUNT_SW_CPU_CLOCK)
		return -ENOENT;

	/*
	 * no branch sampling for software events
	 */
	if (has_branch_stack(event))
		return -EOPNOTSUPP;

	perf_swevent_init_hrtimer(event);

	return 0;
}

static struct pmu perf_cpu_clock = {
	.task_ctx_nr	= perf_sw_context,

	.capabilities	= PERF_PMU_CAP_NO_NMI,

	.event_init	= cpu_clock_event_init,
	.add		= cpu_clock_event_add,
	.del		= cpu_clock_event_del,
	.start		= cpu_clock_event_start,
	.stop		= cpu_clock_event_stop,
	.read		= cpu_clock_event_read,
	.events_across_hotplug = 1,
};

/*
 * Software event: task time clock
 */

static void task_clock_event_update(struct perf_event *event, u64 now)
{
	u64 prev;
	s64 delta;

	prev = local64_xchg(&event->hw.prev_count, now);
	delta = now - prev;
	local64_add(delta, &event->count);
}

static void task_clock_event_start(struct perf_event *event, int flags)
{
	local64_set(&event->hw.prev_count, event->ctx->time);
	perf_swevent_start_hrtimer(event);
}

static void task_clock_event_stop(struct perf_event *event, int flags)
{
	perf_swevent_cancel_hrtimer(event);
	task_clock_event_update(event, event->ctx->time);
}

static int task_clock_event_add(struct perf_event *event, int flags)
{
	if (flags & PERF_EF_START)
		task_clock_event_start(event, flags);
	perf_event_update_userpage(event);

	return 0;
}

static void task_clock_event_del(struct perf_event *event, int flags)
{
	task_clock_event_stop(event, PERF_EF_UPDATE);
}

static void task_clock_event_read(struct perf_event *event)
{
	u64 now = perf_clock();
	u64 delta = now - event->ctx->timestamp;
	u64 time = event->ctx->time + delta;

	task_clock_event_update(event, time);
}

static int task_clock_event_init(struct perf_event *event)
{
	if (event->attr.type != PERF_TYPE_SOFTWARE)
		return -ENOENT;

	if (event->attr.config != PERF_COUNT_SW_TASK_CLOCK)
		return -ENOENT;

	/*
	 * no branch sampling for software events
	 */
	if (has_branch_stack(event))
		return -EOPNOTSUPP;

	perf_swevent_init_hrtimer(event);

	return 0;
}

static struct pmu perf_task_clock = {
	.task_ctx_nr	= perf_sw_context,

	.capabilities	= PERF_PMU_CAP_NO_NMI,

	.event_init	= task_clock_event_init,
	.add		= task_clock_event_add,
	.del		= task_clock_event_del,
	.start		= task_clock_event_start,
	.stop		= task_clock_event_stop,
	.read		= task_clock_event_read,
	.events_across_hotplug = 1,
};

static void perf_pmu_nop_void(struct pmu *pmu)
{
}

static void perf_pmu_nop_txn(struct pmu *pmu, unsigned int flags)
{
}

static int perf_pmu_nop_int(struct pmu *pmu)
{
	return 0;
}

static int perf_event_nop_int(struct perf_event *event, u64 value)
{
	return 0;
}

static DEFINE_PER_CPU(unsigned int, nop_txn_flags);

static void perf_pmu_start_txn(struct pmu *pmu, unsigned int flags)
{
	__this_cpu_write(nop_txn_flags, flags);

	if (flags & ~PERF_PMU_TXN_ADD)
		return;

	perf_pmu_disable(pmu);
}

static int perf_pmu_commit_txn(struct pmu *pmu)
{
	unsigned int flags = __this_cpu_read(nop_txn_flags);

	__this_cpu_write(nop_txn_flags, 0);

	if (flags & ~PERF_PMU_TXN_ADD)
		return 0;

	perf_pmu_enable(pmu);
	return 0;
}

static void perf_pmu_cancel_txn(struct pmu *pmu)
{
	unsigned int flags =  __this_cpu_read(nop_txn_flags);

	__this_cpu_write(nop_txn_flags, 0);

	if (flags & ~PERF_PMU_TXN_ADD)
		return;

	perf_pmu_enable(pmu);
}

static int perf_event_idx_default(struct perf_event *event)
{
	return 0;
}

/*
 * Ensures all contexts with the same task_ctx_nr have the same
 * pmu_cpu_context too.
 */
static struct perf_cpu_context __percpu *find_pmu_context(int ctxn)
{
	struct pmu *pmu;

	if (ctxn < 0)
		return NULL;

	list_for_each_entry(pmu, &pmus, entry) {
		if (pmu->task_ctx_nr == ctxn)
			return pmu->pmu_cpu_context;
	}

	return NULL;
}

static void free_pmu_context(struct pmu *pmu)
{
	/*
	 * Static contexts such as perf_sw_context have a global lifetime
	 * and may be shared between different PMUs. Avoid freeing them
	 * when a single PMU is going away.
	 */
	if (pmu->task_ctx_nr > perf_invalid_context)
		return;

	free_percpu(pmu->pmu_cpu_context);
}

/*
 * Let userspace know that this PMU supports address range filtering:
 */
static ssize_t nr_addr_filters_show(struct device *dev,
				    struct device_attribute *attr,
				    char *page)
{
	struct pmu *pmu = dev_get_drvdata(dev);

	return snprintf(page, PAGE_SIZE - 1, "%d\n", pmu->nr_addr_filters);
}
DEVICE_ATTR_RO(nr_addr_filters);

static struct idr pmu_idr;

static ssize_t
type_show(struct device *dev, struct device_attribute *attr, char *page)
{
	struct pmu *pmu = dev_get_drvdata(dev);

	return snprintf(page, PAGE_SIZE-1, "%d\n", pmu->type);
}
static DEVICE_ATTR_RO(type);

static ssize_t
perf_event_mux_interval_ms_show(struct device *dev,
				struct device_attribute *attr,
				char *page)
{
	struct pmu *pmu = dev_get_drvdata(dev);

	return snprintf(page, PAGE_SIZE-1, "%d\n", pmu->hrtimer_interval_ms);
}

static DEFINE_MUTEX(mux_interval_mutex);

static ssize_t
perf_event_mux_interval_ms_store(struct device *dev,
				 struct device_attribute *attr,
				 const char *buf, size_t count)
{
	struct pmu *pmu = dev_get_drvdata(dev);
	int timer, cpu, ret;

	ret = kstrtoint(buf, 0, &timer);
	if (ret)
		return ret;

	if (timer < 1)
		return -EINVAL;

	/* same value, noting to do */
	if (timer == pmu->hrtimer_interval_ms)
		return count;

	mutex_lock(&mux_interval_mutex);
	pmu->hrtimer_interval_ms = timer;

	/* update all cpuctx for this PMU */
	cpus_read_lock();
	for_each_online_cpu(cpu) {
		struct perf_cpu_context *cpuctx;
		cpuctx = per_cpu_ptr(pmu->pmu_cpu_context, cpu);
		cpuctx->hrtimer_interval = ns_to_ktime(NSEC_PER_MSEC * timer);

		cpu_function_call(cpu,
			(remote_function_f)perf_mux_hrtimer_restart, cpuctx);
	}
	cpus_read_unlock();
	mutex_unlock(&mux_interval_mutex);

	return count;
}
static DEVICE_ATTR_RW(perf_event_mux_interval_ms);

static struct attribute *pmu_dev_attrs[] = {
	&dev_attr_type.attr,
	&dev_attr_perf_event_mux_interval_ms.attr,
	NULL,
};
ATTRIBUTE_GROUPS(pmu_dev);

static int pmu_bus_running;
static struct bus_type pmu_bus = {
	.name		= "event_source",
	.dev_groups	= pmu_dev_groups,
};

static void pmu_dev_release(struct device *dev)
{
	kfree(dev);
}

static int pmu_dev_alloc(struct pmu *pmu)
{
	int ret = -ENOMEM;

	pmu->dev = kzalloc(sizeof(struct device), GFP_KERNEL);
	if (!pmu->dev)
		goto out;

	pmu->dev->groups = pmu->attr_groups;
	device_initialize(pmu->dev);
	ret = dev_set_name(pmu->dev, "%s", pmu->name);
	if (ret)
		goto free_dev;

	dev_set_drvdata(pmu->dev, pmu);
	pmu->dev->bus = &pmu_bus;
	pmu->dev->release = pmu_dev_release;
	ret = device_add(pmu->dev);
	if (ret)
		goto free_dev;

	/* For PMUs with address filters, throw in an extra attribute: */
	if (pmu->nr_addr_filters)
		ret = device_create_file(pmu->dev, &dev_attr_nr_addr_filters);

	if (ret)
		goto del_dev;

out:
	return ret;

del_dev:
	device_del(pmu->dev);

free_dev:
	put_device(pmu->dev);
	goto out;
}

static struct lock_class_key cpuctx_mutex;
static struct lock_class_key cpuctx_lock;

int perf_pmu_register(struct pmu *pmu, const char *name, int type)
{
	int cpu, ret;

	mutex_lock(&pmus_lock);
	ret = -ENOMEM;
	pmu->pmu_disable_count = alloc_percpu(int);
	if (!pmu->pmu_disable_count)
		goto unlock;

	pmu->type = -1;
	if (!name)
		goto skip_type;
	pmu->name = name;

	if (type < 0) {
		type = idr_alloc(&pmu_idr, pmu, PERF_TYPE_MAX, 0, GFP_KERNEL);
		if (type < 0) {
			ret = type;
			goto free_pdc;
		}
	}
	pmu->type = type;

	if (pmu_bus_running) {
		ret = pmu_dev_alloc(pmu);
		if (ret)
			goto free_idr;
	}

skip_type:
	if (pmu->task_ctx_nr == perf_hw_context) {
		static int hw_context_taken = 0;

		/*
		 * Other than systems with heterogeneous CPUs, it never makes
		 * sense for two PMUs to share perf_hw_context. PMUs which are
		 * uncore must use perf_invalid_context.
		 */
		if (WARN_ON_ONCE(hw_context_taken &&
		    !(pmu->capabilities & PERF_PMU_CAP_HETEROGENEOUS_CPUS)))
			pmu->task_ctx_nr = perf_invalid_context;

		hw_context_taken = 1;
	}

	pmu->pmu_cpu_context = find_pmu_context(pmu->task_ctx_nr);
	if (pmu->pmu_cpu_context)
		goto got_cpu_context;

	ret = -ENOMEM;
	pmu->pmu_cpu_context = alloc_percpu(struct perf_cpu_context);
	if (!pmu->pmu_cpu_context)
		goto free_dev;

	for_each_possible_cpu(cpu) {
		struct perf_cpu_context *cpuctx;

		cpuctx = per_cpu_ptr(pmu->pmu_cpu_context, cpu);
		__perf_event_init_context(&cpuctx->ctx);
		lockdep_set_class(&cpuctx->ctx.mutex, &cpuctx_mutex);
		lockdep_set_class(&cpuctx->ctx.lock, &cpuctx_lock);
		cpuctx->ctx.pmu = pmu;
		cpuctx->online = cpumask_test_cpu(cpu, perf_online_mask);

		__perf_mux_hrtimer_init(cpuctx, cpu);
	}

got_cpu_context:
	if (!pmu->start_txn) {
		if (pmu->pmu_enable) {
			/*
			 * If we have pmu_enable/pmu_disable calls, install
			 * transaction stubs that use that to try and batch
			 * hardware accesses.
			 */
			pmu->start_txn  = perf_pmu_start_txn;
			pmu->commit_txn = perf_pmu_commit_txn;
			pmu->cancel_txn = perf_pmu_cancel_txn;
		} else {
			pmu->start_txn  = perf_pmu_nop_txn;
			pmu->commit_txn = perf_pmu_nop_int;
			pmu->cancel_txn = perf_pmu_nop_void;
		}
	}

	if (!pmu->pmu_enable) {
		pmu->pmu_enable  = perf_pmu_nop_void;
		pmu->pmu_disable = perf_pmu_nop_void;
	}

	if (!pmu->check_period)
		pmu->check_period = perf_event_nop_int;

	if (!pmu->event_idx)
		pmu->event_idx = perf_event_idx_default;

	list_add_rcu(&pmu->entry, &pmus);
	atomic_set(&pmu->exclusive_cnt, 0);
	ret = 0;
unlock:
	mutex_unlock(&pmus_lock);

	return ret;

free_dev:
	device_del(pmu->dev);
	put_device(pmu->dev);

free_idr:
	if (pmu->type >= PERF_TYPE_MAX)
		idr_remove(&pmu_idr, pmu->type);

free_pdc:
	free_percpu(pmu->pmu_disable_count);
	goto unlock;
}
EXPORT_SYMBOL_GPL(perf_pmu_register);

void perf_pmu_unregister(struct pmu *pmu)
{
	mutex_lock(&pmus_lock);
	list_del_rcu(&pmu->entry);

	/*
	 * We dereference the pmu list under both SRCU and regular RCU, so
	 * synchronize against both of those.
	 */
	synchronize_srcu(&pmus_srcu);
	synchronize_rcu();

	free_percpu(pmu->pmu_disable_count);
	if (pmu->type >= PERF_TYPE_MAX)
		idr_remove(&pmu_idr, pmu->type);
	if (pmu_bus_running) {
		if (pmu->nr_addr_filters)
			device_remove_file(pmu->dev, &dev_attr_nr_addr_filters);
		device_del(pmu->dev);
		put_device(pmu->dev);
	}
	free_pmu_context(pmu);
	mutex_unlock(&pmus_lock);
}
EXPORT_SYMBOL_GPL(perf_pmu_unregister);

static int perf_try_init_event(struct pmu *pmu, struct perf_event *event)
{
	struct perf_event_context *ctx = NULL;
	int ret;

	if (!try_module_get(pmu->module))
		return -ENODEV;

	if (event->group_leader != event) {
		/*
		 * This ctx->mutex can nest when we're called through
		 * inheritance. See the perf_event_ctx_lock_nested() comment.
		 */
		ctx = perf_event_ctx_lock_nested(event->group_leader,
						 SINGLE_DEPTH_NESTING);
		BUG_ON(!ctx);
	}

	event->pmu = pmu;
	ret = pmu->event_init(event);

	if (ctx)
		perf_event_ctx_unlock(event->group_leader, ctx);

	if (ret)
		module_put(pmu->module);

	return ret;
}

static struct pmu *perf_init_event(struct perf_event *event)
{
	struct pmu *pmu;
	int idx;
	int ret;

	idx = srcu_read_lock(&pmus_srcu);

	/* Try parent's PMU first: */
	if (event->parent && event->parent->pmu) {
		pmu = event->parent->pmu;
		ret = perf_try_init_event(pmu, event);
		if (!ret)
			goto unlock;
	}

	rcu_read_lock();
	pmu = idr_find(&pmu_idr, event->attr.type);
	rcu_read_unlock();
	if (pmu) {
		ret = perf_try_init_event(pmu, event);
		if (ret)
			pmu = ERR_PTR(ret);
		goto unlock;
	}

	list_for_each_entry_rcu(pmu, &pmus, entry) {
		ret = perf_try_init_event(pmu, event);
		if (!ret)
			goto unlock;

		if (ret != -ENOENT) {
			pmu = ERR_PTR(ret);
			goto unlock;
		}
	}
	pmu = ERR_PTR(-ENOENT);
unlock:
	srcu_read_unlock(&pmus_srcu, idx);

	return pmu;
}

static void attach_sb_event(struct perf_event *event)
{
	struct pmu_event_list *pel = per_cpu_ptr(&pmu_sb_events, event->cpu);

	raw_spin_lock(&pel->lock);
	list_add_rcu(&event->sb_list, &pel->list);
	raw_spin_unlock(&pel->lock);
}

/*
 * We keep a list of all !task (and therefore per-cpu) events
 * that need to receive side-band records.
 *
 * This avoids having to scan all the various PMU per-cpu contexts
 * looking for them.
 */
static void account_pmu_sb_event(struct perf_event *event)
{
	if (is_sb_event(event))
		attach_sb_event(event);
}

static void account_event_cpu(struct perf_event *event, int cpu)
{
	if (event->parent)
		return;

	if (is_cgroup_event(event))
		atomic_inc(&per_cpu(perf_cgroup_events, cpu));
}

/* Freq events need the tick to stay alive (see perf_event_task_tick). */
static void account_freq_event_nohz(void)
{
#ifdef CONFIG_NO_HZ_FULL
	/* Lock so we don't race with concurrent unaccount */
	spin_lock(&nr_freq_lock);
	if (atomic_inc_return(&nr_freq_events) == 1)
		tick_nohz_dep_set(TICK_DEP_BIT_PERF_EVENTS);
	spin_unlock(&nr_freq_lock);
#endif
}

static void account_freq_event(void)
{
	if (tick_nohz_full_enabled())
		account_freq_event_nohz();
	else
		atomic_inc(&nr_freq_events);
}


static void account_event(struct perf_event *event)
{
	bool inc = false;

	if (event->parent)
		return;

	if (event->attach_state & PERF_ATTACH_TASK)
		inc = true;
	if (event->attr.mmap || event->attr.mmap_data)
		atomic_inc(&nr_mmap_events);
	if (event->attr.comm)
		atomic_inc(&nr_comm_events);
	if (event->attr.namespaces)
		atomic_inc(&nr_namespaces_events);
	if (event->attr.task)
		atomic_inc(&nr_task_events);
	if (event->attr.freq)
		account_freq_event();
	if (event->attr.context_switch) {
		atomic_inc(&nr_switch_events);
		inc = true;
	}
	if (has_branch_stack(event))
		inc = true;
	if (is_cgroup_event(event))
		inc = true;

	if (inc) {
		if (atomic_inc_not_zero(&perf_sched_count))
			goto enabled;

		mutex_lock(&perf_sched_mutex);
		if (!atomic_read(&perf_sched_count)) {
			static_branch_enable(&perf_sched_events);
			/*
			 * Guarantee that all CPUs observe they key change and
			 * call the perf scheduling hooks before proceeding to
			 * install events that need them.
			 */
			synchronize_sched();
		}
		/*
		 * Now that we have waited for the sync_sched(), allow further
		 * increments to by-pass the mutex.
		 */
		atomic_inc(&perf_sched_count);
		mutex_unlock(&perf_sched_mutex);
	}
enabled:

	account_event_cpu(event, event->cpu);

	account_pmu_sb_event(event);
}

static struct perf_event *
perf_event_create_kernel_shared_check(struct perf_event_attr *attr, int cpu,
		struct task_struct *task,
		perf_overflow_handler_t overflow_handler,
		struct perf_event *group_leader)
{
	unsigned long idx;
	struct perf_event *event;
	struct shared_events_str *shrd_events;

	/*
	 * Have to be per cpu events for sharing
	 */
	if (!shared_events || (u32)cpu >= nr_cpu_ids)
		return NULL;

	/*
	 * Can't handle these type requests for sharing right now.
	 */
	if (task || overflow_handler || attr->sample_period ||
	    (attr->type != PERF_TYPE_HARDWARE &&
	     attr->type != PERF_TYPE_RAW)) {
		return NULL;
	}

	/*
	 * Using per_cpu_ptr (or could do cross cpu call which is what most of
	 * perf does to access per cpu data structures
	 */
	shrd_events = per_cpu_ptr(shared_events, cpu);

	mutex_lock(&shrd_events->list_mutex);

	event = NULL;
	for_each_set_bit(idx, shrd_events->used_mask, SHARED_EVENTS_MAX) {
		/* Do the comparisons field by field on the attr structure.
		 * This is because the user-space and kernel-space might
		 * be using different versions of perf. As a result,
		 * the fields' position in the memory and the size might not
		 * be the same. Hence memcmp() is not the best way to
		 * compare.
		 */
		if (attr->type == shrd_events->attr[idx].type &&
			attr->config == shrd_events->attr[idx].config) {

			event = shrd_events->events[idx];

			/* Do not change the group for this shared event */
			if (group_leader && event->group_leader != event) {
				event = NULL;
				continue;
			}

			event->shared = true;
			atomic_inc(&shrd_events->refcount[idx]);
			break;
		}
	}
	mutex_unlock(&shrd_events->list_mutex);

	return event;
}

static void
perf_event_create_kernel_shared_add(struct perf_event_attr *attr, int cpu,
				 struct task_struct *task,
				 perf_overflow_handler_t overflow_handler,
				 void *context,
				 struct perf_event *event)
{
	unsigned long idx;
	struct shared_events_str *shrd_events;

	/*
	 * Have to be per cpu events for sharing
	 */
	if (!shared_events || (u32)cpu >= nr_cpu_ids)
		return;

	/*
	 * Can't handle these type requests for sharing right now.
	 */
	if (overflow_handler || attr->sample_period ||
	    (attr->type != PERF_TYPE_HARDWARE &&
	     attr->type != PERF_TYPE_RAW)) {
		return;
	}

	/*
	 * Using per_cpu_ptr (or could do cross cpu call which is what most of
	 * perf does to access per cpu data structures
	 */
	shrd_events = per_cpu_ptr(shared_events, cpu);

	mutex_lock(&shrd_events->list_mutex);

	/*
	 * If we are in this routine, we know that this event isn't already in
	 * the shared list. Check if slot available in shared list
	 */
	idx = find_first_zero_bit(shrd_events->used_mask, SHARED_EVENTS_MAX);

	if (idx >= SHARED_EVENTS_MAX)
		goto out;

	/*
	 * The event isn't in the list and there is an empty slot so add it.
	 */
	shrd_events->attr[idx]   = *attr;
	shrd_events->events[idx] = event;
	set_bit(idx, shrd_events->used_mask);
	atomic_set(&shrd_events->refcount[idx], 1);
out:
	mutex_unlock(&shrd_events->list_mutex);
}

/*
 * Allocate and initialize a event structure
 */
static struct perf_event *
perf_event_alloc(struct perf_event_attr *attr, int cpu,
		 struct task_struct *task,
		 struct perf_event *group_leader,
		 struct perf_event *parent_event,
		 perf_overflow_handler_t overflow_handler,
		 void *context, int cgroup_fd)
{
	struct pmu *pmu;
	struct perf_event *event;
	struct hw_perf_event *hwc;
	long err = -EINVAL;

	if ((unsigned)cpu >= nr_cpu_ids) {
		if (!task || cpu != -1)
			return ERR_PTR(-EINVAL);
	}

	event = kzalloc(sizeof(*event), GFP_KERNEL);
	if (!event)
		return ERR_PTR(-ENOMEM);

	/*
	 * Single events are their own group leaders, with an
	 * empty sibling list:
	 */
	if (!group_leader)
		group_leader = event;

	mutex_init(&event->group_leader_mutex);
	mutex_init(&event->child_mutex);
	INIT_LIST_HEAD(&event->child_list);

	INIT_LIST_HEAD(&event->dormant_event_entry);
	INIT_LIST_HEAD(&event->group_entry);
	INIT_LIST_HEAD(&event->event_entry);
	INIT_LIST_HEAD(&event->sibling_list);
	INIT_LIST_HEAD(&event->rb_entry);
	INIT_LIST_HEAD(&event->active_entry);
	INIT_LIST_HEAD(&event->addr_filters.list);
	INIT_HLIST_NODE(&event->hlist_entry);


	init_waitqueue_head(&event->waitq);
	init_irq_work(&event->pending, perf_pending_event);

	mutex_init(&event->mmap_mutex);
	raw_spin_lock_init(&event->addr_filters.lock);

	atomic_long_set(&event->refcount, 1);
	event->cpu		= cpu;
	event->attr		= *attr;
	event->group_leader	= group_leader;
	event->pmu		= NULL;
	event->oncpu		= -1;

	event->parent		= parent_event;

	event->ns		= get_pid_ns(task_active_pid_ns(current));
	event->id		= atomic64_inc_return(&perf_event_id);

	event->state		= PERF_EVENT_STATE_INACTIVE;

	if (task) {
		event->attach_state = PERF_ATTACH_TASK;
		/*
		 * XXX pmu::event_init needs to know what task to account to
		 * and we cannot use the ctx information because we need the
		 * pmu before we get a ctx.
		 */
		get_task_struct(task);
		event->hw.target = task;
	}

	event->clock = &local_clock;
	if (parent_event)
		event->clock = parent_event->clock;

	if (!overflow_handler && parent_event) {
		overflow_handler = parent_event->overflow_handler;
		context = parent_event->overflow_handler_context;
#if defined(CONFIG_BPF_SYSCALL) && defined(CONFIG_EVENT_TRACING)
		if (overflow_handler == bpf_overflow_handler) {
			struct bpf_prog *prog = bpf_prog_inc(parent_event->prog);

			if (IS_ERR(prog)) {
				err = PTR_ERR(prog);
				goto err_ns;
			}
			event->prog = prog;
			event->orig_overflow_handler =
				parent_event->orig_overflow_handler;
		}
#endif
	}

	if (overflow_handler) {
		event->overflow_handler	= overflow_handler;
		event->overflow_handler_context = context;
	} else if (is_write_backward(event)){
		event->overflow_handler = perf_event_output_backward;
		event->overflow_handler_context = NULL;
	} else {
		event->overflow_handler = perf_event_output_forward;
		event->overflow_handler_context = NULL;
	}

	perf_event__state_init(event);

	pmu = NULL;

	hwc = &event->hw;
	hwc->sample_period = attr->sample_period;
	if (attr->freq && attr->sample_freq)
		hwc->sample_period = 1;
	hwc->last_period = hwc->sample_period;

	local64_set(&hwc->period_left, hwc->sample_period);

	/*
	 * We currently do not support PERF_SAMPLE_READ on inherited events.
	 * See perf_output_read().
	 */
	if (attr->inherit && (attr->sample_type & PERF_SAMPLE_READ))
		goto err_ns;

	if (!has_branch_stack(event))
		event->attr.branch_sample_type = 0;

	if (cgroup_fd != -1) {
		err = perf_cgroup_connect(cgroup_fd, event, attr, group_leader);
		if (err)
			goto err_ns;
	}

	pmu = perf_init_event(event);
	if (IS_ERR(pmu)) {
		err = PTR_ERR(pmu);
		goto err_ns;
	}

	err = exclusive_event_init(event);
	if (err)
		goto err_pmu;

	if (has_addr_filter(event)) {
		event->addr_filter_ranges = kcalloc(pmu->nr_addr_filters,
						    sizeof(struct perf_addr_filter_range),
						    GFP_KERNEL);
		if (!event->addr_filter_ranges) {
			err = -ENOMEM;
			goto err_per_task;
		}

		/*
		 * Clone the parent's vma offsets: they are valid until exec()
		 * even if the mm is not shared with the parent.
		 */
		if (event->parent) {
			struct perf_addr_filters_head *ifh = perf_event_addr_filters(event);

			raw_spin_lock_irq(&ifh->lock);
			memcpy(event->addr_filter_ranges,
			       event->parent->addr_filter_ranges,
			       pmu->nr_addr_filters * sizeof(struct perf_addr_filter_range));
			raw_spin_unlock_irq(&ifh->lock);
		}

		/* force hw sync on the address filters */
		event->addr_filters_gen = 1;
	}

	if (!event->parent) {
		if (event->attr.sample_type & PERF_SAMPLE_CALLCHAIN) {
			err = get_callchain_buffers(attr->sample_max_stack);
			if (err)
				goto err_addr_filters;
		}
	}

	err = security_perf_event_alloc(event);
	if (err)
		goto err_callchain_buffer;

	/* symmetric to unaccount_event() in _free_event() */
	account_event(event);

	return event;

err_callchain_buffer:
	if (!event->parent) {
		if (event->attr.sample_type & PERF_SAMPLE_CALLCHAIN)
			put_callchain_buffers();
	}
err_addr_filters:
	kfree(event->addr_filter_ranges);

err_per_task:
	exclusive_event_destroy(event);

err_pmu:
	if (event->destroy)
		event->destroy(event);
	module_put(pmu->module);
err_ns:
	if (is_cgroup_event(event))
		perf_detach_cgroup(event);
	if (event->ns)
		put_pid_ns(event->ns);
	if (event->hw.target)
		put_task_struct(event->hw.target);
	kfree(event);

	return ERR_PTR(err);
}

static int perf_copy_attr(struct perf_event_attr __user *uattr,
			  struct perf_event_attr *attr)
{
	u32 size;
	int ret;

	if (!access_ok(VERIFY_WRITE, uattr, PERF_ATTR_SIZE_VER0))
		return -EFAULT;

	/*
	 * zero the full structure, so that a short copy will be nice.
	 */
	memset(attr, 0, sizeof(*attr));

	ret = get_user(size, &uattr->size);
	if (ret)
		return ret;

	if (size > PAGE_SIZE)	/* silly large */
		goto err_size;

	if (!size)		/* abi compat */
		size = PERF_ATTR_SIZE_VER0;

	if (size < PERF_ATTR_SIZE_VER0)
		goto err_size;

	/*
	 * If we're handed a bigger struct than we know of,
	 * ensure all the unknown bits are 0 - i.e. new
	 * user-space does not rely on any kernel feature
	 * extensions we dont know about yet.
	 */
	if (size > sizeof(*attr)) {
		unsigned char __user *addr;
		unsigned char __user *end;
		unsigned char val;

		addr = (void __user *)uattr + sizeof(*attr);
		end  = (void __user *)uattr + size;

		for (; addr < end; addr++) {
			ret = get_user(val, addr);
			if (ret)
				return ret;
			if (val)
				goto err_size;
		}
		size = sizeof(*attr);
	}

	ret = copy_from_user(attr, uattr, size);
	if (ret)
		return -EFAULT;

	attr->size = size;

	if (attr->__reserved_1)
		return -EINVAL;

	if (attr->sample_type & ~(PERF_SAMPLE_MAX-1))
		return -EINVAL;

	if (attr->read_format & ~(PERF_FORMAT_MAX-1))
		return -EINVAL;

	if (attr->sample_type & PERF_SAMPLE_BRANCH_STACK) {
		u64 mask = attr->branch_sample_type;

		/* only using defined bits */
		if (mask & ~(PERF_SAMPLE_BRANCH_MAX-1))
			return -EINVAL;

		/* at least one branch bit must be set */
		if (!(mask & ~PERF_SAMPLE_BRANCH_PLM_ALL))
			return -EINVAL;

		/* propagate priv level, when not set for branch */
		if (!(mask & PERF_SAMPLE_BRANCH_PLM_ALL)) {

			/* exclude_kernel checked on syscall entry */
			if (!attr->exclude_kernel)
				mask |= PERF_SAMPLE_BRANCH_KERNEL;

			if (!attr->exclude_user)
				mask |= PERF_SAMPLE_BRANCH_USER;

			if (!attr->exclude_hv)
				mask |= PERF_SAMPLE_BRANCH_HV;
			/*
			 * adjust user setting (for HW filter setup)
			 */
			attr->branch_sample_type = mask;
		}
		/* privileged levels capture (kernel, hv): check permissions */
		if (mask & PERF_SAMPLE_BRANCH_PERM_PLM) {
			ret = perf_allow_kernel(attr);
			if (ret)
				return ret;
		}
	}

	if (attr->sample_type & PERF_SAMPLE_REGS_USER) {
		ret = perf_reg_validate(attr->sample_regs_user);
		if (ret)
			return ret;
	}

	if (attr->sample_type & PERF_SAMPLE_STACK_USER) {
		if (!arch_perf_have_user_stack_dump())
			return -ENOSYS;

		/*
		 * We have __u32 type for the size, but so far
		 * we can only use __u16 as maximum due to the
		 * __u16 sample size limit.
		 */
		if (attr->sample_stack_user >= USHRT_MAX)
			return -EINVAL;
		else if (!IS_ALIGNED(attr->sample_stack_user, sizeof(u64)))
			return -EINVAL;
	}

	if (attr->sample_type & PERF_SAMPLE_REGS_INTR)
		ret = perf_reg_validate(attr->sample_regs_intr);
out:
	return ret;

err_size:
	put_user(sizeof(*attr), &uattr->size);
	ret = -E2BIG;
	goto out;
}

static int
perf_event_set_output(struct perf_event *event, struct perf_event *output_event)
{
	struct ring_buffer *rb = NULL;
	int ret = -EINVAL;

	if (!output_event)
		goto set;

	/* don't allow circular references */
	if (event == output_event)
		goto out;

	/*
	 * Don't allow cross-cpu buffers
	 */
	if (output_event->cpu != event->cpu)
		goto out;

	/*
	 * If its not a per-cpu rb, it must be the same task.
	 */
	if (output_event->cpu == -1 && output_event->ctx != event->ctx)
		goto out;

	/*
	 * Mixing clocks in the same buffer is trouble you don't need.
	 */
	if (output_event->clock != event->clock)
		goto out;

	/*
	 * Either writing ring buffer from beginning or from end.
	 * Mixing is not allowed.
	 */
	if (is_write_backward(output_event) != is_write_backward(event))
		goto out;

	/*
	 * If both events generate aux data, they must be on the same PMU
	 */
	if (has_aux(event) && has_aux(output_event) &&
	    event->pmu != output_event->pmu)
		goto out;

set:
	mutex_lock(&event->mmap_mutex);
	/* Can't redirect output if we've got an active mmap() */
	if (atomic_read(&event->mmap_count))
		goto unlock;

	if (output_event) {
		/* get the rb we want to redirect to */
		rb = ring_buffer_get(output_event);
		if (!rb)
			goto unlock;
	}

	ring_buffer_attach(event, rb);

	ret = 0;
unlock:
	mutex_unlock(&event->mmap_mutex);

out:
	return ret;
}

static void mutex_lock_double(struct mutex *a, struct mutex *b)
{
	if (b < a)
		swap(a, b);

	mutex_lock(a);
	mutex_lock_nested(b, SINGLE_DEPTH_NESTING);
}

static int perf_event_set_clock(struct perf_event *event, clockid_t clk_id)
{
	bool nmi_safe = false;

	switch (clk_id) {
	case CLOCK_MONOTONIC:
		event->clock = &ktime_get_mono_fast_ns;
		nmi_safe = true;
		break;

	case CLOCK_MONOTONIC_RAW:
		event->clock = &ktime_get_raw_fast_ns;
		nmi_safe = true;
		break;

	case CLOCK_REALTIME:
		event->clock = &ktime_get_real_ns;
		break;

	case CLOCK_BOOTTIME:
		event->clock = &ktime_get_boot_ns;
		break;

	case CLOCK_TAI:
		event->clock = &ktime_get_tai_ns;
		break;

	default:
		return -EINVAL;
	}

	if (!nmi_safe && !(event->pmu->capabilities & PERF_PMU_CAP_NO_NMI))
		return -EINVAL;

	return 0;
}

/*
 * Variation on perf_event_ctx_lock_nested(), except we take two context
 * mutexes.
 */
static struct perf_event_context *
__perf_event_ctx_lock_double(struct perf_event *group_leader,
			     struct perf_event_context *ctx)
{
	struct perf_event_context *gctx;

again:
	rcu_read_lock();
	gctx = READ_ONCE(group_leader->ctx);
	if (!atomic_inc_not_zero(&gctx->refcount)) {
		rcu_read_unlock();
		goto again;
	}
	rcu_read_unlock();

	mutex_lock_double(&gctx->mutex, &ctx->mutex);

	if (group_leader->ctx != gctx) {
		mutex_unlock(&ctx->mutex);
		mutex_unlock(&gctx->mutex);
		put_ctx(gctx);
		goto again;
	}

	return gctx;
}

#ifdef CONFIG_PERF_USER_SHARE
static void perf_group_shared_event(struct perf_event *event,
		struct perf_event *group_leader)
{
	if (!event->shared || !group_leader)
		return;

	/* Do not attempt to change the group for this shared event */
	if (event->group_leader != event)
		return;

	/*
	 * Single events have the group leaders as themselves.
	 * As we now have a new group to attach to, remove from
	 * the previous group and attach it to the new group.
	 */
	perf_remove_from_context(event, DETACH_GROUP);

	event->group_leader	= group_leader;
	perf_event__state_init(event);

	perf_install_in_context(group_leader->ctx, event, event->cpu);
}
#endif

/**
 * sys_perf_event_open - open a performance event, associate it to a task/cpu
 *
 * @attr_uptr:	event_id type attributes for monitoring/sampling
 * @pid:		target pid
 * @cpu:		target cpu
 * @group_fd:		group leader event fd
 */
SYSCALL_DEFINE5(perf_event_open,
		struct perf_event_attr __user *, attr_uptr,
		pid_t, pid, int, cpu, int, group_fd, unsigned long, flags)
{
	struct perf_event *group_leader = NULL, *output_event = NULL;
	struct perf_event *event = NULL, *sibling;
	struct perf_event_attr attr;
	struct perf_event_context *ctx, *uninitialized_var(gctx);
	struct file *event_file = NULL;
	struct fd group = {NULL, 0};
	struct task_struct *task = NULL;
	struct pmu *pmu;
	int event_fd;
	int move_group = 0;
	int err;
	int f_flags = O_RDWR;
	int cgroup_fd = -1;

	/* for future expandability... */
	if (flags & ~PERF_FLAG_ALL)
		return -EINVAL;

	/* Do we allow access to perf_event_open(2) ? */
	err = security_perf_event_open(&attr, PERF_SECURITY_OPEN);
	if (err)
		return err;

	err = perf_copy_attr(attr_uptr, &attr);
	if (err)
		return err;

	if (!attr.exclude_kernel) {
		err = perf_allow_kernel(&attr);
		if (err)
			return err;
	}

	if (attr.namespaces) {
		if (!capable(CAP_SYS_ADMIN))
			return -EACCES;
	}

	if (attr.freq) {
		if (attr.sample_freq > sysctl_perf_event_sample_rate)
			return -EINVAL;
	} else {
		if (attr.sample_period & (1ULL << 63))
			return -EINVAL;
	}

	/* Only privileged users can get physical addresses */
	if ((attr.sample_type & PERF_SAMPLE_PHYS_ADDR)) {
		err = perf_allow_kernel(&attr);
		if (err)
			return err;
	}

	if (!attr.sample_max_stack)
		attr.sample_max_stack = sysctl_perf_event_max_stack;

	/*
	 * In cgroup mode, the pid argument is used to pass the fd
	 * opened to the cgroup directory in cgroupfs. The cpu argument
	 * designates the cpu on which to monitor threads from that
	 * cgroup.
	 */
	if ((flags & PERF_FLAG_PID_CGROUP) && (pid == -1 || cpu == -1))
		return -EINVAL;

	if (flags & PERF_FLAG_FD_CLOEXEC)
		f_flags |= O_CLOEXEC;

	event_fd = get_unused_fd_flags(f_flags);
	if (event_fd < 0)
		return event_fd;

	if (group_fd != -1) {
		err = perf_fget_light(group_fd, &group);
		if (err)
			goto err_fd;
		group_leader = group.file->private_data;
		if (flags & PERF_FLAG_FD_OUTPUT)
			output_event = group_leader;
		if (flags & PERF_FLAG_FD_NO_GROUP)
			group_leader = NULL;
	}

	/*
	 * Take the group_leader's group_leader_mutex before observing
	 * anything in the group leader that leads to changes in ctx,
	 * many of which may be changing on another thread.
	 * In particular, we want to take this lock before deciding
	 * whether we need to move_group.
	 */
	if (group_leader)
		mutex_lock(&group_leader->group_leader_mutex);

	if (pid != -1 && !(flags & PERF_FLAG_PID_CGROUP)) {
		task = find_lively_task_by_vpid(pid);
		if (IS_ERR(task)) {
			err = PTR_ERR(task);
			goto err_group_fd;
		}
	}

	if (task && group_leader &&
	    group_leader->attr.inherit != attr.inherit) {
		err = -EINVAL;
		goto err_task;
	}

	if (task) {
		err = mutex_lock_interruptible(&task->signal->cred_guard_mutex);
		if (err)
			goto err_task;

		/*
		 * Reuse ptrace permission checks for now.
		 *
		 * We must hold cred_guard_mutex across this and any potential
		 * perf_install_in_context() call for this new event to
		 * serialize against exec() altering our credentials (and the
		 * perf_event_exit_task() that could imply).
		 */
		err = -EACCES;
		if (!ptrace_may_access(task, PTRACE_MODE_READ_REALCREDS))
			goto err_cred;
	}

	if (flags & PERF_FLAG_PID_CGROUP)
		cgroup_fd = pid;

#ifdef CONFIG_PERF_USER_SHARE
	event = perf_event_create_kernel_shared_check(&attr, cpu, task, NULL,
			group_leader);
#endif
	if (!event) {
		event = perf_event_alloc(&attr, cpu, task, group_leader, NULL,
					 NULL, NULL, cgroup_fd);
		if (IS_ERR(event)) {
			err = PTR_ERR(event);
			goto err_cred;
		}
	}

	if (is_sampling_event(event)) {
		if (event->pmu->capabilities & PERF_PMU_CAP_NO_INTERRUPT) {
			err = -EOPNOTSUPP;
			goto err_alloc;
		}
	}

	/*
	 * Special case software events and allow them to be part of
	 * any hardware group.
	 */
	pmu = event->pmu;

	if (attr.use_clockid) {
		err = perf_event_set_clock(event, attr.clockid);
		if (err)
			goto err_alloc;
	}

	if (pmu->task_ctx_nr == perf_sw_context)
		event->event_caps |= PERF_EV_CAP_SOFTWARE;

	if (group_leader &&
	    (is_software_event(event) != is_software_event(group_leader))) {
		if (is_software_event(event)) {
			/*
			 * If event and group_leader are not both a software
			 * event, and event is, then group leader is not.
			 *
			 * Allow the addition of software events to !software
			 * groups, this is safe because software events never
			 * fail to schedule.
			 */
			pmu = group_leader->pmu;
		} else if (is_software_event(group_leader) &&
			   (group_leader->group_caps & PERF_EV_CAP_SOFTWARE)) {
			/*
			 * In case the group is a pure software group, and we
			 * try to add a hardware event, move the whole group to
			 * the hardware context.
			 */
			move_group = 1;
		}
	}

	/*
	 * Get the target context (task or percpu):
	 */
	ctx = find_get_context(pmu, task, event);
	if (IS_ERR(ctx)) {
		err = PTR_ERR(ctx);
		goto err_alloc;
	}

	if ((pmu->capabilities & PERF_PMU_CAP_EXCLUSIVE) && group_leader) {
		err = -EBUSY;
		goto err_context;
	}

	/*
	 * Look up the group leader (we will attach this event to it):
	 */
	if (group_leader) {
		err = -EINVAL;

		/*
		 * Do not allow a recursive hierarchy (this new sibling
		 * becoming part of another group-sibling):
		 */
		if (group_leader->group_leader != group_leader)
			goto err_context;

		/* All events in a group should have the same clock */
		if (group_leader->clock != event->clock)
			goto err_context;

		/*
		 * Make sure we're both events for the same CPU;
		 * grouping events for different CPUs is broken; since
		 * you can never concurrently schedule them anyhow.
		 */
		if (group_leader->cpu != event->cpu)
			goto err_context;

		/*
		 * Make sure we're both on the same task, or both
		 * per-CPU events.
		 */
		if (group_leader->ctx->task != ctx->task)
			goto err_context;

		/*
		 * Do not allow to attach to a group in a different task
		 * or CPU context. If we're moving SW events, we'll fix
		 * this up later, so allow that.
		 */
		if (!move_group && group_leader->ctx != ctx)
			goto err_context;

		/*
		 * Only a group leader can be exclusive or pinned
		 */
		if (attr.exclusive || attr.pinned)
			goto err_context;
	}

	if (output_event) {
		err = perf_event_set_output(event, output_event);
		if (err)
			goto err_context;
	}

	event_file = anon_inode_getfile("[perf_event]", &perf_fops, event,
					f_flags);
	if (IS_ERR(event_file)) {
		err = PTR_ERR(event_file);
		event_file = NULL;
		goto err_context;
	}

	if (move_group) {
		gctx = __perf_event_ctx_lock_double(group_leader, ctx);

		if (gctx->task == TASK_TOMBSTONE) {
			err = -ESRCH;
			goto err_locked;
		}

		/*
		 * Check if we raced against another sys_perf_event_open() call
		 * moving the software group underneath us.
		 */
		if (!(group_leader->group_caps & PERF_EV_CAP_SOFTWARE)) {
			/*
			 * If someone moved the group out from under us, check
			 * if this new event wound up on the same ctx, if so
			 * its the regular !move_group case, otherwise fail.
			 */
			if (gctx != ctx) {
				err = -EINVAL;
				goto err_locked;
			} else {
				perf_event_ctx_unlock(group_leader, gctx);
				move_group = 0;
			}
		}
	} else {
		mutex_lock(&ctx->mutex);
	}

	if (ctx->task == TASK_TOMBSTONE) {
		err = -ESRCH;
		goto err_locked;
	}

	if (!perf_event_validate_size(event)) {
		err = -E2BIG;
		goto err_locked;
	}

	/*
	 * Must be under the same ctx::mutex as perf_install_in_context(),
	 * because we need to serialize with concurrent event creation.
	 */
	if (!event->shared && !exclusive_event_installable(event, ctx)) {
		/* exclusive and group stuff are assumed mutually exclusive */
		WARN_ON_ONCE(move_group);

		err = -EBUSY;
		goto err_locked;
	}

	WARN_ON_ONCE(ctx->parent_ctx);

	/*
	 * This is the point on no return; we cannot fail hereafter. This is
	 * where we start modifying current state.
	 */

	if (move_group) {
		/*
		 * See perf_event_ctx_lock() for comments on the details
		 * of swizzling perf_event::ctx.
		 */
		perf_remove_from_context(group_leader, 0);
		put_ctx(gctx);

		list_for_each_entry(sibling, &group_leader->sibling_list,
				    group_entry) {
			perf_remove_from_context(sibling, 0);
			put_ctx(gctx);
		}

		/*
		 * Wait for everybody to stop referencing the events through
		 * the old lists, before installing it on new lists.
		 */
		synchronize_rcu();

		/*
		 * Install the group siblings before the group leader.
		 *
		 * Because a group leader will try and install the entire group
		 * (through the sibling list, which is still in-tact), we can
		 * end up with siblings installed in the wrong context.
		 *
		 * By installing siblings first we NO-OP because they're not
		 * reachable through the group lists.
		 */
		list_for_each_entry(sibling, &group_leader->sibling_list,
				    group_entry) {
			perf_event__state_init(sibling);
			perf_install_in_context(ctx, sibling, sibling->cpu);
			get_ctx(ctx);
		}

		/*
		 * Removing from the context ends up with disabled
		 * event. What we want here is event in the initial
		 * startup state, ready to be add into new context.
		 */
		perf_event__state_init(group_leader);
		perf_install_in_context(ctx, group_leader, group_leader->cpu);
		get_ctx(ctx);
	}

	/*
	 * Precalculate sample_data sizes; do while holding ctx::mutex such
	 * that we're serialized against further additions and before
	 * perf_install_in_context() which is the point the event is active and
	 * can use these values.
	 */
	perf_event__header_size(event);
	perf_event__id_header_size(event);

#ifdef CONFIG_PERF_USER_SHARE
	if (event->shared && group_leader)
		perf_group_shared_event(event, group_leader);
#endif

	if (!event->shared) {
		event->owner = current;

		perf_install_in_context(ctx, event, event->cpu);
		perf_unpin_context(ctx);
	}

	if (move_group)
		perf_event_ctx_unlock(group_leader, gctx);
	mutex_unlock(&ctx->mutex);
	if (group_leader)
		mutex_unlock(&group_leader->group_leader_mutex);

	if (task) {
		mutex_unlock(&task->signal->cred_guard_mutex);
		put_task_struct(task);
	}

	if (!event->shared) {
		mutex_lock(&current->perf_event_mutex);
		list_add_tail(&event->owner_entry, &current->perf_event_list);
		mutex_unlock(&current->perf_event_mutex);
	}

	/*
	 * Drop the reference on the group_event after placing the
	 * new event on the sibling_list. This ensures destruction
	 * of the group leader will find the pointer to itself in
	 * perf_group_detach().
	 */
	fdput(group);
	fd_install(event_fd, event_file);

#ifdef CONFIG_PERF_USER_SHARE
	/* Add the event to the shared events list */
	if (!event->shared)
		perf_event_create_kernel_shared_add(&attr, cpu,
				 task, NULL, ctx, event);
#endif

	return event_fd;

err_locked:
	if (move_group)
		perf_event_ctx_unlock(group_leader, gctx);
	mutex_unlock(&ctx->mutex);
/* err_file: */
	fput(event_file);
err_context:
	perf_unpin_context(ctx);
	put_ctx(ctx);
err_alloc:
	/*
	 * If event_file is set, the fput() above will have called ->release()
	 * and that will take care of freeing the event.
	 */
	if (!event_file)
		free_event(event);
err_cred:
	if (task)
		mutex_unlock(&task->signal->cred_guard_mutex);
err_task:
	if (task)
		put_task_struct(task);
err_group_fd:
	if (group_leader)
		mutex_unlock(&group_leader->group_leader_mutex);
	fdput(group);
err_fd:
	put_unused_fd(event_fd);
	return err;
}


/**
 * perf_event_create_kernel_counter
 *
 * @attr: attributes of the counter to create
 * @cpu: cpu in which the counter is bound
 * @task: task to profile (NULL for percpu)
 */
struct perf_event *
perf_event_create_kernel_counter(struct perf_event_attr *attr, int cpu,
				 struct task_struct *task,
				 perf_overflow_handler_t overflow_handler,
				 void *context)
{
	struct perf_event_context *ctx;
	struct perf_event *event;
	int err;

	event = perf_event_create_kernel_shared_check(attr, cpu, task,
						overflow_handler, NULL);
	if (!event) {
		event = perf_event_alloc(attr, cpu, task, NULL, NULL,
				overflow_handler, context, -1);
		if (IS_ERR(event)) {
			err = PTR_ERR(event);
			goto err;
		}
	}

	/* Mark owner so we could distinguish it from user events. */
	event->owner = TASK_TOMBSTONE;

	if (event->shared)
		return event;

	/*
	 * Get the target context (task or percpu):
	 */
	ctx = find_get_context(event->pmu, task, event);
	if (IS_ERR(ctx)) {
		err = PTR_ERR(ctx);
		goto err_free;
	}

	WARN_ON_ONCE(ctx->parent_ctx);
	mutex_lock(&ctx->mutex);
	if (ctx->task == TASK_TOMBSTONE) {
		err = -ESRCH;
		goto err_unlock;
	}

	if (!exclusive_event_installable(event, ctx)) {
		err = -EBUSY;
		goto err_unlock;
	}

	perf_install_in_context(ctx, event, event->cpu);
	perf_unpin_context(ctx);
	mutex_unlock(&ctx->mutex);

	/*
	 * Check if can add event to shared list
	 */
	perf_event_create_kernel_shared_add(attr, cpu,
			 task, overflow_handler, context, event);
	return event;

err_unlock:
	mutex_unlock(&ctx->mutex);
	perf_unpin_context(ctx);
	put_ctx(ctx);
err_free:
	free_event(event);
err:
	return ERR_PTR(err);
}
EXPORT_SYMBOL_GPL(perf_event_create_kernel_counter);

void perf_pmu_migrate_context(struct pmu *pmu, int src_cpu, int dst_cpu)
{
	struct perf_event_context *src_ctx;
	struct perf_event_context *dst_ctx;
	struct perf_event *event, *tmp;
	LIST_HEAD(events);

	src_ctx = &per_cpu_ptr(pmu->pmu_cpu_context, src_cpu)->ctx;
	dst_ctx = &per_cpu_ptr(pmu->pmu_cpu_context, dst_cpu)->ctx;

	/*
	 * See perf_event_ctx_lock() for comments on the details
	 * of swizzling perf_event::ctx.
	 */
	mutex_lock_double(&src_ctx->mutex, &dst_ctx->mutex);
	list_for_each_entry_safe(event, tmp, &src_ctx->event_list,
				 event_entry) {
		perf_remove_from_context(event, 0);
		unaccount_event_cpu(event, src_cpu);
		put_ctx(src_ctx);
		list_add(&event->migrate_entry, &events);
	}

	/*
	 * Wait for the events to quiesce before re-instating them.
	 */
	synchronize_rcu();

	/*
	 * Re-instate events in 2 passes.
	 *
	 * Skip over group leaders and only install siblings on this first
	 * pass, siblings will not get enabled without a leader, however a
	 * leader will enable its siblings, even if those are still on the old
	 * context.
	 */
	list_for_each_entry_safe(event, tmp, &events, migrate_entry) {
		if (event->group_leader == event)
			continue;

		list_del(&event->migrate_entry);
		if (event->state >= PERF_EVENT_STATE_OFF)
			event->state = PERF_EVENT_STATE_INACTIVE;
		account_event_cpu(event, dst_cpu);
		perf_install_in_context(dst_ctx, event, dst_cpu);
		get_ctx(dst_ctx);
	}

	/*
	 * Once all the siblings are setup properly, install the group leaders
	 * to make it go.
	 */
	list_for_each_entry_safe(event, tmp, &events, migrate_entry) {
		list_del(&event->migrate_entry);
		if (event->state >= PERF_EVENT_STATE_OFF)
			event->state = PERF_EVENT_STATE_INACTIVE;
		account_event_cpu(event, dst_cpu);
		perf_install_in_context(dst_ctx, event, dst_cpu);
		get_ctx(dst_ctx);
	}
	mutex_unlock(&dst_ctx->mutex);
	mutex_unlock(&src_ctx->mutex);
}
EXPORT_SYMBOL_GPL(perf_pmu_migrate_context);

static void sync_child_event(struct perf_event *child_event,
			       struct task_struct *child)
{
	struct perf_event *parent_event = child_event->parent;
	u64 child_val;

	if (child_event->attr.inherit_stat)
		perf_event_read_event(child_event, child);

	child_val = perf_event_count(child_event);

	/*
	 * Add back the child's count to the parent's count:
	 */
	atomic64_add(child_val, &parent_event->child_count);
	atomic64_add(child_event->total_time_enabled,
		     &parent_event->child_total_time_enabled);
	atomic64_add(child_event->total_time_running,
		     &parent_event->child_total_time_running);
}

static void
perf_event_exit_event(struct perf_event *child_event,
		      struct perf_event_context *child_ctx,
		      struct task_struct *child)
{
	struct perf_event *parent_event = child_event->parent;

	/*
	 * Do not destroy the 'original' grouping; because of the context
	 * switch optimization the original events could've ended up in a
	 * random child task.
	 *
	 * If we were to destroy the original group, all group related
	 * operations would cease to function properly after this random
	 * child dies.
	 *
	 * Do destroy all inherited groups, we don't care about those
	 * and being thorough is better.
	 */
	raw_spin_lock_irq(&child_ctx->lock);
	WARN_ON_ONCE(child_ctx->is_active);

	if (parent_event)
		perf_group_detach(child_event);
	list_del_event(child_event, child_ctx);
	child_event->state = PERF_EVENT_STATE_EXIT; /* is_event_hup() */
	raw_spin_unlock_irq(&child_ctx->lock);

	/*
	 * Parent events are governed by their filedesc, retain them.
	 */
	if (!parent_event) {
		perf_event_wakeup(child_event);
		return;
	}
	/*
	 * Child events can be cleaned up.
	 */

	sync_child_event(child_event, child);

	/*
	 * Remove this event from the parent's list
	 */
	WARN_ON_ONCE(parent_event->ctx->parent_ctx);
	mutex_lock(&parent_event->child_mutex);
	list_del_init(&child_event->child_list);
	mutex_unlock(&parent_event->child_mutex);

	/*
	 * Kick perf_poll() for is_event_hup().
	 */
	perf_event_wakeup(parent_event);
	free_event(child_event);
	put_event(parent_event);
}

static void perf_event_exit_task_context(struct task_struct *child, int ctxn)
{
	struct perf_event_context *child_ctx, *clone_ctx = NULL;
	struct perf_event *child_event, *next;

	WARN_ON_ONCE(child != current);

	child_ctx = perf_pin_task_context(child, ctxn);
	if (!child_ctx)
		return;

	/*
	 * In order to reduce the amount of tricky in ctx tear-down, we hold
	 * ctx::mutex over the entire thing. This serializes against almost
	 * everything that wants to access the ctx.
	 *
	 * The exception is sys_perf_event_open() /
	 * perf_event_create_kernel_count() which does find_get_context()
	 * without ctx::mutex (it cannot because of the move_group double mutex
	 * lock thing). See the comments in perf_install_in_context().
	 */
	mutex_lock(&child_ctx->mutex);

	/*
	 * In a single ctx::lock section, de-schedule the events and detach the
	 * context from the task such that we cannot ever get it scheduled back
	 * in.
	 */
	raw_spin_lock_irq(&child_ctx->lock);
	task_ctx_sched_out(__get_cpu_context(child_ctx), child_ctx, EVENT_ALL);

	/*
	 * Now that the context is inactive, destroy the task <-> ctx relation
	 * and mark the context dead.
	 */
	RCU_INIT_POINTER(child->perf_event_ctxp[ctxn], NULL);
	put_ctx(child_ctx); /* cannot be last */
	WRITE_ONCE(child_ctx->task, TASK_TOMBSTONE);
	put_task_struct(current); /* cannot be last */

	clone_ctx = unclone_ctx(child_ctx);
	raw_spin_unlock_irq(&child_ctx->lock);

	if (clone_ctx)
		put_ctx(clone_ctx);

	/*
	 * Report the task dead after unscheduling the events so that we
	 * won't get any samples after PERF_RECORD_EXIT. We can however still
	 * get a few PERF_RECORD_READ events.
	 */
	perf_event_task(child, child_ctx, 0);

	list_for_each_entry_safe(child_event, next, &child_ctx->event_list, event_entry)
		perf_event_exit_event(child_event, child_ctx, child);

	mutex_unlock(&child_ctx->mutex);

	put_ctx(child_ctx);
}

/*
 * When a child task exits, feed back event values to parent events.
 *
 * Can be called with cred_guard_mutex held when called from
 * install_exec_creds().
 */
void perf_event_exit_task(struct task_struct *child)
{
	struct perf_event *event, *tmp;
	int ctxn;

	mutex_lock(&child->perf_event_mutex);
	list_for_each_entry_safe(event, tmp, &child->perf_event_list,
				 owner_entry) {
		list_del_init(&event->owner_entry);

		/*
		 * Ensure the list deletion is visible before we clear
		 * the owner, closes a race against perf_release() where
		 * we need to serialize on the owner->perf_event_mutex.
		 */
		smp_store_release(&event->owner, NULL);
	}
	mutex_unlock(&child->perf_event_mutex);

	for_each_task_context_nr(ctxn)
		perf_event_exit_task_context(child, ctxn);

	/*
	 * The perf_event_exit_task_context calls perf_event_task
	 * with child's task_ctx, which generates EXIT events for
	 * child contexts and sets child->perf_event_ctxp[] to NULL.
	 * At this point we need to send EXIT events to cpu contexts.
	 */
	perf_event_task(child, NULL, 0);
}

static void perf_free_event(struct perf_event *event,
			    struct perf_event_context *ctx)
{
	struct perf_event *parent = event->parent;

	if (WARN_ON_ONCE(!parent))
		return;

	mutex_lock(&parent->child_mutex);
	list_del_init(&event->child_list);
	mutex_unlock(&parent->child_mutex);

	put_event(parent);

	raw_spin_lock_irq(&ctx->lock);
	perf_group_detach(event);
	list_del_event(event, ctx);
	raw_spin_unlock_irq(&ctx->lock);
	free_event(event);
}

/*
 * Free an unexposed, unused context as created by inheritance by
 * perf_event_init_task below, used by fork() in case of fail.
 *
 * Not all locks are strictly required, but take them anyway to be nice and
 * help out with the lockdep assertions.
 */
void perf_event_free_task(struct task_struct *task)
{
	struct perf_event_context *ctx;
	struct perf_event *event, *tmp;
	int ctxn;

	for_each_task_context_nr(ctxn) {
		ctx = task->perf_event_ctxp[ctxn];
		if (!ctx)
			continue;

		mutex_lock(&ctx->mutex);
		raw_spin_lock_irq(&ctx->lock);
		/*
		 * Destroy the task <-> ctx relation and mark the context dead.
		 *
		 * This is important because even though the task hasn't been
		 * exposed yet the context has been (through child_list).
		 */
		RCU_INIT_POINTER(task->perf_event_ctxp[ctxn], NULL);
		WRITE_ONCE(ctx->task, TASK_TOMBSTONE);
		put_task_struct(task); /* cannot be last */
		raw_spin_unlock_irq(&ctx->lock);

		list_for_each_entry_safe(event, tmp, &ctx->event_list, event_entry)
			perf_free_event(event, ctx);

		mutex_unlock(&ctx->mutex);
		put_ctx(ctx);
	}
}

void perf_event_delayed_put(struct task_struct *task)
{
	int ctxn;

	for_each_task_context_nr(ctxn)
		WARN_ON_ONCE(task->perf_event_ctxp[ctxn]);
}

struct file *perf_event_get(unsigned int fd)
{
	struct file *file;

	file = fget_raw(fd);
	if (!file)
		return ERR_PTR(-EBADF);

	if (file->f_op != &perf_fops) {
		fput(file);
		return ERR_PTR(-EBADF);
	}

	return file;
}

const struct perf_event_attr *perf_event_attrs(struct perf_event *event)
{
	if (!event)
		return ERR_PTR(-EINVAL);

	return &event->attr;
}

/*
 * Inherit a event from parent task to child task.
 *
 * Returns:
 *  - valid pointer on success
 *  - NULL for orphaned events
 *  - IS_ERR() on error
 */
static struct perf_event *
inherit_event(struct perf_event *parent_event,
	      struct task_struct *parent,
	      struct perf_event_context *parent_ctx,
	      struct task_struct *child,
	      struct perf_event *group_leader,
	      struct perf_event_context *child_ctx)
{
	enum perf_event_active_state parent_state = parent_event->state;
	struct perf_event *child_event;
	unsigned long flags;

	/*
	 * Instead of creating recursive hierarchies of events,
	 * we link inherited events back to the original parent,
	 * which has a filp for sure, which we use as the reference
	 * count:
	 */
	if (parent_event->parent)
		parent_event = parent_event->parent;

	child_event = perf_event_alloc(&parent_event->attr,
					   parent_event->cpu,
					   child,
					   group_leader, parent_event,
					   NULL, NULL, -1);
	if (IS_ERR(child_event))
		return child_event;

	/*
	 * is_orphaned_event() and list_add_tail(&parent_event->child_list)
	 * must be under the same lock in order to serialize against
	 * perf_event_release_kernel(), such that either we must observe
	 * is_orphaned_event() or they will observe us on the child_list.
	 */
	mutex_lock(&parent_event->child_mutex);
	if (is_orphaned_event(parent_event) ||
	    !atomic_long_inc_not_zero(&parent_event->refcount)) {
		mutex_unlock(&parent_event->child_mutex);
		free_event(child_event);
		return NULL;
	}

	get_ctx(child_ctx);

	/*
	 * Make the child state follow the state of the parent event,
	 * not its attr.disabled bit.  We hold the parent's mutex,
	 * so we won't race with perf_event_{en, dis}able_family.
	 */
	if (parent_state >= PERF_EVENT_STATE_INACTIVE)
		child_event->state = PERF_EVENT_STATE_INACTIVE;
	else
		child_event->state = PERF_EVENT_STATE_OFF;

	if (parent_event->attr.freq) {
		u64 sample_period = parent_event->hw.sample_period;
		struct hw_perf_event *hwc = &child_event->hw;

		hwc->sample_period = sample_period;
		hwc->last_period   = sample_period;

		local64_set(&hwc->period_left, sample_period);
	}

	child_event->ctx = child_ctx;
	child_event->overflow_handler = parent_event->overflow_handler;
	child_event->overflow_handler_context
		= parent_event->overflow_handler_context;

	/*
	 * Precalculate sample_data sizes
	 */
	perf_event__header_size(child_event);
	perf_event__id_header_size(child_event);

	/*
	 * Link it up in the child's context:
	 */
	raw_spin_lock_irqsave(&child_ctx->lock, flags);
	add_event_to_ctx(child_event, child_ctx);
	raw_spin_unlock_irqrestore(&child_ctx->lock, flags);

	/*
	 * Link this into the parent event's child list
	 */
	list_add_tail(&child_event->child_list, &parent_event->child_list);
	mutex_unlock(&parent_event->child_mutex);

	return child_event;
}

/*
 * Inherits an event group.
 *
 * This will quietly suppress orphaned events; !inherit_event() is not an error.
 * This matches with perf_event_release_kernel() removing all child events.
 *
 * Returns:
 *  - 0 on success
 *  - <0 on error
 */
static int inherit_group(struct perf_event *parent_event,
	      struct task_struct *parent,
	      struct perf_event_context *parent_ctx,
	      struct task_struct *child,
	      struct perf_event_context *child_ctx)
{
	struct perf_event *leader;
	struct perf_event *sub;
	struct perf_event *child_ctr;

	leader = inherit_event(parent_event, parent, parent_ctx,
				 child, NULL, child_ctx);
	if (IS_ERR(leader))
		return PTR_ERR(leader);
	/*
	 * @leader can be NULL here because of is_orphaned_event(). In this
	 * case inherit_event() will create individual events, similar to what
	 * perf_group_detach() would do anyway.
	 */
	list_for_each_entry(sub, &parent_event->sibling_list, group_entry) {
		child_ctr = inherit_event(sub, parent, parent_ctx,
					    child, leader, child_ctx);
		if (IS_ERR(child_ctr))
			return PTR_ERR(child_ctr);
	}
	return 0;
}

/*
 * Creates the child task context and tries to inherit the event-group.
 *
 * Clears @inherited_all on !attr.inherited or error. Note that we'll leave
 * inherited_all set when we 'fail' to inherit an orphaned event; this is
 * consistent with perf_event_release_kernel() removing all child events.
 *
 * Returns:
 *  - 0 on success
 *  - <0 on error
 */
static int
inherit_task_group(struct perf_event *event, struct task_struct *parent,
		   struct perf_event_context *parent_ctx,
		   struct task_struct *child, int ctxn,
		   int *inherited_all)
{
	int ret;
	struct perf_event_context *child_ctx;

	if (!event->attr.inherit) {
		*inherited_all = 0;
		return 0;
	}

	child_ctx = child->perf_event_ctxp[ctxn];
	if (!child_ctx) {
		/*
		 * This is executed from the parent task context, so
		 * inherit events that have been marked for cloning.
		 * First allocate and initialize a context for the
		 * child.
		 */
		child_ctx = alloc_perf_context(parent_ctx->pmu, child);
		if (!child_ctx)
			return -ENOMEM;

		child->perf_event_ctxp[ctxn] = child_ctx;
	}

	ret = inherit_group(event, parent, parent_ctx,
			    child, child_ctx);

	if (ret)
		*inherited_all = 0;

	return ret;
}

/*
 * Initialize the perf_event context in task_struct
 */
static int perf_event_init_context(struct task_struct *child, int ctxn)
{
	struct perf_event_context *child_ctx, *parent_ctx;
	struct perf_event_context *cloned_ctx;
	struct perf_event *event;
	struct task_struct *parent = current;
	int inherited_all = 1;
	unsigned long flags;
	int ret = 0;

	if (likely(!parent->perf_event_ctxp[ctxn]))
		return 0;

	/*
	 * If the parent's context is a clone, pin it so it won't get
	 * swapped under us.
	 */
	parent_ctx = perf_pin_task_context(parent, ctxn);
	if (!parent_ctx)
		return 0;

	/*
	 * No need to check if parent_ctx != NULL here; since we saw
	 * it non-NULL earlier, the only reason for it to become NULL
	 * is if we exit, and since we're currently in the middle of
	 * a fork we can't be exiting at the same time.
	 */

	/*
	 * Lock the parent list. No need to lock the child - not PID
	 * hashed yet and not running, so nobody can access it.
	 */
	mutex_lock(&parent_ctx->mutex);

	/*
	 * We dont have to disable NMIs - we are only looking at
	 * the list, not manipulating it:
	 */
	list_for_each_entry(event, &parent_ctx->pinned_groups, group_entry) {
		ret = inherit_task_group(event, parent, parent_ctx,
					 child, ctxn, &inherited_all);
		if (ret)
			goto out_unlock;
	}

	/*
	 * We can't hold ctx->lock when iterating the ->flexible_group list due
	 * to allocations, but we need to prevent rotation because
	 * rotate_ctx() will change the list from interrupt context.
	 */
	raw_spin_lock_irqsave(&parent_ctx->lock, flags);
	parent_ctx->rotate_disable = 1;
	raw_spin_unlock_irqrestore(&parent_ctx->lock, flags);

	list_for_each_entry(event, &parent_ctx->flexible_groups, group_entry) {
		ret = inherit_task_group(event, parent, parent_ctx,
					 child, ctxn, &inherited_all);
		if (ret)
			goto out_unlock;
	}

	raw_spin_lock_irqsave(&parent_ctx->lock, flags);
	parent_ctx->rotate_disable = 0;

	child_ctx = child->perf_event_ctxp[ctxn];

	if (child_ctx && inherited_all) {
		/*
		 * Mark the child context as a clone of the parent
		 * context, or of whatever the parent is a clone of.
		 *
		 * Note that if the parent is a clone, the holding of
		 * parent_ctx->lock avoids it from being uncloned.
		 */
		cloned_ctx = parent_ctx->parent_ctx;
		if (cloned_ctx) {
			child_ctx->parent_ctx = cloned_ctx;
			child_ctx->parent_gen = parent_ctx->parent_gen;
		} else {
			child_ctx->parent_ctx = parent_ctx;
			child_ctx->parent_gen = parent_ctx->generation;
		}
		get_ctx(child_ctx->parent_ctx);
	}

	raw_spin_unlock_irqrestore(&parent_ctx->lock, flags);
out_unlock:
	mutex_unlock(&parent_ctx->mutex);

	perf_unpin_context(parent_ctx);
	put_ctx(parent_ctx);

	return ret;
}

/*
 * Initialize the perf_event context in task_struct
 */
int perf_event_init_task(struct task_struct *child)
{
	int ctxn, ret;

	memset(child->perf_event_ctxp, 0, sizeof(child->perf_event_ctxp));
	mutex_init(&child->perf_event_mutex);
	INIT_LIST_HEAD(&child->perf_event_list);

	for_each_task_context_nr(ctxn) {
		ret = perf_event_init_context(child, ctxn);
		if (ret) {
			perf_event_free_task(child);
			return ret;
		}
	}

	return 0;
}

static void __init perf_event_init_all_cpus(void)
{
	struct swevent_htable *swhash;
	int cpu;

	zalloc_cpumask_var(&perf_online_mask, GFP_KERNEL);

	for_each_possible_cpu(cpu) {
		swhash = &per_cpu(swevent_htable, cpu);
		mutex_init(&swhash->hlist_mutex);
		INIT_LIST_HEAD(&per_cpu(active_ctx_list, cpu));

		INIT_LIST_HEAD(&per_cpu(pmu_sb_events.list, cpu));
		raw_spin_lock_init(&per_cpu(pmu_sb_events.lock, cpu));

#ifdef CONFIG_CGROUP_PERF
		INIT_LIST_HEAD(&per_cpu(cgrp_cpuctx_list, cpu));
#endif
		INIT_LIST_HEAD(&per_cpu(sched_cb_list, cpu));
		per_cpu(is_hotplugging, cpu) = false;
		per_cpu(is_idle, cpu) = false;
	}
}

void perf_swevent_init_cpu(unsigned int cpu)
{
	struct swevent_htable *swhash = &per_cpu(swevent_htable, cpu);

	mutex_lock(&swhash->hlist_mutex);
	if (swhash->hlist_refcount > 0 && !swevent_hlist_deref(swhash)) {
		struct swevent_hlist *hlist;

		hlist = kzalloc_node(sizeof(*hlist), GFP_KERNEL, cpu_to_node(cpu));
		WARN_ON(!hlist);
		rcu_assign_pointer(swhash->swevent_hlist, hlist);
	}
	mutex_unlock(&swhash->hlist_mutex);
}

#if defined CONFIG_HOTPLUG_CPU || defined CONFIG_KEXEC_CORE
int perf_event_restart_events(unsigned int cpu)
{
	mutex_lock(&pmus_lock);
	per_cpu(is_hotplugging, cpu) = false;
	perf_deferred_install_in_context(cpu);
	mutex_unlock(&pmus_lock);

	return 0;
}

static void perf_event_exit_cpu_context(int cpu)
{
	struct perf_cpu_context *cpuctx;
	struct perf_event_context *ctx;
	struct perf_event *event, *event_tmp;
	unsigned long flags;
	struct pmu *pmu;

	mutex_lock(&pmus_lock);
	per_cpu(is_hotplugging, cpu) = true;
	list_for_each_entry(pmu, &pmus, entry) {
		cpuctx = per_cpu_ptr(pmu->pmu_cpu_context, cpu);
		ctx = &cpuctx->ctx;

		/* Cancel the mux hrtimer to avoid CPU migration */
		if (pmu->task_ctx_nr != perf_sw_context) {
			raw_spin_lock_irqsave(&cpuctx->hrtimer_lock, flags);
			hrtimer_cancel(&cpuctx->hrtimer);
			cpuctx->hrtimer_active = 0;
			raw_spin_unlock_irqrestore(&cpuctx->hrtimer_lock,
							flags);
		}

		mutex_lock(&ctx->mutex);
		list_for_each_entry_safe(event, event_tmp, &ctx->event_list,
								event_entry) {
			perf_remove_from_context(event, DETACH_GROUP);
			if (event->pmu->events_across_hotplug)
				perf_prepare_install_in_context(event);
		}
		cpuctx->online = 0;
		mutex_unlock(&ctx->mutex);
	}
	cpumask_clear_cpu(cpu, perf_online_mask);
	mutex_unlock(&pmus_lock);
}
#else

static void perf_event_exit_cpu_context(int cpu) { }

#endif

int perf_event_init_cpu(unsigned int cpu)
{
	struct perf_cpu_context *cpuctx;
	struct perf_event_context *ctx;
	struct pmu *pmu;

	perf_swevent_init_cpu(cpu);

	mutex_lock(&pmus_lock);
	cpumask_set_cpu(cpu, perf_online_mask);
	list_for_each_entry(pmu, &pmus, entry) {
		cpuctx = per_cpu_ptr(pmu->pmu_cpu_context, cpu);
		ctx = &cpuctx->ctx;

		mutex_lock(&ctx->mutex);
		cpuctx->online = 1;
		mutex_unlock(&ctx->mutex);
	}
	mutex_unlock(&pmus_lock);

	return 0;
}

int perf_event_exit_cpu(unsigned int cpu)
{
	perf_event_exit_cpu_context(cpu);
	return 0;
}

static int
perf_reboot(struct notifier_block *notifier, unsigned long val, void *v)
{
	int cpu;

	for_each_online_cpu(cpu)
		perf_event_exit_cpu(cpu);

	return NOTIFY_OK;
}

/*
 * Run the perf reboot notifier at the very last possible moment so that
 * the generic watchdog code runs as long as possible.
 */
static struct notifier_block perf_reboot_notifier = {
	.notifier_call = perf_reboot,
	.priority = INT_MIN,
};

static int event_idle_notif(struct notifier_block *nb, unsigned long action,
							void *data)
{
	switch (action) {
	case IDLE_START:
		__this_cpu_write(is_idle, true);
		break;
	case IDLE_END:
		__this_cpu_write(is_idle, false);
		break;
	}

	return NOTIFY_OK;
}

static struct notifier_block perf_event_idle_nb = {
	.notifier_call = event_idle_notif,
};

void __init perf_event_init(void)
{
	int ret, cpu;

	idr_init(&pmu_idr);

	shared_events = alloc_percpu(struct shared_events_str);
	if (!shared_events) {
		WARN(1, "alloc_percpu failed for shared_events struct");
	} else {
		for_each_possible_cpu(cpu) {
			struct shared_events_str *shrd_events =
				per_cpu_ptr(shared_events, cpu);

			mutex_init(&shrd_events->list_mutex);
		}
	}
	perf_event_init_all_cpus();
	init_srcu_struct(&pmus_srcu);
	perf_pmu_register(&perf_swevent, "software", PERF_TYPE_SOFTWARE);
	perf_pmu_register(&perf_cpu_clock, NULL, -1);
	perf_pmu_register(&perf_task_clock, NULL, -1);
	perf_tp_register();
	perf_event_init_cpu(smp_processor_id());
	idle_notifier_register(&perf_event_idle_nb);
	register_reboot_notifier(&perf_reboot_notifier);

	ret = init_hw_breakpoint();
	WARN(ret, "hw_breakpoint initialization failed with: %d", ret);

	/*
	 * Build time assertion that we keep the data_head at the intended
	 * location.  IOW, validation we got the __reserved[] size right.
	 */
	BUILD_BUG_ON((offsetof(struct perf_event_mmap_page, data_head))
		     != 1024);
}

ssize_t perf_event_sysfs_show(struct device *dev, struct device_attribute *attr,
			      char *page)
{
	struct perf_pmu_events_attr *pmu_attr =
		container_of(attr, struct perf_pmu_events_attr, attr);

	if (pmu_attr->event_str)
		return sprintf(page, "%s\n", pmu_attr->event_str);

	return 0;
}
EXPORT_SYMBOL_GPL(perf_event_sysfs_show);

static int __init perf_event_sysfs_init(void)
{
	struct pmu *pmu;
	int ret;

	mutex_lock(&pmus_lock);

	ret = bus_register(&pmu_bus);
	if (ret)
		goto unlock;

	list_for_each_entry(pmu, &pmus, entry) {
		if (!pmu->name || pmu->type < 0)
			continue;

		ret = pmu_dev_alloc(pmu);
		WARN(ret, "Failed to register pmu: %s, reason %d\n", pmu->name, ret);
	}
	pmu_bus_running = 1;
	ret = 0;

unlock:
	mutex_unlock(&pmus_lock);

	return ret;
}
device_initcall(perf_event_sysfs_init);

#ifdef CONFIG_CGROUP_PERF
static struct cgroup_subsys_state *
perf_cgroup_css_alloc(struct cgroup_subsys_state *parent_css)
{
	struct perf_cgroup *jc;

	jc = kzalloc(sizeof(*jc), GFP_KERNEL);
	if (!jc)
		return ERR_PTR(-ENOMEM);

	jc->info = alloc_percpu(struct perf_cgroup_info);
	if (!jc->info) {
		kfree(jc);
		return ERR_PTR(-ENOMEM);
	}

	return &jc->css;
}

static void perf_cgroup_css_free(struct cgroup_subsys_state *css)
{
	struct perf_cgroup *jc = container_of(css, struct perf_cgroup, css);

	free_percpu(jc->info);
	kfree(jc);
}

static int __perf_cgroup_move(void *info)
{
	struct task_struct *task = info;
	rcu_read_lock();
	perf_cgroup_switch(task, PERF_CGROUP_SWOUT | PERF_CGROUP_SWIN);
	rcu_read_unlock();
	return 0;
}

static void perf_cgroup_attach(struct cgroup_taskset *tset)
{
	struct task_struct *task;
	struct cgroup_subsys_state *css;

	cgroup_taskset_for_each(task, css, tset)
		task_function_call(task, __perf_cgroup_move, task);
}

struct cgroup_subsys perf_event_cgrp_subsys = {
	.css_alloc	= perf_cgroup_css_alloc,
	.css_free	= perf_cgroup_css_free,
	.attach		= perf_cgroup_attach,
	/*
	 * Implicitly enable on dfl hierarchy so that perf events can
	 * always be filtered by cgroup2 path as long as perf_event
	 * controller is not mounted on a legacy hierarchy.
	 */
	.implicit_on_dfl = true,
	.threaded	= true,
};
#endif /* CONFIG_CGROUP_PERF */<|MERGE_RESOLUTION|>--- conflicted
+++ resolved
@@ -98,7 +98,7 @@
  * retry due to any failures in smp_call_function_single(), such as if the
  * task_cpu() goes offline concurrently.
  *
- * returns @func return value or -ESRCH or -ENXIO when the process isn't running
+ * returns @func return value or -ESRCH when the process isn't running
  */
 static int
 task_function_call(struct task_struct *p, remote_function_f func, void *info)
@@ -114,8 +114,7 @@
 	for (;;) {
 		ret = smp_call_function_single(task_cpu(p), remote_function,
 					       &data, 1);
-		if (!ret)
-			ret = data.ret;
+		ret = !ret ? data.ret : -EAGAIN;
 
 		if (ret != -EAGAIN)
 			break;
@@ -5412,11 +5411,11 @@
 static void perf_mmap_close(struct vm_area_struct *vma)
 {
 	struct perf_event *event = vma->vm_file->private_data;
+
 	struct ring_buffer *rb = ring_buffer_get(event);
 	struct user_struct *mmap_user = rb->mmap_user;
 	int mmap_locked = rb->mmap_locked;
 	unsigned long size = perf_data_size(rb);
-	bool detach_rest = false;
 
 	if (event->pmu->event_unmapped)
 		event->pmu->event_unmapped(event, vma->vm_mm);
@@ -5447,8 +5446,7 @@
 		mutex_unlock(&event->mmap_mutex);
 	}
 
-	if (atomic_dec_and_test(&rb->mmap_count))
-		detach_rest = true;
+	atomic_dec(&rb->mmap_count);
 
 	if (!atomic_dec_and_mutex_lock(&event->mmap_count, &event->mmap_mutex))
 		goto out_put;
@@ -5457,7 +5455,7 @@
 	mutex_unlock(&event->mmap_mutex);
 
 	/* If there's still other mmap()s of this buffer, we're done. */
-	if (!detach_rest)
+	if (atomic_read(&rb->mmap_count))
 		goto out_put;
 
 	/*
@@ -6661,12 +6659,8 @@
 	raw_spin_lock_irqsave(&ifh->lock, flags);
 	list_for_each_entry(filter, &ifh->list, entry) {
 		if (filter->path.dentry) {
-<<<<<<< HEAD
 			event->addr_filter_ranges[count].start = 0;
 			event->addr_filter_ranges[count].size = 0;
-=======
-			event->addr_filters_offs[count] = 0;
->>>>>>> 66722c42
 			restart++;
 		}
 
@@ -8648,19 +8642,10 @@
 	if (task == TASK_TOMBSTONE)
 		return;
 
-<<<<<<< HEAD
 	if (ifh->nr_file_filters) {
 		mm = get_task_mm(event->ctx->task);
 		if (!mm)
 			goto restart;
-=======
-	if (!ifh->nr_file_filters)
-		return;
-
-	mm = get_task_mm(task);
-	if (!mm)
-		goto restart;
->>>>>>> 66722c42
 
 		down_read(&mm->mmap_sem);
 	}
@@ -8675,21 +8660,11 @@
 			event->addr_filter_ranges[count].start = 0;
 			event->addr_filter_ranges[count].size = 0;
 
-<<<<<<< HEAD
 			perf_addr_filter_apply(filter, mm, &event->addr_filter_ranges[count]);
 		} else {
 			event->addr_filter_ranges[count].start = filter->offset;
 			event->addr_filter_ranges[count].size  = filter->size;
 		}
-=======
-		/*
-		 * Adjust base offset if the filter is associated to a binary
-		 * that needs to be mapped:
-		 */
-		if (filter->path.dentry)
-			event->addr_filters_offs[count] =
-				perf_addr_filter_apply(filter, mm);
->>>>>>> 66722c42
 
 		count++;
 	}
@@ -8824,7 +8799,6 @@
 			if (token == IF_SRC_FILE || token == IF_SRC_FILEADDR) {
 				int fpos = filter->range ? 2 : 1;
 
-				kfree(filename);
 				filename = match_strdup(&args[fpos]);
 				if (!filename) {
 					ret = -ENOMEM;
@@ -8863,20 +8837,16 @@
 				 */
 				ret = -EOPNOTSUPP;
 				if (!event->ctx->task)
-					goto fail;
+					goto fail_free_name;
 
 				/* look up the path and grab its inode */
 				ret = kern_path(filename, LOOKUP_FOLLOW,
 						&filter->path);
 				if (ret)
-<<<<<<< HEAD
 					goto fail_free_name;
 
 				kfree(filename);
 				filename = NULL;
-=======
-					goto fail;
->>>>>>> 66722c42
 
 				ret = -EINVAL;
 				if (!filter->path.dentry ||
@@ -8896,13 +8866,13 @@
 	if (state != IF_STATE_ACTION)
 		goto fail;
 
+	kfree(orig);
+
+	return 0;
+
+fail_free_name:
 	kfree(filename);
-	kfree(orig);
-
-	return 0;
-
 fail:
-	kfree(filename);
 	free_filters_list(filters);
 	kfree(orig);
 
