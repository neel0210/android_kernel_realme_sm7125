--- conflicted
+++ resolved
@@ -1658,8 +1658,6 @@
 		asoc-codec = <&stub_codec>;
 		asoc-codec-names = "msm-stub-codec.1";
 		qcom,wsa-max-devs = <0>;
-<<<<<<< HEAD
-=======
 	};
 
 * SA8155 ASoC Machine driver
@@ -1777,5 +1775,4 @@
 				"msm-dai-q6-tdm.36935";
 		asoc-codec = <&stub_codec>;
 		asoc-codec-names = "msm-stub-codec.1";
->>>>>>> 653fbfb6
 	};