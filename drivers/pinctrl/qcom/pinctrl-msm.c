/*
 * Copyright (c) 2013, Sony Mobile Communications AB.
 * Copyright (c) 2013-2018, The Linux Foundation. All rights reserved.
 *
 * This program is free software; you can redistribute it and/or modify
 * it under the terms of the GNU General Public License version 2 and
 * only version 2 as published by the Free Software Foundation.
 *
 * This program is distributed in the hope that it will be useful,
 * but WITHOUT ANY WARRANTY; without even the implied warranty of
 * MERCHANTABILITY or FITNESS FOR A PARTICULAR PURPOSE.  See the
 * GNU General Public License for more details.
 */

#include <linux/delay.h>
#include <linux/err.h>
#include <linux/io.h>
#include <linux/irq.h>
#include <linux/module.h>
#include <linux/of.h>
#include <linux/of_irq.h>
#include <linux/platform_device.h>
#include <linux/pinctrl/machine.h>
#include <linux/pinctrl/pinctrl.h>
#include <linux/pinctrl/pinmux.h>
#include <linux/pinctrl/pinconf.h>
#include <linux/pinctrl/pinconf-generic.h>
#include <linux/of_irq.h>
#include <linux/slab.h>
#include <linux/gpio.h>
#include <linux/interrupt.h>
#include <linux/spinlock.h>
#include <linux/reboot.h>
#include <linux/pm.h>
#include <linux/log2.h>
#include <linux/irq.h>
#include <soc/qcom/scm.h>
#include "../core.h"
#include "../pinconf.h"
#include "pinctrl-msm.h"
#include "../pinctrl-utils.h"

#define MAX_NR_GPIO 300
#define PS_HOLD_OFFSET 0x820

/**
 * struct msm_pinctrl - state for a pinctrl-msm device
 * @dev:            device handle.
 * @pctrl:          pinctrl handle.
 * @chip:           gpiochip handle.
 * @restart_nb:     restart notifier block.
 * @irq:            parent irq for the TLMM irq_chip.
 * @lock:           Spinlock to protect register resources as well
 *                  as msm_pinctrl data structures.
 * @enabled_irqs:   Bitmap of currently enabled irqs.
 * @dual_edge_irqs: Bitmap of irqs that need sw emulated dual edge
 *                  detection.
 * @soc;            Reference to soc_data of platform specific data.
 * @regs:           Base address for the TLMM register map.
 */
struct msm_pinctrl {
	struct device *dev;
	struct pinctrl_dev *pctrl;
	struct gpio_chip chip;
	struct notifier_block restart_nb;
	int irq;

	raw_spinlock_t lock;

	DECLARE_BITMAP(dual_edge_irqs, MAX_NR_GPIO);
	DECLARE_BITMAP(enabled_irqs, MAX_NR_GPIO);

	const struct msm_pinctrl_soc_data *soc;
	void __iomem *regs;
	void __iomem *pdc_regs;
#ifdef CONFIG_FRAGMENTED_GPIO_ADDRESS_SPACE
	/* For holding per tile virtual address */
	void __iomem *per_tile_regs[4];
#endif
	phys_addr_t spi_cfg_regs;
	phys_addr_t spi_cfg_end;
};

static struct msm_pinctrl *msm_pinctrl_data;
static void __iomem *reassign_pctrl_reg(
		const struct msm_pinctrl_soc_data *soc,
				u32 gpio_id)
{
#ifdef CONFIG_FRAGMENTED_GPIO_ADDRESS_SPACE
	const struct msm_pingroup *g;
	int i = 0;

	g = &soc->groups[gpio_id];

	 /* Return base tile for invalid gpios */
	if (gpio_id >= soc->ngpios)
		return msm_pinctrl_data->regs;

	/* Return if pin base address is known in advance */
	if (soc->pin_base[gpio_id])
		return soc->pin_base[gpio_id];

	/* We dont know tile address of pin, find it */
	while (i < soc->n_tile) {
		if (g->tile_base == soc->tile_offsets[i])
			break;
		i++;
	}
	pr_debug("Base tile is %d for gpio %d\n", i, gpio_id);
	soc->pin_base[gpio_id] = msm_pinctrl_data->per_tile_regs[i];
	return soc->pin_base[gpio_id];
#else
	return msm_pinctrl_data->regs;
#endif
}

static int msm_get_groups_count(struct pinctrl_dev *pctldev)
{
	struct msm_pinctrl *pctrl = pinctrl_dev_get_drvdata(pctldev);

	return pctrl->soc->ngroups;
}

static const char *msm_get_group_name(struct pinctrl_dev *pctldev,
				      unsigned group)
{
	struct msm_pinctrl *pctrl = pinctrl_dev_get_drvdata(pctldev);

	return pctrl->soc->groups[group].name;
}

static int msm_get_group_pins(struct pinctrl_dev *pctldev,
			      unsigned group,
			      const unsigned **pins,
			      unsigned *num_pins)
{
	struct msm_pinctrl *pctrl = pinctrl_dev_get_drvdata(pctldev);

	*pins = pctrl->soc->groups[group].pins;
	*num_pins = pctrl->soc->groups[group].npins;
	return 0;
}

static const struct pinctrl_ops msm_pinctrl_ops = {
	.get_groups_count	= msm_get_groups_count,
	.get_group_name		= msm_get_group_name,
	.get_group_pins		= msm_get_group_pins,
	.dt_node_to_map		= pinconf_generic_dt_node_to_map_group,
	.dt_free_map		= pinctrl_utils_free_map,
};

static int msm_get_functions_count(struct pinctrl_dev *pctldev)
{
	struct msm_pinctrl *pctrl = pinctrl_dev_get_drvdata(pctldev);

	return pctrl->soc->nfunctions;
}

static const char *msm_get_function_name(struct pinctrl_dev *pctldev,
					 unsigned function)
{
	struct msm_pinctrl *pctrl = pinctrl_dev_get_drvdata(pctldev);

	return pctrl->soc->functions[function].name;
}

static int msm_get_function_groups(struct pinctrl_dev *pctldev,
				   unsigned function,
				   const char * const **groups,
				   unsigned * const num_groups)
{
	struct msm_pinctrl *pctrl = pinctrl_dev_get_drvdata(pctldev);

	*groups = pctrl->soc->functions[function].groups;
	*num_groups = pctrl->soc->functions[function].ngroups;
	return 0;
}

static int msm_pinmux_set_mux(struct pinctrl_dev *pctldev,
			      unsigned function,
			      unsigned group)
{
	struct msm_pinctrl *pctrl = pinctrl_dev_get_drvdata(pctldev);
	const struct msm_pingroup *g;
	unsigned long flags;
	void __iomem *base;
	u32 val, mask;
	int i;

	g = &pctrl->soc->groups[group];
	base = reassign_pctrl_reg(pctrl->soc, group);
	mask = GENMASK(g->mux_bit + order_base_2(g->nfuncs) - 1, g->mux_bit);

	for (i = 0; i < g->nfuncs; i++) {
		if (g->funcs[i] == function)
			break;
	}

	if (WARN_ON(i == g->nfuncs))
		return -EINVAL;

	raw_spin_lock_irqsave(&pctrl->lock, flags);

	val = readl(base + g->ctl_reg);
	val &= ~mask;
	val |= i << g->mux_bit;
	/* Check if egpio present and enable that feature */
	if (val & BIT(g->egpio_present))
		val |= BIT(g->egpio_enable);

	writel(val, base + g->ctl_reg);

	raw_spin_unlock_irqrestore(&pctrl->lock, flags);

	return 0;
}

static const struct pinmux_ops msm_pinmux_ops = {
	.get_functions_count	= msm_get_functions_count,
	.get_function_name	= msm_get_function_name,
	.get_function_groups	= msm_get_function_groups,
	.set_mux		= msm_pinmux_set_mux,
};

static int msm_config_reg(struct msm_pinctrl *pctrl,
			  const struct msm_pingroup *g,
			  unsigned param,
			  unsigned *mask,
			  unsigned *bit)
{
	switch (param) {
	case PIN_CONFIG_BIAS_DISABLE:
	case PIN_CONFIG_BIAS_PULL_DOWN:
	case PIN_CONFIG_BIAS_BUS_HOLD:
	case PIN_CONFIG_BIAS_PULL_UP:
		*bit = g->pull_bit;
		*mask = 3;
		break;
	case PIN_CONFIG_DRIVE_STRENGTH:
		*bit = g->drv_bit;
		*mask = 7;
		break;
	case PIN_CONFIG_OUTPUT:
	case PIN_CONFIG_INPUT_ENABLE:
		*bit = g->oe_bit;
		*mask = 1;
		break;
	default:
		return -ENOTSUPP;
	}

	return 0;
}

#define MSM_NO_PULL		0
#define MSM_PULL_DOWN		1
#define MSM_KEEPER		2
#define MSM_PULL_UP_NO_KEEPER	2
#define MSM_PULL_UP		3

static unsigned msm_regval_to_drive(u32 val)
{
	return (val + 1) * 2;
}

static int msm_config_group_get(struct pinctrl_dev *pctldev,
				unsigned int group,
				unsigned long *config)
{
	const struct msm_pingroup *g;
	struct msm_pinctrl *pctrl = pinctrl_dev_get_drvdata(pctldev);
	unsigned param = pinconf_to_config_param(*config);
	unsigned mask;
	unsigned arg;
	unsigned bit;
	void __iomem *base;
	int ret;
	u32 val;

	g = &pctrl->soc->groups[group];
	base = reassign_pctrl_reg(pctrl->soc, group);

	ret = msm_config_reg(pctrl, g, param, &mask, &bit);
	if (ret < 0)
		return ret;

	val = readl(base + g->ctl_reg);
	arg = (val >> bit) & mask;

	/* Convert register value to pinconf value */
	switch (param) {
	case PIN_CONFIG_BIAS_DISABLE:
		if (arg != MSM_NO_PULL)
			return -EINVAL;
		arg = 1;
		break;
	case PIN_CONFIG_BIAS_PULL_DOWN:
		if (arg != MSM_PULL_DOWN)
			return -EINVAL;
		arg = 1;
		break;
	case PIN_CONFIG_BIAS_BUS_HOLD:
		if (pctrl->soc->pull_no_keeper)
			return -ENOTSUPP;

		if (arg != MSM_KEEPER)
			return -EINVAL;
		arg = 1;
		break;
	case PIN_CONFIG_BIAS_PULL_UP:
		if (pctrl->soc->pull_no_keeper)
			arg = arg == MSM_PULL_UP_NO_KEEPER;
		else
			arg = arg == MSM_PULL_UP;
		if (!arg)
			return -EINVAL;
		break;
	case PIN_CONFIG_DRIVE_STRENGTH:
		arg = msm_regval_to_drive(arg);
		break;
	case PIN_CONFIG_OUTPUT:
		/* Pin is not output */
		if (!arg)
			return -EINVAL;

		val = readl(base + g->io_reg);
		arg = !!(val & BIT(g->in_bit));
		break;
	case PIN_CONFIG_INPUT_ENABLE:
		/* Pin is output */
		if (arg)
			return -EINVAL;
		arg = 1;
		break;
	default:
		return -ENOTSUPP;
	}

	*config = pinconf_to_config_packed(param, arg);

	return 0;
}

static int msm_config_group_set(struct pinctrl_dev *pctldev,
				unsigned group,
				unsigned long *configs,
				unsigned num_configs)
{
	const struct msm_pingroup *g;
	struct msm_pinctrl *pctrl = pinctrl_dev_get_drvdata(pctldev);
	unsigned long flags;
	void __iomem *base;
	unsigned param;
	unsigned mask;
	unsigned arg;
	unsigned bit;
	int ret;
	u32 val;
	int i;

	g = &pctrl->soc->groups[group];
	base = reassign_pctrl_reg(pctrl->soc, group);

	for (i = 0; i < num_configs; i++) {
		param = pinconf_to_config_param(configs[i]);
		arg = pinconf_to_config_argument(configs[i]);

		ret = msm_config_reg(pctrl, g, param, &mask, &bit);
		if (ret < 0)
			return ret;

		/* Convert pinconf values to register values */
		switch (param) {
		case PIN_CONFIG_BIAS_DISABLE:
			arg = MSM_NO_PULL;
			break;
		case PIN_CONFIG_BIAS_PULL_DOWN:
			arg = MSM_PULL_DOWN;
			break;
		case PIN_CONFIG_BIAS_BUS_HOLD:
			if (pctrl->soc->pull_no_keeper)
				return -ENOTSUPP;

			arg = MSM_KEEPER;
			break;
		case PIN_CONFIG_BIAS_PULL_UP:
			if (pctrl->soc->pull_no_keeper)
				arg = MSM_PULL_UP_NO_KEEPER;
			else
				arg = MSM_PULL_UP;
			break;
		case PIN_CONFIG_DRIVE_STRENGTH:
			/* Check for invalid values */
			if (arg > 16 || arg < 2 || (arg % 2) != 0)
				arg = -1;
			else
				arg = (arg / 2) - 1;
			break;
		case PIN_CONFIG_OUTPUT:
			/* set output value */
			raw_spin_lock_irqsave(&pctrl->lock, flags);
			val = readl(base + g->io_reg);
			if (arg)
				val |= BIT(g->out_bit);
			else
				val &= ~BIT(g->out_bit);
			writel(val, base + g->io_reg);
			raw_spin_unlock_irqrestore(&pctrl->lock, flags);

			/* enable output */
			arg = 1;
			break;
		case PIN_CONFIG_INPUT_ENABLE:
			/* disable output */
			arg = 0;
			break;
		default:
			dev_err(pctrl->dev, "Unsupported config parameter: %x\n",
				param);
			return -EINVAL;
		}

		/* Range-check user-supplied value */
		if (arg & ~mask) {
			dev_err(pctrl->dev, "config %x: %x is invalid\n", param, arg);
			return -EINVAL;
		}

		raw_spin_lock_irqsave(&pctrl->lock, flags);
		val = readl(base + g->ctl_reg);
		val &= ~(mask << bit);
		val |= arg << bit;
		writel(val, base + g->ctl_reg);
		raw_spin_unlock_irqrestore(&pctrl->lock, flags);
	}

	return 0;
}

static const struct pinconf_ops msm_pinconf_ops = {
	.is_generic		= true,
	.pin_config_group_get	= msm_config_group_get,
	.pin_config_group_set	= msm_config_group_set,
};

static struct pinctrl_desc msm_pinctrl_desc = {
	.pctlops = &msm_pinctrl_ops,
	.pmxops = &msm_pinmux_ops,
	.confops = &msm_pinconf_ops,
	.owner = THIS_MODULE,
};

static int msm_gpio_direction_input(struct gpio_chip *chip, unsigned offset)
{
	const struct msm_pingroup *g;
	struct msm_pinctrl *pctrl = gpiochip_get_data(chip);
	unsigned long flags;
	void __iomem *base;
	u32 val;

	g = &pctrl->soc->groups[offset];

	base = reassign_pctrl_reg(pctrl->soc, offset);
	raw_spin_lock_irqsave(&pctrl->lock, flags);

	val = readl(base + g->ctl_reg);
	val &= ~BIT(g->oe_bit);
	writel(val, base + g->ctl_reg);

	raw_spin_unlock_irqrestore(&pctrl->lock, flags);

	return 0;
}

static int msm_gpio_direction_output(struct gpio_chip *chip, unsigned offset, int value)
{
	const struct msm_pingroup *g;
	struct msm_pinctrl *pctrl = gpiochip_get_data(chip);
	unsigned long flags;
	void __iomem *base;
	u32 val;

	g = &pctrl->soc->groups[offset];

	base = reassign_pctrl_reg(pctrl->soc, offset);
	raw_spin_lock_irqsave(&pctrl->lock, flags);

	val = readl(base + g->io_reg);
	if (value)
		val |= BIT(g->out_bit);
	else
		val &= ~BIT(g->out_bit);
	writel(val, base + g->io_reg);

	val = readl(base + g->ctl_reg);
	val |= BIT(g->oe_bit);
	writel(val, base + g->ctl_reg);

	raw_spin_unlock_irqrestore(&pctrl->lock, flags);

	return 0;
}

static int msm_gpio_get_direction(struct gpio_chip *chip, unsigned int offset)
{
	struct msm_pinctrl *pctrl = gpiochip_get_data(chip);
	const struct msm_pingroup *g;
	void __iomem *base;
	u32 val;

	g = &pctrl->soc->groups[offset];
	base = reassign_pctrl_reg(pctrl->soc, offset);

	val = readl(base + g->ctl_reg);

	/* 0 = output, 1 = input */
	return val & BIT(g->oe_bit) ? 0 : 1;
}

static int msm_gpio_get(struct gpio_chip *chip, unsigned offset)
{
	const struct msm_pingroup *g;
	struct msm_pinctrl *pctrl = gpiochip_get_data(chip);
	void __iomem *base;
	u32 val;

	g = &pctrl->soc->groups[offset];
	base = reassign_pctrl_reg(pctrl->soc, offset);

	val = readl(base + g->io_reg);
	return !!(val & BIT(g->in_bit));
}

static void msm_gpio_set(struct gpio_chip *chip, unsigned offset, int value)
{
	const struct msm_pingroup *g;
	struct msm_pinctrl *pctrl = gpiochip_get_data(chip);
	unsigned long flags;
	void __iomem *base;
	u32 val;

	g = &pctrl->soc->groups[offset];
	base = reassign_pctrl_reg(pctrl->soc, offset);

	raw_spin_lock_irqsave(&pctrl->lock, flags);

	val = readl(base + g->io_reg);
	if (value)
		val |= BIT(g->out_bit);
	else
		val &= ~BIT(g->out_bit);
	writel(val, base + g->io_reg);

	raw_spin_unlock_irqrestore(&pctrl->lock, flags);
}

#ifdef CONFIG_DEBUG_FS
#include <linux/seq_file.h>

static void msm_gpio_dbg_show_one(struct seq_file *s,
				  struct pinctrl_dev *pctldev,
				  struct gpio_chip *chip,
				  unsigned offset,
				  unsigned gpio)
{
	const struct msm_pingroup *g;
	struct msm_pinctrl *pctrl = gpiochip_get_data(chip);
	void __iomem *base;
	unsigned func;
	int is_out;
	int drive;
	int pull;
	u32 ctl_reg;

	static const char * const pulls[] = {
		"no pull",
		"pull down",
		"keeper",
		"pull up"
	};

	g = &pctrl->soc->groups[offset];
	base = reassign_pctrl_reg(pctrl->soc, offset);
	ctl_reg = readl(base + g->ctl_reg);

	is_out = !!(ctl_reg & BIT(g->oe_bit));
	func = (ctl_reg >> g->mux_bit) & 7;
	drive = (ctl_reg >> g->drv_bit) & 7;
	pull = (ctl_reg >> g->pull_bit) & 3;

	seq_printf(s, " %-8s: %-3s %d", g->name, is_out ? "out" : "in", func);
	seq_printf(s, " %dmA", msm_regval_to_drive(drive));
	seq_printf(s, " %s", pulls[pull]);
}

static void msm_gpio_dbg_show(struct seq_file *s, struct gpio_chip *chip)
{
	unsigned gpio = chip->base;
	unsigned i;

	for (i = 0; i < chip->ngpio; i++, gpio++) {
		msm_gpio_dbg_show_one(s, NULL, chip, i, gpio);
		seq_puts(s, "\n");
	}
}

#else
#define msm_gpio_dbg_show NULL
#endif

static const struct gpio_chip msm_gpio_template = {
	.direction_input  = msm_gpio_direction_input,
	.direction_output = msm_gpio_direction_output,
	.get_direction    = msm_gpio_get_direction,
	.get              = msm_gpio_get,
	.set              = msm_gpio_set,
	.request          = gpiochip_generic_request,
	.free             = gpiochip_generic_free,
	.dbg_show         = msm_gpio_dbg_show,
};

/* For dual-edge interrupts in software, since some hardware has no
 * such support:
 *
 * At appropriate moments, this function may be called to flip the polarity
 * settings of both-edge irq lines to try and catch the next edge.
 *
 * The attempt is considered successful if:
 * - the status bit goes high, indicating that an edge was caught, or
 * - the input value of the gpio doesn't change during the attempt.
 * If the value changes twice during the process, that would cause the first
 * test to fail but would force the second, as two opposite
 * transitions would cause a detection no matter the polarity setting.
 *
 * The do-loop tries to sledge-hammer closed the timing hole between
 * the initial value-read and the polarity-write - if the line value changes
 * during that window, an interrupt is lost, the new polarity setting is
 * incorrect, and the first success test will fail, causing a retry.
 *
 * Algorithm comes from Google's msmgpio driver.
 */
static void msm_gpio_update_dual_edge_pos(struct msm_pinctrl *pctrl,
					  const struct msm_pingroup *g,
					  struct irq_data *d)
{
	int loop_limit = 100;
	unsigned val, val2, intstat;
	void __iomem *base;
	unsigned pol;

	base = reassign_pctrl_reg(pctrl->soc, d->hwirq);
	do {
		val = readl(base + g->io_reg) & BIT(g->in_bit);

		pol = readl(base + g->intr_cfg_reg);
		pol ^= BIT(g->intr_polarity_bit);
		writel(pol, base + g->intr_cfg_reg);

		val2 = readl(base + g->io_reg) & BIT(g->in_bit);
		intstat = readl(base + g->intr_status_reg);
		if (intstat || (val == val2))
			return;
	} while (loop_limit-- > 0);
	dev_err(pctrl->dev, "dual-edge irq failed to stabilize, %#08x != %#08x\n",
		val, val2);
}

static void msm_gpio_irq_mask(struct irq_data *d)
{
	struct gpio_chip *gc = irq_data_get_irq_chip_data(d);
	struct msm_pinctrl *pctrl = gpiochip_get_data(gc);
	const struct msm_pingroup *g;
	void __iomem *base;
	unsigned long flags;
	u32 val;

	g = &pctrl->soc->groups[d->hwirq];
	base = reassign_pctrl_reg(pctrl->soc, d->hwirq);

	raw_spin_lock_irqsave(&pctrl->lock, flags);

	val = readl(base + g->intr_cfg_reg);
	val &= ~BIT(g->intr_enable_bit);
	writel(val, base + g->intr_cfg_reg);

	clear_bit(d->hwirq, pctrl->enabled_irqs);

	raw_spin_unlock_irqrestore(&pctrl->lock, flags);

	if (d->parent_data)
		irq_chip_mask_parent(d);
}

static void msm_gpio_irq_enable(struct irq_data *d)
{
	struct gpio_chip *gc = irq_data_get_irq_chip_data(d);
	struct msm_pinctrl *pctrl = gpiochip_get_data(gc);
	const struct msm_pingroup *g;
	unsigned long flags;
	void __iomem *base;
	u32 val;

	g = &pctrl->soc->groups[d->hwirq];
	base = reassign_pctrl_reg(pctrl->soc, d->hwirq);

	raw_spin_lock_irqsave(&pctrl->lock, flags);
	/* clear the interrupt status bit before unmask to avoid
	 * any erraneous interrupts that would have got latched
	 * when the intterupt is not in use.
	 */
	val = readl(base + g->intr_status_reg);
	val &= ~BIT(g->intr_status_bit);
	writel(val, base + g->intr_status_reg);

	val = readl(base + g->intr_cfg_reg);
	val |= BIT(g->intr_enable_bit);
	writel(val, base + g->intr_cfg_reg);

	set_bit(d->hwirq, pctrl->enabled_irqs);

	raw_spin_unlock_irqrestore(&pctrl->lock, flags);

	if (d->parent_data)
		irq_chip_enable_parent(d);
}

static void msm_gpio_irq_unmask(struct irq_data *d)
{
	struct gpio_chip *gc = irq_data_get_irq_chip_data(d);
	struct msm_pinctrl *pctrl = gpiochip_get_data(gc);
	const struct msm_pingroup *g;
	unsigned long flags;
	void __iomem *base;
	u32 val;

	g = &pctrl->soc->groups[d->hwirq];
	base = reassign_pctrl_reg(pctrl->soc, d->hwirq);

	raw_spin_lock_irqsave(&pctrl->lock, flags);

	val = readl(base + g->intr_cfg_reg);
	val |= BIT(g->intr_enable_bit);
	writel(val, base + g->intr_cfg_reg);

	set_bit(d->hwirq, pctrl->enabled_irqs);

	raw_spin_unlock_irqrestore(&pctrl->lock, flags);

	if (d->parent_data)
		irq_chip_unmask_parent(d);
}

static void msm_gpio_irq_ack(struct irq_data *d)
{
	struct gpio_chip *gc = irq_data_get_irq_chip_data(d);
	struct msm_pinctrl *pctrl = gpiochip_get_data(gc);
	const struct msm_pingroup *g;
	unsigned long flags;
	void __iomem *base;
	u32 val;

	g = &pctrl->soc->groups[d->hwirq];
	base = reassign_pctrl_reg(pctrl->soc, d->hwirq);

	raw_spin_lock_irqsave(&pctrl->lock, flags);

	val = readl(base + g->intr_status_reg);
	if (g->intr_ack_high)
		val |= BIT(g->intr_status_bit);
	else
		val &= ~BIT(g->intr_status_bit);
	writel(val, base + g->intr_status_reg);

	if (test_bit(d->hwirq, pctrl->dual_edge_irqs))
		msm_gpio_update_dual_edge_pos(pctrl, g, d);

	raw_spin_unlock_irqrestore(&pctrl->lock, flags);
}

static int msm_gpio_irq_set_type(struct irq_data *d, unsigned int type)
{
	struct gpio_chip *gc = irq_data_get_irq_chip_data(d);
	struct msm_pinctrl *pctrl = gpiochip_get_data(gc);
	const struct msm_pingroup *g;
	unsigned long flags;
	void __iomem *base;
	u32 val;

	g = &pctrl->soc->groups[d->hwirq];
	base = reassign_pctrl_reg(pctrl->soc, d->hwirq);

	raw_spin_lock_irqsave(&pctrl->lock, flags);

	/*
	 * For hw without possibility of detecting both edges
	 */
	if (g->intr_detection_width == 1 && type == IRQ_TYPE_EDGE_BOTH)
		set_bit(d->hwirq, pctrl->dual_edge_irqs);
	else
		clear_bit(d->hwirq, pctrl->dual_edge_irqs);

	/* Route interrupts to application cpu */
	val = readl(base + g->intr_target_reg);
	val &= ~(7 << g->intr_target_bit);
	val |= g->intr_target_kpss_val << g->intr_target_bit;
	writel(val, base + g->intr_target_reg);

	/* Update configuration for gpio.
	 * RAW_STATUS_EN is left on for all gpio irqs. Due to the
	 * internal circuitry of TLMM, toggling the RAW_STATUS
	 * could cause the INTR_STATUS to be set for EDGE interrupts.
	 */
	val = readl(base + g->intr_cfg_reg);
	val |= BIT(g->intr_raw_status_bit);
	if (g->intr_detection_width == 2) {
		val &= ~(3 << g->intr_detection_bit);
		val &= ~(1 << g->intr_polarity_bit);
		switch (type) {
		case IRQ_TYPE_EDGE_RISING:
			val |= 1 << g->intr_detection_bit;
			val |= BIT(g->intr_polarity_bit);
			break;
		case IRQ_TYPE_EDGE_FALLING:
			val |= 2 << g->intr_detection_bit;
			val |= BIT(g->intr_polarity_bit);
			break;
		case IRQ_TYPE_EDGE_BOTH:
			val |= 3 << g->intr_detection_bit;
			val |= BIT(g->intr_polarity_bit);
			break;
		case IRQ_TYPE_LEVEL_LOW:
			break;
		case IRQ_TYPE_LEVEL_HIGH:
			val |= BIT(g->intr_polarity_bit);
			break;
		}
	} else if (g->intr_detection_width == 1) {
		val &= ~(1 << g->intr_detection_bit);
		val &= ~(1 << g->intr_polarity_bit);
		switch (type) {
		case IRQ_TYPE_EDGE_RISING:
			val |= BIT(g->intr_detection_bit);
			val |= BIT(g->intr_polarity_bit);
			break;
		case IRQ_TYPE_EDGE_FALLING:
			val |= BIT(g->intr_detection_bit);
			break;
		case IRQ_TYPE_EDGE_BOTH:
			val |= BIT(g->intr_detection_bit);
			val |= BIT(g->intr_polarity_bit);
			break;
		case IRQ_TYPE_LEVEL_LOW:
			break;
		case IRQ_TYPE_LEVEL_HIGH:
			val |= BIT(g->intr_polarity_bit);
			break;
		}
	} else {
		BUG();
	}
	writel(val, base + g->intr_cfg_reg);

	if (test_bit(d->hwirq, pctrl->dual_edge_irqs))
		msm_gpio_update_dual_edge_pos(pctrl, g, d);

	raw_spin_unlock_irqrestore(&pctrl->lock, flags);

	if (d->parent_data)
		irq_chip_set_type_parent(d, type);

	if (type & (IRQ_TYPE_LEVEL_LOW | IRQ_TYPE_LEVEL_HIGH))
		irq_set_handler_locked(d, handle_level_irq);
	else if (type & (IRQ_TYPE_EDGE_FALLING | IRQ_TYPE_EDGE_RISING))
		irq_set_handler_locked(d, handle_edge_irq);

	return 0;
}

static int msm_gpio_irq_set_wake(struct irq_data *d, unsigned int on)
{
	struct gpio_chip *gc = irq_data_get_irq_chip_data(d);
	struct msm_pinctrl *pctrl = gpiochip_get_data(gc);
	unsigned long flags;

	raw_spin_lock_irqsave(&pctrl->lock, flags);

	irq_set_irq_wake(pctrl->irq, on);

	raw_spin_unlock_irqrestore(&pctrl->lock, flags);

	if (d->parent_data)
		irq_chip_set_wake_parent(d, on);

	return 0;
}

static int msm_gpiochip_irq_reqres(struct irq_data *d)
{
	struct gpio_chip *chip = irq_data_get_irq_chip_data(d);

	if (!try_module_get(chip->owner))
		return -ENODEV;

	if (gpiochip_lock_as_irq(chip, d->hwirq)) {
		pr_err("unable to lock HW IRQ %lu for IRQ\n", d->hwirq);
		module_put(chip->owner);
		return -EINVAL;
	}
	return 0;
}

static void msm_gpiochip_irq_relres(struct irq_data *d)
{
	struct gpio_chip *chip = irq_data_get_irq_chip_data(d);

	gpiochip_unlock_as_irq(chip, d->hwirq);
	module_put(chip->owner);
}

static struct irq_chip msm_gpio_irq_chip = {
	.name           = "msmgpio",
	.irq_enable     = msm_gpio_irq_enable,
	.irq_mask       = msm_gpio_irq_mask,
	.irq_unmask     = msm_gpio_irq_unmask,
	.irq_ack        = msm_gpio_irq_ack,
	.irq_set_type   = msm_gpio_irq_set_type,
	.irq_set_wake   = msm_gpio_irq_set_wake,
	.irq_request_resources    = msm_gpiochip_irq_reqres,
	.irq_release_resources	  = msm_gpiochip_irq_relres,
	.flags                    = IRQCHIP_MASK_ON_SUSPEND |
					IRQCHIP_SKIP_SET_WAKE,
};

static void msm_gpio_domain_set_info(struct irq_domain *d, unsigned int irq,
							irq_hw_number_t hwirq)
{
	struct gpio_chip *gc = d->host_data;

	irq_domain_set_info(d, irq, hwirq, gc->irqchip, d->host_data,
		gc->irq_handler, NULL, NULL);

	if (gc->can_sleep)
		irq_set_nested_thread(irq, 1);

	irq_set_noprobe(irq);
}

static int msm_gpio_domain_translate(struct irq_domain *d,
	struct irq_fwspec *fwspec, unsigned long *hwirq, unsigned int *type)
{
	if (is_of_node(fwspec->fwnode)) {
		if (fwspec->param_count < 2)
			return -EINVAL;
		if (hwirq)
			*hwirq = fwspec->param[0];
		if (type)
			*type = fwspec->param[1] & IRQ_TYPE_SENSE_MASK;
		return 0;
	}

	return -EINVAL;
}

static int msm_gpio_domain_alloc(struct irq_domain *domain, unsigned int virq,
					unsigned int nr_irqs, void *arg)
{
	int ret = 0;
	irq_hw_number_t hwirq;
	struct irq_fwspec *fwspec = arg, parent_fwspec;

	ret = msm_gpio_domain_translate(domain, fwspec, &hwirq, NULL);
	if (ret)
		return ret;

	msm_gpio_domain_set_info(domain, virq, hwirq);

	parent_fwspec = *fwspec;
	parent_fwspec.fwnode = domain->parent->fwnode;

	return irq_domain_alloc_irqs_parent(domain, virq, nr_irqs,
					&parent_fwspec);
}

static const struct irq_domain_ops msm_gpio_domain_ops = {
	.translate	= msm_gpio_domain_translate,
	.alloc		= msm_gpio_domain_alloc,
	.free		= irq_domain_free_irqs_top,
};

static struct irq_chip msm_dirconn_irq_chip;

static void msm_gpio_dirconn_handler(struct irq_desc *desc)
{
	struct irq_data *irqd = irq_desc_get_handler_data(desc);
	struct irq_chip *chip = irq_desc_get_chip(desc);

	chained_irq_enter(chip, desc);
	generic_handle_irq(irqd->irq);
	chained_irq_exit(chip, desc);
}

static void setup_pdc_gpio(struct irq_domain *domain,
<<<<<<< HEAD
			unsigned int parent_irq, unsigned int gpio)
{
	int irq;

	if (gpio != 0) {
=======
			unsigned int parent_irq, int gpio)
{
	int irq;

	if (gpio != -1) {
>>>>>>> e0615925
		irq = irq_create_mapping(domain, gpio);
		irq_set_parent(irq, parent_irq);
		irq_set_chip(irq, &msm_dirconn_irq_chip);
		irq_set_handler_data(parent_irq, irq_get_irq_data(irq));
	}

	__irq_set_handler(parent_irq, msm_gpio_dirconn_handler, false, NULL);
}

static void request_dc_interrupt(struct irq_domain *domain,
			struct irq_domain *parent, irq_hw_number_t hwirq,
<<<<<<< HEAD
			unsigned int gpio)
=======
			int gpio)
>>>>>>> e0615925
{
	struct irq_fwspec fwspec;
	unsigned int parent_irq;

	fwspec.fwnode = parent->fwnode;
	fwspec.param[0] = 0; /* SPI */
	fwspec.param[1] = hwirq;
	fwspec.param[2] = IRQ_TYPE_NONE;
	fwspec.param_count = 3;

	parent_irq = irq_create_fwspec_mapping(&fwspec);

	setup_pdc_gpio(domain, parent_irq, gpio);
}

/**
 * gpio_muxed_to_pdc: Mux the GPIO to a PDC IRQ
 *
 * @pdc_domain: the PDC's domain
 * @d: the GPIO's IRQ data
 *
 * Find a free PDC port for the GPIO and map the GPIO's mux information to the
 * PDC registers; so the GPIO can be used a wakeup source.
 */
static void gpio_muxed_to_pdc(struct irq_domain *pdc_domain, struct irq_data *d)
{
	int i, j;
	unsigned int mux;
	struct irq_desc *desc = irq_data_to_desc(d);
	struct irq_data *parent_data = irq_get_irq_data(desc->parent_irq);
	struct gpio_chip *gc = irq_data_get_irq_chip_data(d);
	unsigned int gpio = d->hwirq;
	struct msm_pinctrl *pctrl;
	unsigned int irq;

	if (!gc || !parent_data)
		return;

	pctrl = gpiochip_get_data(gc);

	for (i = 0; i < pctrl->soc->n_gpio_mux_in; i++) {
		if (gpio != pctrl->soc->gpio_mux_in[i].gpio)
			continue;
		mux = pctrl->soc->gpio_mux_in[i].mux;
		for (j = 0; j < pctrl->soc->n_pdc_mux_out; j++) {
			struct msm_pdc_mux_output *pdc_out =
						&pctrl->soc->pdc_mux_out[j];

			if (pdc_out->mux == mux)
				break;
			if (pdc_out->mux)
				continue;
			pdc_out->mux = gpio;
			irq = irq_find_mapping(pdc_domain, pdc_out->hwirq + 32);
			/* setup the IRQ parent for the GPIO */
			setup_pdc_gpio(pctrl->chip.irqdomain, irq, gpio);
			/* program pdc select grp register */
			writel_relaxed((mux & 0x3F), pctrl->pdc_regs +
				(0x14 * j));
			break;
		}
		/* We have no more PDC port available */
		WARN_ON(j == pctrl->soc->n_pdc_mux_out);
	}
}

static bool is_gpio_tlmm_dc(struct irq_data *d, u32 type)
{
	const struct msm_pingroup *g;
	unsigned long flags;
	struct gpio_chip *gc = irq_data_get_irq_chip_data(d);
	struct msm_pinctrl *pctrl;
	bool ret = false;
	unsigned int polarity = 0, offset, val;
	int i;
	void __iomem *base;

	if (!gc)
		return false;

	pctrl = gpiochip_get_data(gc);

	for (i = 0; i < pctrl->soc->n_dir_conns; i++) {
		struct msm_dir_conn *dir_conn = (struct msm_dir_conn *)
			&pctrl->soc->dir_conn[i];

		if (dir_conn->gpio == d->hwirq && dir_conn->tlmm_dc) {
			ret = true;
			offset = pctrl->soc->dir_conn_irq_base -
				dir_conn->hwirq;
			break;
		}
	}

	if (!ret)
		return ret;

	if (type & (IRQ_TYPE_EDGE_FALLING | IRQ_TYPE_LEVEL_LOW))
		return ret;

	/*
	 * Since the default polarity is set to 0, change it to 1 for
	 * Rising edge and active high interrupt type such that the line
	 * is not inverted.
	 */
	polarity = 1;

	raw_spin_lock_irqsave(&pctrl->lock, flags);

	g = &pctrl->soc->groups[d->hwirq];
	base = reassign_pctrl_reg(pctrl->soc, d->hwirq);

	val = readl_relaxed(base + g->dir_conn_reg + (offset * 4));
	val |= polarity << 8;

	writel_relaxed(val, base + g->dir_conn_reg + (offset * 4));

	raw_spin_unlock_irqrestore(&pctrl->lock, flags);

	return ret;
}

static bool is_gpio_dual_edge(struct irq_data *d, irq_hw_number_t *dir_conn_irq)
{
	struct irq_desc *desc = irq_data_to_desc(d);
	struct irq_data *parent_data = irq_get_irq_data(desc->parent_irq);
	struct gpio_chip *gc = irq_data_get_irq_chip_data(d);
	struct msm_pinctrl *pctrl = gpiochip_get_data(gc);
	int i;

	if (!parent_data)
		return false;

	for (i = 0; i < pctrl->soc->n_dir_conns; i++) {
		const struct msm_dir_conn *dir_conn = &pctrl->soc->dir_conn[i];

		if (dir_conn->gpio == d->hwirq && (dir_conn->hwirq + 32)
				!= parent_data->hwirq) {
			*dir_conn_irq = dir_conn->hwirq + 32;
			return true;
		}
	}

	for (i = 0; i < pctrl->soc->n_pdc_mux_out; i++) {
		struct msm_pdc_mux_output *dir_conn =
					&pctrl->soc->pdc_mux_out[i];

		if (dir_conn->mux == d->hwirq && (dir_conn->hwirq + 32)
				!= parent_data->hwirq) {
			*dir_conn_irq = dir_conn->hwirq + 32;
			return true;
		}
	}
	return false;
}

static void msm_dirconn_irq_mask(struct irq_data *d)
{
	struct irq_desc *desc = irq_data_to_desc(d);
	struct irq_data *parent_data = irq_get_irq_data(desc->parent_irq);
	irq_hw_number_t dir_conn_irq = 0;

	if (!parent_data)
		return;

	if (is_gpio_dual_edge(d, &dir_conn_irq)) {
		struct irq_data *dir_conn_data =
			irq_get_irq_data(irq_find_mapping(parent_data->domain,
						dir_conn_irq));

		if (!dir_conn_data)
			return;

		if (dir_conn_data->chip->irq_mask)
			dir_conn_data->chip->irq_mask(dir_conn_data);
	}

	if (parent_data->chip->irq_mask)
		parent_data->chip->irq_mask(parent_data);
}

static void msm_dirconn_irq_enable(struct irq_data *d)
{
	struct irq_desc *desc = irq_data_to_desc(d);
	struct irq_data *parent_data = irq_get_irq_data(desc->parent_irq);
	irq_hw_number_t dir_conn_irq = 0;

	if (!parent_data)
		return;

	if (is_gpio_dual_edge(d, &dir_conn_irq)) {
		struct irq_data *dir_conn_data =
			irq_get_irq_data(irq_find_mapping(parent_data->domain,
						dir_conn_irq));

		if (dir_conn_data &&
				dir_conn_data->chip->irq_set_irqchip_state)
			dir_conn_data->chip->irq_set_irqchip_state(
					dir_conn_data,
					IRQCHIP_STATE_PENDING, 0);

		if (dir_conn_data && dir_conn_data->chip->irq_unmask)
			dir_conn_data->chip->irq_unmask(dir_conn_data);
	}

	if (parent_data->chip->irq_set_irqchip_state)
		parent_data->chip->irq_set_irqchip_state(parent_data,
						IRQCHIP_STATE_PENDING, 0);

	if (parent_data->chip->irq_unmask)
		parent_data->chip->irq_unmask(parent_data);
}

static void msm_dirconn_irq_unmask(struct irq_data *d)
{
	struct irq_desc *desc = irq_data_to_desc(d);
	struct irq_data *parent_data = irq_get_irq_data(desc->parent_irq);
	irq_hw_number_t dir_conn_irq = 0;

	if (!parent_data)
		return;

	if (is_gpio_dual_edge(d, &dir_conn_irq)) {
		struct irq_data *dir_conn_data =
			irq_get_irq_data(irq_find_mapping(parent_data->domain,
						dir_conn_irq));

		if (!dir_conn_data)
			return;

		if (dir_conn_data->chip->irq_unmask)
			dir_conn_data->chip->irq_unmask(dir_conn_data);
	}
	if (parent_data->chip->irq_unmask)
		parent_data->chip->irq_unmask(parent_data);
}

static void msm_dirconn_irq_ack(struct irq_data *d)
{
	struct irq_desc *desc = irq_data_to_desc(d);
	struct irq_data *parent_data = irq_get_irq_data(desc->parent_irq);

	if (parent_data->chip->irq_ack)
		parent_data->chip->irq_ack(parent_data);
}

static void msm_dirconn_irq_eoi(struct irq_data *d)
{
	struct irq_desc *desc = irq_data_to_desc(d);
	struct irq_data *parent_data = irq_get_irq_data(desc->parent_irq);

	if (parent_data->chip->irq_eoi)
		parent_data->chip->irq_eoi(parent_data);
}

static int msm_dirconn_irq_set_affinity(struct irq_data *d,
		const struct cpumask *maskval, bool force)
{
	struct irq_desc *desc = irq_data_to_desc(d);
	struct irq_data *parent_data = irq_get_irq_data(desc->parent_irq);

	if (!parent_data)
		return 0;

	if (parent_data->chip->irq_set_affinity)
		return parent_data->chip->irq_set_affinity(parent_data,
				maskval, force);
	return 0;
}

static int msm_dirconn_irq_set_vcpu_affinity(struct irq_data *d,
		void *vcpu_info)
{
	struct irq_desc *desc = irq_data_to_desc(d);
	struct irq_data *parent_data = irq_get_irq_data(desc->parent_irq);

	if (parent_data->chip->irq_set_vcpu_affinity)
		return parent_data->chip->irq_set_vcpu_affinity(parent_data,
				vcpu_info);
	return 0;
}

static void msm_dirconn_cfg_reg(struct irq_data *d, u32 offset)
{
	u32 val = 0;
	const struct msm_pingroup *g;
	unsigned long flags;
	struct gpio_chip *gc = irq_data_get_irq_chip_data(d);
	struct msm_pinctrl *pctrl = gpiochip_get_data(gc);
	void __iomem *base;

	raw_spin_lock_irqsave(&pctrl->lock, flags);
	g = &pctrl->soc->groups[d->hwirq];
	base = reassign_pctrl_reg(pctrl->soc, d->hwirq);

	val = (d->hwirq) & 0xFF;

	writel_relaxed(val, base + g->dir_conn_reg + (offset * 4));

	//write the dir_conn_en bit
	val = readl_relaxed(base + g->intr_cfg_reg);
	val |= BIT(g->dir_conn_en_bit);
	writel_relaxed(val, base + g->intr_cfg_reg);
	raw_spin_unlock_irqrestore(&pctrl->lock, flags);
}

static void msm_dirconn_uncfg_reg(struct irq_data *d, u32 offset)
{
	const struct msm_pingroup *g;
	unsigned long flags;
	struct gpio_chip *gc = irq_data_get_irq_chip_data(d);
	struct msm_pinctrl *pctrl = gpiochip_get_data(gc);
	void __iomem *base;

	raw_spin_lock_irqsave(&pctrl->lock, flags);
	g = &pctrl->soc->groups[d->hwirq];
	base = reassign_pctrl_reg(pctrl->soc, d->hwirq);

	writel_relaxed(BIT(8), base + g->dir_conn_reg + (offset * 4));
	raw_spin_unlock_irqrestore(&pctrl->lock, flags);
}

static int select_dir_conn_mux(struct irq_data *d, irq_hw_number_t *irq)
{
	struct msm_dir_conn *dc = NULL;
	struct irq_desc *desc = irq_data_to_desc(d);
	struct irq_data *parent_data = irq_get_irq_data(desc->parent_irq);
	struct gpio_chip *gc = irq_data_get_irq_chip_data(d);
	struct msm_pinctrl *pctrl = gpiochip_get_data(gc);
	int i;

	if (!parent_data)
		return -EINVAL;

	for (i = 0; i < pctrl->soc->n_dir_conns; i++) {
		struct msm_dir_conn *dir_conn =
			(struct msm_dir_conn *)&pctrl->soc->dir_conn[i];

		/* Check if there is already mux assigned for this gpio */
		if (dir_conn->gpio == d->hwirq && (dir_conn->hwirq + 32) !=
				parent_data->hwirq) {
			*irq = dir_conn->hwirq + 32;
			return pctrl->soc->dir_conn_irq_base - dir_conn->hwirq;
		}

		if (dir_conn->gpio != -1)
			continue;

		/* Use the first unused direct connect available */
		dc = dir_conn;
		break;
	}

	if (dc) {
		*irq = dc->hwirq + 32;
		dc->gpio = (int)d->hwirq;
		return pctrl->soc->dir_conn_irq_base - (u32)dc->hwirq;
	}

	pr_err("%s: No direct connects available for interrupt %lu\n",
				__func__, d->hwirq);
	return -EINVAL;
}

static void add_dirconn_tlmm(struct irq_data *d, irq_hw_number_t irq)
{
	struct irq_desc *desc = irq_data_to_desc(d);
	struct irq_data *parent_data = irq_get_irq_data(desc->parent_irq);
	struct irq_data *dir_conn_data = NULL;
	struct gpio_chip *gc = irq_data_get_irq_chip_data(d);
	int offset = 0;
	unsigned int virt = 0, val = 0;
	struct msm_pinctrl *pctrl;
	phys_addr_t spi_cfg_reg = 0;
	unsigned long flags;

	offset = select_dir_conn_mux(d, &irq);
	if (offset < 0 || !parent_data)
		return;

	virt = irq_find_mapping(parent_data->domain, irq);
	msm_dirconn_cfg_reg(d, offset);
	irq_set_handler_data(virt, d);
	desc = irq_to_desc(virt);
	if (!desc)
		return;

	dir_conn_data = &(desc->irq_data);

	if (dir_conn_data) {

		pctrl = gpiochip_get_data(gc);
		if (pctrl->spi_cfg_regs) {
			spi_cfg_reg = pctrl->spi_cfg_regs +
					((dir_conn_data->hwirq - 32) / 32) * 4;
			if (spi_cfg_reg < pctrl->spi_cfg_end) {
				raw_spin_lock_irqsave(&pctrl->lock, flags);
				val = scm_io_read(spi_cfg_reg);
				/*
				 * Clear the respective bit for edge type
				 * interrupt
				 */
				val &= ~(1 << ((dir_conn_data->hwirq - 32)
									% 32));
				WARN_ON(scm_io_write(spi_cfg_reg, val));
				raw_spin_unlock_irqrestore(&pctrl->lock, flags);
			} else
				pr_err("%s: type config failed for SPI: %lu\n",
								 __func__, irq);
		} else
			pr_debug("%s: type config for SPI is not supported\n",
								__func__);

		if (dir_conn_data->chip && dir_conn_data->chip->irq_set_type)
			dir_conn_data->chip->irq_set_type(dir_conn_data,
					IRQ_TYPE_EDGE_RISING);
		if (dir_conn_data->chip && dir_conn_data->chip->irq_unmask)
			dir_conn_data->chip->irq_unmask(dir_conn_data);
	}
}

static void remove_dirconn_tlmm(struct irq_data *d, irq_hw_number_t irq)
{
	struct irq_desc *desc = irq_data_to_desc(d);
	struct irq_data *parent_data = irq_get_irq_data(desc->parent_irq);
	struct irq_data *dir_conn_data = NULL;
	int offset = 0;
	unsigned int virt = 0;

	if (!parent_data)
		return;

	virt = irq_find_mapping(parent_data->domain, irq);
	msm_dirconn_uncfg_reg(d, offset);
	irq_set_handler_data(virt, NULL);
	desc = irq_to_desc(virt);
	if (!desc)
		return;

	dir_conn_data = &(desc->irq_data);

	if (dir_conn_data) {
		if (dir_conn_data->chip && dir_conn_data->chip->irq_mask)
			dir_conn_data->chip->irq_mask(dir_conn_data);
	}
}

static int msm_dirconn_irq_set_type(struct irq_data *d, unsigned int type)
{
	struct irq_desc *desc = irq_data_to_desc(d);
	struct irq_data *parent_data = irq_get_irq_data(desc->parent_irq);
	struct gpio_chip *gc = irq_data_get_irq_chip_data(d);
	irq_hw_number_t irq = 0;
	struct msm_pinctrl *pctrl;
	phys_addr_t spi_cfg_reg = 0;
	unsigned int config_val = 0;
	unsigned int val = 0;
	unsigned long flags;

	if (!parent_data)
		return 0;

	pctrl = gpiochip_get_data(gc);

	if (type == IRQ_TYPE_EDGE_BOTH)
		add_dirconn_tlmm(d, irq);
	else if (is_gpio_dual_edge(d, &irq))
		remove_dirconn_tlmm(d, irq);
	else if (is_gpio_tlmm_dc(d, type))
		type = IRQ_TYPE_EDGE_RISING;


	/*
	 * Shared SPI config for Edge is 0 and
	 * for Level interrupt is 1
	 */
	if (type & (IRQ_TYPE_LEVEL_LOW | IRQ_TYPE_LEVEL_HIGH)) {
		irq_set_handler_locked(d, handle_level_irq);
		config_val = 1;
	} else if (type & (IRQ_TYPE_EDGE_FALLING | IRQ_TYPE_EDGE_RISING))
		irq_set_handler_locked(d, handle_edge_irq);

	if (pctrl->spi_cfg_regs && type != IRQ_TYPE_NONE) {
		spi_cfg_reg = pctrl->spi_cfg_regs +
				((parent_data->hwirq - 32) / 32) * 4;
		if (spi_cfg_reg < pctrl->spi_cfg_end) {
			raw_spin_lock_irqsave(&pctrl->lock, flags);
			val = scm_io_read(spi_cfg_reg);
			val &= ~(1 << ((parent_data->hwirq - 32) % 32));
			if (config_val)
				val |= (1 << ((parent_data->hwirq - 32)  % 32));
			WARN_ON(scm_io_write(spi_cfg_reg, val));
			raw_spin_unlock_irqrestore(&pctrl->lock, flags);
		} else
			pr_err("%s: type config failed for SPI: %lu\n",
							 __func__, irq);
	} else
		pr_debug("%s: SPI type config is not supported\n", __func__);

	if (parent_data->chip->irq_set_type)
		return parent_data->chip->irq_set_type(parent_data, type);

	return 0;
}

static struct irq_chip msm_dirconn_irq_chip = {
	.name			= "msmgpio-dc",
	.irq_mask		= msm_dirconn_irq_mask,
	.irq_enable		= msm_dirconn_irq_enable,
	.irq_unmask		= msm_dirconn_irq_unmask,
	.irq_eoi		= msm_dirconn_irq_eoi,
	.irq_ack		= msm_dirconn_irq_ack,
	.irq_set_type		= msm_dirconn_irq_set_type,
	.irq_set_affinity	= msm_dirconn_irq_set_affinity,
	.irq_set_vcpu_affinity	= msm_dirconn_irq_set_vcpu_affinity,
	.flags			= IRQCHIP_SKIP_SET_WAKE
					| IRQCHIP_MASK_ON_SUSPEND
					| IRQCHIP_SET_TYPE_MASKED,
};

static void msm_gpio_irq_handler(struct irq_desc *desc)
{
	struct gpio_chip *gc = irq_desc_get_handler_data(desc);
	const struct msm_pingroup *g;
	struct msm_pinctrl *pctrl = gpiochip_get_data(gc);
	struct irq_chip *chip = irq_desc_get_chip(desc);
	void __iomem *base;
	int irq_pin;
	int handled = 0;
	u32 val;
	int i;

	chained_irq_enter(chip, desc);

	/*
	 * Each pin has it's own IRQ status register, so use
	 * enabled_irq bitmap to limit the number of reads.
	 */
	for_each_set_bit(i, pctrl->enabled_irqs, pctrl->chip.ngpio) {
		g = &pctrl->soc->groups[i];
		base = reassign_pctrl_reg(pctrl->soc, i);
		val = readl(base + g->intr_status_reg);
		if (val & BIT(g->intr_status_bit)) {
			irq_pin = irq_find_mapping(gc->irqdomain, i);
			generic_handle_irq(irq_pin);
			handled++;
		}
	}

	/* No interrupts were flagged */
	if (handled == 0)
		handle_bad_irq(desc);

	chained_irq_exit(chip, desc);
}

static void msm_gpio_setup_dir_connects(struct msm_pinctrl *pctrl)
{
	struct device_node *parent_node;
	struct irq_domain *pdc_domain;
	unsigned int i;

	parent_node = of_irq_find_parent(pctrl->dev->of_node);
	if (!parent_node)
		return;

	pdc_domain = irq_find_host(parent_node);
	if (!pdc_domain)
		return;

	for (i = 0; i < pctrl->soc->n_dir_conns; i++) {
		const struct msm_dir_conn *dirconn = &pctrl->soc->dir_conn[i];
		struct irq_data *d;

		request_dc_interrupt(pctrl->chip.irqdomain, pdc_domain,
					dirconn->hwirq, dirconn->gpio);

<<<<<<< HEAD
		if (!dirconn->gpio)
=======
		if (dirconn->gpio == -1)
>>>>>>> e0615925
			continue;

		if (!dirconn->tlmm_dc)
			continue;

		/*
		 * If the gpio is routed through TLMM direct connect interrupts,
		 * program the TLMM registers for this setup.
		 */
		d = irq_get_irq_data(irq_find_mapping(pctrl->chip.irqdomain,
					dirconn->gpio));
		if (!d)
			continue;

		msm_dirconn_cfg_reg(d, pctrl->soc->dir_conn_irq_base
					- (u32)dirconn->hwirq);
	}

	for (i = 0; i < pctrl->soc->n_pdc_mux_out; i++) {
		struct msm_pdc_mux_output *pdc_out =
					&pctrl->soc->pdc_mux_out[i];

		request_dc_interrupt(pctrl->chip.irqdomain, pdc_domain,
<<<<<<< HEAD
					pdc_out->hwirq, 0);
=======
					pdc_out->hwirq, -1);
>>>>>>> e0615925
	}

	/*
	 * Statically choose the GPIOs for mapping to PDC. Dynamic mux mapping
	 * is very difficult.
	 */
	for (i = 0; i < pctrl->soc->n_gpio_mux_in; i++) {
		unsigned int irq;
		struct irq_data *d;
		struct msm_gpio_mux_input *gpio_in =
					&pctrl->soc->gpio_mux_in[i];
		if (!gpio_in->init)
			continue;

		irq = irq_find_mapping(pctrl->chip.irqdomain, gpio_in->gpio);
		d = irq_get_irq_data(irq);
		if (!d)
			continue;

		gpio_muxed_to_pdc(pdc_domain, d);
	}
}

static int msm_gpiochip_to_irq(struct gpio_chip *chip, unsigned int offset)
{
	struct irq_fwspec fwspec;
	struct irq_domain *domain = chip->irqdomain;
	int virq;

	virq = irq_find_mapping(domain, offset);
	if (virq)
		return virq;

	fwspec.fwnode = of_node_to_fwnode(chip->of_node);
	fwspec.param[0] = offset;
	fwspec.param[1] = IRQ_TYPE_NONE;
	fwspec.param_count = 2;

	return irq_create_fwspec_mapping(&fwspec);
}

static int msm_gpio_init(struct msm_pinctrl *pctrl)
{
	struct gpio_chip *chip;
	int ret;
	unsigned ngpio = pctrl->soc->ngpios;
	struct device_node *irq_parent = NULL;
	struct irq_domain *domain_parent;

	if (WARN_ON(ngpio > MAX_NR_GPIO))
		return -EINVAL;

	chip = &pctrl->chip;
	chip->base = 0;
	chip->ngpio = ngpio;
	chip->label = dev_name(pctrl->dev);
	chip->parent = pctrl->dev;
	chip->owner = THIS_MODULE;
	chip->of_node = pctrl->dev->of_node;

	ret = gpiochip_add_data(&pctrl->chip, pctrl);
	if (ret) {
		dev_err(pctrl->dev, "Failed register gpiochip\n");
		return ret;
	}

	ret = gpiochip_add_pin_range(&pctrl->chip, dev_name(pctrl->dev), 0, 0, chip->ngpio);
	if (ret) {
		dev_err(pctrl->dev, "Failed to add pin range\n");
		gpiochip_remove(&pctrl->chip);
		return ret;
	}

	irq_parent = of_irq_find_parent(chip->of_node);
	if (of_device_is_compatible(irq_parent, "qcom,mpm-gpio")) {
		chip->irqchip = &msm_gpio_irq_chip;
		chip->irq_handler = handle_fasteoi_irq;
		chip->irq_default_type = IRQ_TYPE_NONE;
		chip->to_irq = msm_gpiochip_to_irq;
		chip->lock_key = NULL;
		domain_parent = irq_find_host(irq_parent);
		if (!domain_parent) {
			pr_err("unable to find parent domain\n");
			gpiochip_remove(&pctrl->chip);
			return -ENXIO;
		}

		chip->irqdomain = irq_domain_add_hierarchy(domain_parent, 0,
							chip->ngpio,
							chip->of_node,
							&msm_gpio_domain_ops,
							chip);
		if (!chip->irqdomain) {
			dev_err(pctrl->dev, "Failed to add irqchip to gpiochip\n");
			chip->irqchip = NULL;
			gpiochip_remove(&pctrl->chip);
			return -ENXIO;
		}
	} else {
		ret = gpiochip_irqchip_add(chip,
					&msm_gpio_irq_chip,
					0,
					handle_fasteoi_irq,
					IRQ_TYPE_NONE);
		if (ret) {
			dev_err(pctrl->dev, "Failed to add irqchip to gpiochip\n");
			gpiochip_remove(&pctrl->chip);
			return ret;
		}
	}
	gpiochip_set_chained_irqchip(chip, &msm_gpio_irq_chip,
				pctrl->irq, msm_gpio_irq_handler);

	msm_gpio_setup_dir_connects(pctrl);
	return 0;
}

static int msm_ps_hold_restart(struct notifier_block *nb, unsigned long action,
			       void *data)
{
	struct msm_pinctrl *pctrl = container_of(nb, struct msm_pinctrl, restart_nb);

	writel(0, pctrl->regs + PS_HOLD_OFFSET);
	mdelay(1000);
	return NOTIFY_DONE;
}

static struct msm_pinctrl *poweroff_pctrl;

static void msm_ps_hold_poweroff(void)
{
	msm_ps_hold_restart(&poweroff_pctrl->restart_nb, 0, NULL);
}

static void msm_pinctrl_setup_pm_reset(struct msm_pinctrl *pctrl)
{
	int i;
	const struct msm_function *func = pctrl->soc->functions;

	for (i = 0; i < pctrl->soc->nfunctions; i++)
		if (!strcmp(func[i].name, "ps_hold")) {
			pctrl->restart_nb.notifier_call = msm_ps_hold_restart;
			pctrl->restart_nb.priority = 128;
			if (register_restart_handler(&pctrl->restart_nb))
				dev_err(pctrl->dev,
					"failed to setup restart handler.\n");
			poweroff_pctrl = pctrl;
			pm_power_off = msm_ps_hold_poweroff;
			break;
		}
}

int msm_pinctrl_probe(struct platform_device *pdev,
		      const struct msm_pinctrl_soc_data *soc_data)
{
	struct msm_pinctrl *pctrl;
	struct resource *res;
	int ret;
	char *key;

	msm_pinctrl_data = pctrl = devm_kzalloc(&pdev->dev,
				sizeof(*pctrl), GFP_KERNEL);
	if (!pctrl) {
		dev_err(&pdev->dev, "Can't allocate msm_pinctrl\n");
		return -ENOMEM;
	}
	pctrl->dev = &pdev->dev;
	pctrl->soc = soc_data;
	pctrl->chip = msm_gpio_template;

	raw_spin_lock_init(&pctrl->lock);

	key = "pinctrl";
	res = platform_get_resource_byname(pdev, IORESOURCE_MEM, key);
	pctrl->regs = devm_ioremap_resource(&pdev->dev, res);
	if (IS_ERR(pctrl->regs))
		return PTR_ERR(pctrl->regs);
#ifdef CONFIG_FRAGMENTED_GPIO_ADDRESS_SPACE
	if (soc_data->pin_base) {
		pctrl->per_tile_regs[0] = pctrl->regs;
		for (ret = 1; ret < soc_data->n_tile; ret++) {
			res->start = soc_data->tile_start[ret];
			res->end = soc_data->tile_end[ret];
			res->flags = res->flags | IORESOURCE_MEM;
			pctrl->per_tile_regs[ret] = devm_ioremap_resource(
							pctrl->dev, res);
			if (IS_ERR(pctrl->per_tile_regs[ret]))
				return PTR_ERR(pctrl->per_tile_regs[ret]);
		}
	}
#endif

	key = "pdc";
	res = platform_get_resource_byname(pdev, IORESOURCE_MEM, key);
	pctrl->pdc_regs = devm_ioremap_resource(&pdev->dev, res);

	key = "spi_cfg";
	res = platform_get_resource_byname(pdev, IORESOURCE_MEM, key);
	if (res) {
		pctrl->spi_cfg_regs = res->start;
		pctrl->spi_cfg_end = res->end;
	}

	msm_pinctrl_setup_pm_reset(pctrl);

	pctrl->irq = platform_get_irq(pdev, 0);
	if (pctrl->irq < 0) {
		dev_err(&pdev->dev, "No interrupt defined for msmgpio\n");
		return pctrl->irq;
	}

	msm_pinctrl_desc.name = dev_name(&pdev->dev);
	msm_pinctrl_desc.pins = pctrl->soc->pins;
	msm_pinctrl_desc.npins = pctrl->soc->npins;
	pctrl->pctrl = devm_pinctrl_register(&pdev->dev, &msm_pinctrl_desc,
					     pctrl);
	if (IS_ERR(pctrl->pctrl)) {
		dev_err(&pdev->dev, "Couldn't register pinctrl driver\n");
		return PTR_ERR(pctrl->pctrl);
	}

	ret = msm_gpio_init(pctrl);
	if (ret)
		return ret;

	platform_set_drvdata(pdev, pctrl);

	dev_dbg(&pdev->dev, "Probed Qualcomm pinctrl driver\n");

	return 0;
}
EXPORT_SYMBOL(msm_pinctrl_probe);

int msm_pinctrl_remove(struct platform_device *pdev)
{
	struct msm_pinctrl *pctrl = platform_get_drvdata(pdev);

	gpiochip_remove(&pctrl->chip);

	unregister_restart_handler(&pctrl->restart_nb);

	return 0;
}
EXPORT_SYMBOL(msm_pinctrl_remove);
<|MERGE_RESOLUTION|>--- conflicted
+++ resolved
@@ -1000,19 +1000,11 @@
 }
 
 static void setup_pdc_gpio(struct irq_domain *domain,
-<<<<<<< HEAD
-			unsigned int parent_irq, unsigned int gpio)
+			unsigned int parent_irq, int gpio)
 {
 	int irq;
 
-	if (gpio != 0) {
-=======
-			unsigned int parent_irq, int gpio)
-{
-	int irq;
-
 	if (gpio != -1) {
->>>>>>> e0615925
 		irq = irq_create_mapping(domain, gpio);
 		irq_set_parent(irq, parent_irq);
 		irq_set_chip(irq, &msm_dirconn_irq_chip);
@@ -1024,11 +1016,7 @@
 
 static void request_dc_interrupt(struct irq_domain *domain,
 			struct irq_domain *parent, irq_hw_number_t hwirq,
-<<<<<<< HEAD
-			unsigned int gpio)
-=======
 			int gpio)
->>>>>>> e0615925
 {
 	struct irq_fwspec fwspec;
 	unsigned int parent_irq;
@@ -1606,11 +1594,7 @@
 		request_dc_interrupt(pctrl->chip.irqdomain, pdc_domain,
 					dirconn->hwirq, dirconn->gpio);
 
-<<<<<<< HEAD
-		if (!dirconn->gpio)
-=======
 		if (dirconn->gpio == -1)
->>>>>>> e0615925
 			continue;
 
 		if (!dirconn->tlmm_dc)
@@ -1634,11 +1618,7 @@
 					&pctrl->soc->pdc_mux_out[i];
 
 		request_dc_interrupt(pctrl->chip.irqdomain, pdc_domain,
-<<<<<<< HEAD
-					pdc_out->hwirq, 0);
-=======
 					pdc_out->hwirq, -1);
->>>>>>> e0615925
 	}
 
 	/*
