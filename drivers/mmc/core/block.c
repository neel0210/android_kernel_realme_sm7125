/*
 * Block driver for media (i.e., flash cards)
 *
 * Copyright 2002 Hewlett-Packard Company
 * Copyright 2005-2008 Pierre Ossman
 *
 * Use consistent with the GNU GPL is permitted,
 * provided that this copyright notice is
 * preserved in its entirety in all copies and derived works.
 *
 * HEWLETT-PACKARD COMPANY MAKES NO WARRANTIES, EXPRESSED OR IMPLIED,
 * AS TO THE USEFULNESS OR CORRECTNESS OF THIS CODE OR ITS
 * FITNESS FOR ANY PARTICULAR PURPOSE.
 *
 * Many thanks to Alessandro Rubini and Jonathan Corbet!
 *
 * Author:  Andrew Christian
 *          28 May 2002
 */
#include <linux/moduleparam.h>
#include <linux/module.h>
#include <linux/init.h>

#include <linux/kernel.h>
#include <linux/fs.h>
#include <linux/slab.h>
#include <linux/errno.h>
#include <linux/hdreg.h>
#include <linux/kdev_t.h>
#include <linux/blkdev.h>
#include <linux/mutex.h>
#include <linux/scatterlist.h>
#include <linux/bitops.h>
#include <linux/string_helpers.h>
#include <linux/delay.h>
#include <linux/capability.h>
#include <linux/compat.h>
#include <linux/pm_runtime.h>
#include <linux/ioprio.h>
#include <linux/idr.h>
#include <linux/debugfs.h>
#include <linux/sched/debug.h>

#include <linux/mmc/ioctl.h>
#include <linux/mmc/card.h>
#include <linux/mmc/core.h>
#include <linux/mmc/host.h>
#include <linux/mmc/mmc.h>
#include <linux/mmc/sd.h>

#include <linux/uaccess.h>

#include "queue.h"
#include "block.h"
#include "core.h"
#include "card.h"
#include "crypto.h"
#include "host.h"
#include "bus.h"
#include "mmc_ops.h"
#include "quirks.h"
#include "sd_ops.h"

MODULE_ALIAS("mmc:block");
#ifdef MODULE_PARAM_PREFIX
#undef MODULE_PARAM_PREFIX
#endif
#define MODULE_PARAM_PREFIX "mmcblk."

#define MMC_BLK_TIMEOUT_MS  (30 * 1000)        /* 30 secs timeout */
#define MMC_SANITIZE_REQ_TIMEOUT 240000
#define MMC_EXTRACT_INDEX_FROM_ARG(x) ((x & 0x00FF0000) >> 16)
#define MMC_EXTRACT_VALUE_FROM_ARG(x) ((x & 0x0000FF00) >> 8)

#define mmc_req_rel_wr(req)	((req->cmd_flags & REQ_FUA) && \
				  (rq_data_dir(req) == WRITE))

#define MMC_BLK_MAX_RETRIES 5 /* max # of retries before aborting a command */
#define MMC_BLK_UPDATE_STOP_REASON(stats, reason)			\
	do {								\
		if (stats->enabled)					\
			stats->pack_stop_reason[reason]++;		\
	} while (0)

#define MAX_RETRIES 5

static DEFINE_MUTEX(block_mutex);

/*
 * The defaults come from config options but can be overriden by module
 * or bootarg options.
 */
static int perdev_minors = CONFIG_MMC_BLOCK_MINORS;

/*
 * We've only got one major, so number of mmcblk devices is
 * limited to (1 << 20) / number of minors per device.  It is also
 * limited by the MAX_DEVICES below.
 */
static int max_devices;

#define MAX_DEVICES 256

static DEFINE_IDA(mmc_blk_ida);

/*
 * There is one mmc_blk_data per slot.
 */
struct mmc_blk_data {
	spinlock_t	lock;
	struct device	*parent;
	struct gendisk	*disk;
	struct mmc_queue queue;
	struct list_head part;

	unsigned int	flags;
#define MMC_BLK_CMD23	(1 << 0)	/* Can do SET_BLOCK_COUNT for multiblock */
#define MMC_BLK_REL_WR	(1 << 1)	/* MMC Reliable write support */
#define MMC_BLK_PACKED_CMD	(1 << 2) /* MMC packed command support */
#define MMC_BLK_CMD_QUEUE	(1 << 3) /* MMC command queue support */

	unsigned int	usage;
	unsigned int	read_only;
	unsigned int	part_type;
	unsigned int	reset_done;
#define MMC_BLK_READ		BIT(0)
#define MMC_BLK_WRITE		BIT(1)
#define MMC_BLK_DISCARD		BIT(2)
#define MMC_BLK_SECDISCARD	BIT(3)
#define MMC_BLK_FLUSH		BIT(4)
#define MMC_BLK_PARTSWITCH	BIT(5)

	/*
	 * Only set in main mmc_blk_data associated
	 * with mmc_card with dev_set_drvdata, and keeps
	 * track of the current selected device partition.
	 */
	unsigned int	part_curr;
	struct device_attribute force_ro;
	struct device_attribute power_ro_lock;
	int	area_type;

	/* debugfs files (only in main mmc_blk_data) */
	struct dentry *status_dentry;
	struct dentry *ext_csd_dentry;
};

static DEFINE_MUTEX(open_lock);

module_param(perdev_minors, int, 0444);
MODULE_PARM_DESC(perdev_minors, "Minors numbers to allocate per device");

static inline int mmc_blk_part_switch(struct mmc_card *card,
				      unsigned int part_type);
static int mmc_blk_cmdq_switch(struct mmc_card *card,
			       struct mmc_blk_data *md, bool enable);
static void mmc_blk_cmdq_err(struct mmc_queue *mq);
static enum blk_eh_timer_return mmc_blk_cmdq_req_timed_out(struct request *req);

static struct mmc_blk_data *mmc_blk_get(struct gendisk *disk)
{
	struct mmc_blk_data *md;

	mutex_lock(&open_lock);
	md = disk->private_data;
	if (md && md->usage == 0)
		md = NULL;
	if (md)
		md->usage++;
	mutex_unlock(&open_lock);

	return md;
}

static inline int mmc_get_devidx(struct gendisk *disk)
{
	int devidx = disk->first_minor / perdev_minors;
	return devidx;
}

static void mmc_blk_put(struct mmc_blk_data *md)
{
	mutex_lock(&open_lock);
	md->usage--;
	if (md->usage == 0) {
		int devidx = mmc_get_devidx(md->disk);
		ida_simple_remove(&mmc_blk_ida, devidx);
		put_disk(md->disk);
		kfree(md);
	}
	mutex_unlock(&open_lock);
}

static ssize_t power_ro_lock_show(struct device *dev,
		struct device_attribute *attr, char *buf)
{
	int ret;
	struct mmc_blk_data *md = mmc_blk_get(dev_to_disk(dev));
	struct mmc_card *card;
	int locked = 0;

	if (!md)
		return -EINVAL;

	card = md->queue.card;
	if (card->ext_csd.boot_ro_lock & EXT_CSD_BOOT_WP_B_PERM_WP_EN)
		locked = 2;
	else if (card->ext_csd.boot_ro_lock & EXT_CSD_BOOT_WP_B_PWR_WP_EN)
		locked = 1;

	ret = snprintf(buf, PAGE_SIZE, "%d\n", locked);

	mmc_blk_put(md);

	return ret;
}

static ssize_t power_ro_lock_store(struct device *dev,
		struct device_attribute *attr, const char *buf, size_t count)
{
	int ret;
	struct mmc_blk_data *md, *part_md;
	struct mmc_queue *mq;
	struct request *req;
	unsigned long set;

	if (kstrtoul(buf, 0, &set))
		return -EINVAL;

	if (set != 1)
		return count;

	md = mmc_blk_get(dev_to_disk(dev));
	if (!md)
		return -EINVAL;
	mq = &md->queue;

	/* Dispatch locking to the block layer */
	req = blk_get_request(mq->queue, REQ_OP_DRV_OUT, __GFP_RECLAIM);
	if (IS_ERR(req)) {
		count = PTR_ERR(req);
		goto out_put;
	}
	req_to_mmc_queue_req(req)->drv_op = MMC_DRV_OP_BOOT_WP;
	req_to_mmc_queue_req(req)->drv_op_result = -EIO;
	blk_execute_rq(mq->queue, NULL, req, 0);
	ret = req_to_mmc_queue_req(req)->drv_op_result;
	blk_put_request(req);

	if (!ret) {
		pr_info("%s: Locking boot partition ro until next power on\n",
			md->disk->disk_name);
		set_disk_ro(md->disk, 1);

		list_for_each_entry(part_md, &md->part, part)
			if (part_md->area_type == MMC_BLK_DATA_AREA_BOOT) {
				pr_info("%s: Locking boot partition ro until next power on\n", part_md->disk->disk_name);
				set_disk_ro(part_md->disk, 1);
			}
	}
out_put:
	mmc_blk_put(md);
	return count;
}

static ssize_t force_ro_show(struct device *dev, struct device_attribute *attr,
			     char *buf)
{
	int ret;
	struct mmc_blk_data *md = mmc_blk_get(dev_to_disk(dev));

	if (!md)
		return -EINVAL;

	ret = snprintf(buf, PAGE_SIZE, "%d\n",
		       get_disk_ro(dev_to_disk(dev)) ^
		       md->read_only);
	mmc_blk_put(md);
	return ret;
}

static ssize_t force_ro_store(struct device *dev, struct device_attribute *attr,
			      const char *buf, size_t count)
{
	int ret;
	char *end;
	struct mmc_blk_data *md = mmc_blk_get(dev_to_disk(dev));
	unsigned long set = simple_strtoul(buf, &end, 0);

	if (!md)
		return -EINVAL;

	if (end == buf) {
		ret = -EINVAL;
		goto out;
	}

	set_disk_ro(dev_to_disk(dev), set || md->read_only);
	ret = count;
out:
	mmc_blk_put(md);
	return ret;
}

#ifdef CONFIG_MMC_SIMULATE_MAX_SPEED

static int max_read_speed, max_write_speed, cache_size = 4;

module_param(max_read_speed, int, S_IRUSR | S_IRGRP);
MODULE_PARM_DESC(max_read_speed, "maximum KB/s read speed 0=off");
module_param(max_write_speed, int, S_IRUSR | S_IRGRP);
MODULE_PARM_DESC(max_write_speed, "maximum KB/s write speed 0=off");
module_param(cache_size, int, S_IRUSR | S_IRGRP);
MODULE_PARM_DESC(cache_size, "MB high speed memory or SLC cache");

/*
 * helper macros and expectations:
 *  size    - unsigned long number of bytes
 *  jiffies - unsigned long HZ timestamp difference
 *  speed   - unsigned KB/s transfer rate
 */
#define size_and_speed_to_jiffies(size, speed) \
		((size) * HZ / (speed) / 1024UL)
#define jiffies_and_speed_to_size(jiffies, speed) \
		(((speed) * (jiffies) * 1024UL) / HZ)
#define jiffies_and_size_to_speed(jiffies, size) \
		((size) * HZ / (jiffies) / 1024UL)

/* Limits to report warning */
/* jiffies_and_size_to_speed(10*HZ, queue_max_hw_sectors(q) * 512UL) ~ 25 */
#define MIN_SPEED(q) 250 /* 10 times faster than a floppy disk */
#define MAX_SPEED(q) jiffies_and_size_to_speed(1, queue_max_sectors(q) * 512UL)

#define speed_valid(speed) ((speed) > 0)

static const char off[] = "off\n";

static int max_speed_show(int speed, char *buf)
{
	if (speed)
		return scnprintf(buf, PAGE_SIZE, "%uKB/s\n", speed);
	else
		return scnprintf(buf, PAGE_SIZE, off);
}

static int max_speed_store(const char *buf, struct request_queue *q)
{
	unsigned int limit, set = 0;

	if (!strncasecmp(off, buf, sizeof(off) - 2))
		return set;
	if (kstrtouint(buf, 0, &set) || (set > INT_MAX))
		return -EINVAL;
	if (set == 0)
		return set;
	limit = MAX_SPEED(q);
	if (set > limit)
		pr_warn("max speed %u ineffective above %u\n", set, limit);
	limit = MIN_SPEED(q);
	if (set < limit)
		pr_warn("max speed %u painful below %u\n", set, limit);
	return set;
}

static ssize_t max_write_speed_show(struct device *dev,
				 struct device_attribute *attr, char *buf)
{
	struct mmc_blk_data *md = mmc_blk_get(dev_to_disk(dev));
	int ret = max_speed_show(atomic_read(&md->queue.max_write_speed), buf);

	mmc_blk_put(md);
	return ret;
}

static ssize_t max_write_speed_store(struct device *dev,
				  struct device_attribute *attr,
				  const char *buf, size_t count)
{
	struct mmc_blk_data *md = mmc_blk_get(dev_to_disk(dev));
	int set = max_speed_store(buf, md->queue.queue);

	if (set < 0) {
		mmc_blk_put(md);
		return set;
	}

	atomic_set(&md->queue.max_write_speed, set);
	mmc_blk_put(md);
	return count;
}

static const DEVICE_ATTR(max_write_speed, S_IRUGO | S_IWUSR,
	max_write_speed_show, max_write_speed_store);

static ssize_t max_read_speed_show(struct device *dev,
				 struct device_attribute *attr, char *buf)
{
	struct mmc_blk_data *md = mmc_blk_get(dev_to_disk(dev));
	int ret = max_speed_show(atomic_read(&md->queue.max_read_speed), buf);

	mmc_blk_put(md);
	return ret;
}

static ssize_t max_read_speed_store(struct device *dev,
				  struct device_attribute *attr,
				  const char *buf, size_t count)
{
	struct mmc_blk_data *md = mmc_blk_get(dev_to_disk(dev));
	int set = max_speed_store(buf, md->queue.queue);

	if (set < 0) {
		mmc_blk_put(md);
		return set;
	}

	atomic_set(&md->queue.max_read_speed, set);
	mmc_blk_put(md);
	return count;
}

static const DEVICE_ATTR(max_read_speed, S_IRUGO | S_IWUSR,
	max_read_speed_show, max_read_speed_store);

static ssize_t cache_size_show(struct device *dev,
			       struct device_attribute *attr, char *buf)
{
	struct mmc_blk_data *md = mmc_blk_get(dev_to_disk(dev));
	struct mmc_queue *mq = &md->queue;
	int cache_size = atomic_read(&mq->cache_size);
	int ret;

	if (!cache_size)
		ret = scnprintf(buf, PAGE_SIZE, off);
	else {
		int speed = atomic_read(&mq->max_write_speed);

		if (!speed_valid(speed))
			ret = scnprintf(buf, PAGE_SIZE, "%uMB\n", cache_size);
		else { /* We accept race between cache_jiffies and cache_used */
			unsigned long size = jiffies_and_speed_to_size(
				jiffies - mq->cache_jiffies, speed);
			long used = atomic_long_read(&mq->cache_used);

			if (size >= used)
				size = 0;
			else
				size = (used - size) * 100 / cache_size
					/ 1024UL / 1024UL;

			ret = scnprintf(buf, PAGE_SIZE, "%uMB %lu%% used\n",
				cache_size, size);
		}
	}

	mmc_blk_put(md);
	return ret;
}

static ssize_t cache_size_store(struct device *dev,
				  struct device_attribute *attr,
				  const char *buf, size_t count)
{
	struct mmc_blk_data *md;
	unsigned int set = 0;

	if (strncasecmp(off, buf, sizeof(off) - 2)
	 && (kstrtouint(buf, 0, &set) || (set > INT_MAX)))
		return -EINVAL;

	md = mmc_blk_get(dev_to_disk(dev));
	atomic_set(&md->queue.cache_size, set);
	mmc_blk_put(md);
	return count;
}

static const DEVICE_ATTR(cache_size, S_IRUGO | S_IWUSR,
	cache_size_show, cache_size_store);

/* correct for write-back */
static long mmc_blk_cache_used(struct mmc_queue *mq, unsigned long waitfor)
{
	long used = 0;
	int speed = atomic_read(&mq->max_write_speed);

	if (speed_valid(speed)) {
		unsigned long size = jiffies_and_speed_to_size(
					waitfor - mq->cache_jiffies, speed);
		used = atomic_long_read(&mq->cache_used);

		if (size >= used)
			used = 0;
		else
			used -= size;
	}

	atomic_long_set(&mq->cache_used, used);
	mq->cache_jiffies = waitfor;

	return used;
}

static void mmc_blk_simulate_delay(
	struct mmc_queue *mq,
	struct request *req,
	unsigned long waitfor)
{
	int max_speed;

	if (!req)
		return;

	max_speed = (rq_data_dir(req) == READ)
		? atomic_read(&mq->max_read_speed)
		: atomic_read(&mq->max_write_speed);
	if (speed_valid(max_speed)) {
		unsigned long bytes = blk_rq_bytes(req);

		if (rq_data_dir(req) != READ) {
			int cache_size = atomic_read(&mq->cache_size);

			if (cache_size) {
				unsigned long size = cache_size * 1024L * 1024L;
				long used = mmc_blk_cache_used(mq, waitfor);

				used += bytes;
				atomic_long_set(&mq->cache_used, used);
				bytes = 0;
				if (used > size)
					bytes = used - size;
			}
		}
		waitfor += size_and_speed_to_jiffies(bytes, max_speed);
		if (time_is_after_jiffies(waitfor)) {
			long msecs = jiffies_to_msecs(waitfor - jiffies);

			if (likely(msecs > 0))
				msleep(msecs);
		}
	}
}

#else

#define mmc_blk_simulate_delay(mq, req, waitfor)

#endif

static int mmc_blk_open(struct block_device *bdev, fmode_t mode)
{
	struct mmc_blk_data *md = mmc_blk_get(bdev->bd_disk);
	int ret = -ENXIO;

	mutex_lock(&block_mutex);
	if (md) {
		if (md->usage == 2)
			check_disk_change(bdev);
		ret = 0;

		if ((mode & FMODE_WRITE) && md->read_only) {
			mmc_blk_put(md);
			ret = -EROFS;
		}
	}
	mutex_unlock(&block_mutex);

	return ret;
}

static void mmc_blk_release(struct gendisk *disk, fmode_t mode)
{
	struct mmc_blk_data *md = disk->private_data;

	mutex_lock(&block_mutex);
	mmc_blk_put(md);
	mutex_unlock(&block_mutex);
}

static int
mmc_blk_getgeo(struct block_device *bdev, struct hd_geometry *geo)
{
	geo->cylinders = get_capacity(bdev->bd_disk) / (4 * 16);
	geo->heads = 4;
	geo->sectors = 16;
	return 0;
}

struct mmc_blk_ioc_data {
	struct mmc_ioc_cmd ic;
	unsigned char *buf;
	u64 buf_bytes;
};

static struct mmc_blk_ioc_data *mmc_blk_ioctl_copy_from_user(
	struct mmc_ioc_cmd __user *user)
{
	struct mmc_blk_ioc_data *idata;
	int err;

	idata = kmalloc(sizeof(*idata), GFP_KERNEL);
	if (!idata) {
		err = -ENOMEM;
		goto out;
	}

	if (copy_from_user(&idata->ic, user, sizeof(idata->ic))) {
		err = -EFAULT;
		goto idata_err;
	}

	idata->buf_bytes = (u64) idata->ic.blksz * idata->ic.blocks;
	if (idata->buf_bytes > MMC_IOC_MAX_BYTES) {
		err = -EOVERFLOW;
		goto idata_err;
	}

	if (!idata->buf_bytes) {
		idata->buf = NULL;
		return idata;
	}

	idata->buf = kmalloc(idata->buf_bytes, GFP_KERNEL);
	if (!idata->buf) {
		err = -ENOMEM;
		goto idata_err;
	}

	if (copy_from_user(idata->buf, (void __user *)(unsigned long)
					idata->ic.data_ptr, idata->buf_bytes)) {
		err = -EFAULT;
		goto copy_err;
	}

	return idata;

copy_err:
	kfree(idata->buf);
idata_err:
	kfree(idata);
out:
	return ERR_PTR(err);
}

static int mmc_blk_ioctl_copy_to_user(struct mmc_ioc_cmd __user *ic_ptr,
				      struct mmc_blk_ioc_data *idata)
{
	struct mmc_ioc_cmd *ic = &idata->ic;

	if (copy_to_user(&(ic_ptr->response), ic->response,
			 sizeof(ic->response)))
		return -EFAULT;

	if (!idata->ic.write_flag) {
		if (copy_to_user((void __user *)(unsigned long)ic->data_ptr,
				 idata->buf, idata->buf_bytes))
			return -EFAULT;
	}

	return 0;
}

static int ioctl_rpmb_card_status_poll(struct mmc_card *card, u32 *status,
				       u32 retries_max)
{
	int err;
	u32 retry_count = 0;

	if (!status || !retries_max)
		return -EINVAL;

	do {
		err = __mmc_send_status(card, status, 5);
		if (err)
			break;

		if (!R1_STATUS(*status) &&
				(R1_CURRENT_STATE(*status) != R1_STATE_PRG))
			break; /* RPMB programming operation complete */

		/*
		 * Rechedule to give the MMC device a chance to continue
		 * processing the previous command without being polled too
		 * frequently.
		 */
		usleep_range(1000, 5000);
	} while (++retry_count < retries_max);

	if (retry_count == retries_max)
		err = -EPERM;

	return err;
}

static int ioctl_do_sanitize(struct mmc_card *card)
{
	int err;

	if (!mmc_can_sanitize(card) &&
			(card->host->caps2 & MMC_CAP2_SANITIZE)) {
		pr_warn("%s: %s - SANITIZE is not supported\n",
				mmc_hostname(card->host), __func__);
		err = -EOPNOTSUPP;
		goto out;
	}

	pr_debug("%s: %s - SANITIZE IN PROGRESS...\n",
		mmc_hostname(card->host), __func__);

	err = mmc_switch(card, EXT_CSD_CMD_SET_NORMAL,
					EXT_CSD_SANITIZE_START, 1,
					MMC_SANITIZE_REQ_TIMEOUT);

	if (err)
		pr_err("%s: %s - EXT_CSD_SANITIZE_START failed. err=%d\n",
		       mmc_hostname(card->host), __func__, err);

	pr_debug("%s: %s - SANITIZE COMPLETED\n", mmc_hostname(card->host),
					     __func__);
out:
	return err;
}

static int __mmc_blk_ioctl_cmd(struct mmc_card *card, struct mmc_blk_data *md,
			       struct mmc_blk_ioc_data *idata)
{
	struct mmc_command cmd = {};
	struct mmc_data data = {};
	struct mmc_request mrq = {};
	struct scatterlist sg;
	int err;

	if (!card || !md || !idata)
		return -EINVAL;

	cmd.opcode = idata->ic.opcode;
	cmd.arg = idata->ic.arg;
	cmd.flags = idata->ic.flags;

	if (idata->buf_bytes) {
		data.sg = &sg;
		data.sg_len = 1;
		data.blksz = idata->ic.blksz;
		data.blocks = idata->ic.blocks;

		sg_init_one(data.sg, idata->buf, idata->buf_bytes);

		if (idata->ic.write_flag)
			data.flags = MMC_DATA_WRITE;
		else
			data.flags = MMC_DATA_READ;

		/* data.flags must already be set before doing this. */
		mmc_set_data_timeout(&data, card);

		/* Allow overriding the timeout_ns for empirical tuning. */
		if (idata->ic.data_timeout_ns)
			data.timeout_ns = idata->ic.data_timeout_ns;

		if ((cmd.flags & MMC_RSP_R1B) == MMC_RSP_R1B) {
			/*
			 * Pretend this is a data transfer and rely on the
			 * host driver to compute timeout.  When all host
			 * drivers support cmd.cmd_timeout for R1B, this
			 * can be changed to:
			 *
			 *     mrq.data = NULL;
			 *     cmd.cmd_timeout = idata->ic.cmd_timeout_ms;
			 */
			data.timeout_ns = idata->ic.cmd_timeout_ms * 1000000;
		}

		mrq.data = &data;
	}

	mrq.cmd = &cmd;

	err = mmc_blk_part_switch(card, md->part_type);
	if (err)
		return err;

	if (idata->ic.is_acmd) {
		err = mmc_app_cmd(card->host, card);
		if (err)
			return err;
	}

	if ((MMC_EXTRACT_INDEX_FROM_ARG(cmd.arg) == EXT_CSD_SANITIZE_START) &&
	    (cmd.opcode == MMC_SWITCH)) {
		err = ioctl_do_sanitize(card);

		if (err)
			pr_err("%s: ioctl_do_sanitize() failed. err = %d",
			       __func__, err);

		return err;
	}

	mmc_wait_for_req(card->host, &mrq);

	if (cmd.error) {
		dev_err(mmc_dev(card->host), "%s: cmd error %d\n",
						__func__, cmd.error);
		return cmd.error;
	}
	if (data.error) {
		dev_err(mmc_dev(card->host), "%s: data error %d\n",
						__func__, data.error);
		return data.error;
	}

	/*
	 * Make sure the cache of the PARTITION_CONFIG register and
	 * PARTITION_ACCESS bits is updated in case the ioctl ext_csd write
	 * changed it successfully.
	 */
	if ((MMC_EXTRACT_INDEX_FROM_ARG(cmd.arg) == EXT_CSD_PART_CONFIG) &&
	    (cmd.opcode == MMC_SWITCH)) {
		struct mmc_blk_data *main_md = dev_get_drvdata(&card->dev);
		u8 value = MMC_EXTRACT_VALUE_FROM_ARG(cmd.arg);

		/*
		 * Update cache so the next mmc_blk_part_switch call operates
		 * on up-to-date data.
		 */
		card->ext_csd.part_config = value;
		main_md->part_curr = value & EXT_CSD_PART_CONFIG_ACC_MASK;
	}

	/*
	 * Make sure to update CACHE_CTRL in case it was changed. The cache
	 * will get turned back on if the card is re-initialized, e.g.
	 * suspend/resume or hw reset in recovery.
	 */
	if ((MMC_EXTRACT_INDEX_FROM_ARG(cmd.arg) == EXT_CSD_CACHE_CTRL) &&
	    (cmd.opcode == MMC_SWITCH)) {
		u8 value = MMC_EXTRACT_VALUE_FROM_ARG(cmd.arg) & 1;

		card->ext_csd.cache_ctrl = value;
	}

	/*
	 * According to the SD specs, some commands require a delay after
	 * issuing the command.
	 */
	if (idata->ic.postsleep_min_us)
		usleep_range(idata->ic.postsleep_min_us, idata->ic.postsleep_max_us);

	memcpy(&(idata->ic.response), cmd.resp, sizeof(cmd.resp));

	return err;
}

struct mmc_blk_ioc_rpmb_data {
	struct mmc_blk_ioc_data *data[MMC_IOC_MAX_RPMB_CMD];
};

static struct mmc_blk_ioc_rpmb_data *mmc_blk_ioctl_rpmb_copy_from_user(
	struct mmc_ioc_rpmb __user *user)
{
	struct mmc_blk_ioc_rpmb_data *idata;
	int err, i;

	idata = kzalloc(sizeof(*idata), GFP_KERNEL);
	if (!idata) {
		err = -ENOMEM;
		goto out;
	}

	for (i = 0; i < MMC_IOC_MAX_RPMB_CMD; i++) {
		idata->data[i] = mmc_blk_ioctl_copy_from_user(&(user->cmds[i]));
		if (IS_ERR(idata->data[i])) {
			err = PTR_ERR(idata->data[i]);
			goto copy_err;
		}
	}

	return idata;

copy_err:
	while (--i >= 0) {
		kfree(idata->data[i]->buf);
		kfree(idata->data[i]);
	}
	kfree(idata);
out:
	return ERR_PTR(err);
}

static int mmc_blk_ioctl_rpmb_cmd(struct block_device *bdev,
	struct mmc_ioc_rpmb __user *ic_ptr)
{
	struct mmc_blk_ioc_rpmb_data *idata;
	struct mmc_blk_data *md;
	struct mmc_card *card = NULL;
	struct mmc_command cmd = {0};
	struct mmc_data data = {0};
	struct mmc_request mrq = {NULL};
	struct scatterlist sg;
	int err = 0, i = 0;
	u32 status = 0;

	/* The caller must have CAP_SYS_RAWIO */
	if (!capable(CAP_SYS_RAWIO))
		return -EPERM;

	md = mmc_blk_get(bdev->bd_disk);
	/* make sure this is a rpmb partition */
	if ((!md) || (!(md->area_type & MMC_BLK_DATA_AREA_RPMB))) {
		err = -EINVAL;
		return err;
	}

	idata = mmc_blk_ioctl_rpmb_copy_from_user(ic_ptr);
	if (IS_ERR(idata)) {
		err = PTR_ERR(idata);
		goto cmd_done;
	}

	card = md->queue.card;
	if (IS_ERR(card)) {
		err = PTR_ERR(card);
		goto idata_free;
	}

	/*
	 * Ensure rpmb_req_pending flag is synchronized between multiple
	 * entities which may use rpmb ioclts with a lock.
	 */
	mutex_lock(&card->host->rpmb_req_mutex);
	atomic_set(&card->host->rpmb_req_pending, 1);
	mmc_get_card(card);

	if (mmc_card_doing_bkops(card)) {
		if (mmc_card_cmdq(card)) {
			err = mmc_cmdq_halt(card->host, true);
			if (err)
				goto cmd_rel_host;
		}
		err = mmc_stop_bkops(card);
		if (err) {
			dev_err(mmc_dev(card->host),
				"%s: stop_bkops failed %d\n", __func__, err);
			goto cmd_rel_host;
		}
		if (mmc_card_cmdq(card)) {
			err = mmc_cmdq_halt(card->host, false);
			if (err)
				goto cmd_rel_host;
		}
	}

	err = mmc_blk_part_switch(card, md->part_type);
	if (err)
		goto cmd_rel_host;

	for (i = 0; i < MMC_IOC_MAX_RPMB_CMD; i++) {
		struct mmc_blk_ioc_data *curr_data;
		struct mmc_ioc_cmd *curr_cmd;

		curr_data = idata->data[i];
		curr_cmd = &curr_data->ic;
		if (!curr_cmd->opcode)
			break;

		cmd.opcode = curr_cmd->opcode;
		cmd.arg = curr_cmd->arg;
		cmd.flags = curr_cmd->flags;

		if (curr_data->buf_bytes) {
			data.sg = &sg;
			data.sg_len = 1;
			data.blksz = curr_cmd->blksz;
			data.blocks = curr_cmd->blocks;

			sg_init_one(data.sg, curr_data->buf,
					curr_data->buf_bytes);

			if (curr_cmd->write_flag)
				data.flags = MMC_DATA_WRITE;
			else
				data.flags = MMC_DATA_READ;

			/* data.flags must already be set before doing this. */
			mmc_set_data_timeout(&data, card);

			/*
			 * Allow overriding the timeout_ns for empirical tuning.
			 */
			if (curr_cmd->data_timeout_ns)
				data.timeout_ns = curr_cmd->data_timeout_ns;

			mrq.data = &data;
		}

		mrq.cmd = &cmd;

		err = mmc_set_blockcount(card, data.blocks,
				curr_cmd->write_flag & (1 << 31));
		if (err)
			goto cmd_rel_host;

		mmc_wait_for_req(card->host, &mrq);

		if (cmd.error) {
			dev_err(mmc_dev(card->host), "%s: cmd error %d\n",
					__func__, cmd.error);
			err = cmd.error;
			goto cmd_rel_host;
		}
		if (data.error) {
			dev_err(mmc_dev(card->host), "%s: data error %d\n",
					__func__, data.error);
			err = data.error;
			goto cmd_rel_host;
		}

		if (copy_to_user(&(ic_ptr->cmds[i].response), cmd.resp,
					sizeof(cmd.resp))) {
			err = -EFAULT;
			goto cmd_rel_host;
		}

		if (!curr_cmd->write_flag) {
			if (copy_to_user((void __user *)(unsigned long)
						curr_cmd->data_ptr,
						curr_data->buf,
						curr_data->buf_bytes)) {
				err = -EFAULT;
				goto cmd_rel_host;
			}
		}

		/*
		 * Ensure RPMB command has completed by polling CMD13
		 * "Send Status".
		 */
		err = ioctl_rpmb_card_status_poll(card, &status, 5);
		if (err)
			dev_err(mmc_dev(card->host),
					"%s: Card Status=0x%08X, error %d\n",
					__func__, status, err);
	}

cmd_rel_host:
	mmc_put_card(card);
	atomic_set(&card->host->rpmb_req_pending, 0);
	mutex_unlock(&card->host->rpmb_req_mutex);

idata_free:
	for (i = 0; i < MMC_IOC_MAX_RPMB_CMD; i++) {
		kfree(idata->data[i]->buf);
		kfree(idata->data[i]);
	}
	kfree(idata);

cmd_done:
	mmc_blk_put(md);
	if (card && card->cmdq_init)
		wake_up(&card->host->cmdq_ctx.wait);
	return err;
}

static int mmc_blk_ioctl_cmd(struct mmc_blk_data *md,
			     struct mmc_ioc_cmd __user *ic_ptr)
{
	struct mmc_blk_ioc_data *idata;
	struct mmc_blk_ioc_data *idatas[1];
	struct mmc_queue *mq;
	struct mmc_card *card;
	int err = 0, ioc_err = 0;
	struct request *req;

	idata = mmc_blk_ioctl_copy_from_user(ic_ptr);
	if (IS_ERR_OR_NULL(idata))
		return PTR_ERR(idata);

	card = md->queue.card;
	if (IS_ERR_OR_NULL(card)) {
		err = PTR_ERR(card);
		goto cmd_done;
	}

	/*
	 * Dispatch the ioctl() into the block request queue.
	 */
	mq = &md->queue;
	req = blk_get_request(mq->queue,
		idata->ic.write_flag ? REQ_OP_DRV_OUT : REQ_OP_DRV_IN,
		__GFP_RECLAIM);
	if (IS_ERR(req)) {
		err = PTR_ERR(req);
		goto cmd_done;
	}
	idatas[0] = idata;
<<<<<<< HEAD
	req_to_mmc_queue_req(req)->drv_op = MMC_DRV_OP_IOCTL;
=======
	req_to_mmc_queue_req(req)->drv_op =
		rpmb ? MMC_DRV_OP_IOCTL_RPMB : MMC_DRV_OP_IOCTL;
	req_to_mmc_queue_req(req)->drv_op_result = -EIO;
>>>>>>> 836d42d0
	req_to_mmc_queue_req(req)->drv_op_data = idatas;
	req_to_mmc_queue_req(req)->ioc_count = 1;
	blk_execute_rq(mq->queue, NULL, req, 0);
	ioc_err = req_to_mmc_queue_req(req)->drv_op_result;
	err = mmc_blk_ioctl_copy_to_user(ic_ptr, idata);
	blk_put_request(req);

cmd_done:
	kfree(idata->buf);
	kfree(idata);
	return ioc_err ? ioc_err : err;
}

static int mmc_blk_ioctl_multi_cmd(struct mmc_blk_data *md,
				   struct mmc_ioc_multi_cmd __user *user)
{
	struct mmc_blk_ioc_data **idata = NULL;
	struct mmc_ioc_cmd __user *cmds = user->cmds;
	struct mmc_card *card;
	struct mmc_queue *mq;
	int i, err = 0, ioc_err = 0;
	__u64 num_of_cmds;
	struct request *req;

	if (copy_from_user(&num_of_cmds, &user->num_of_cmds,
			   sizeof(num_of_cmds)))
		return -EFAULT;

	if (!num_of_cmds)
		return 0;

	if (num_of_cmds > MMC_IOC_MAX_CMDS)
		return -EINVAL;

	idata = kcalloc(num_of_cmds, sizeof(*idata), GFP_KERNEL);
	if (!idata)
		return -ENOMEM;

	for (i = 0; i < num_of_cmds; i++) {
		idata[i] = mmc_blk_ioctl_copy_from_user(&cmds[i]);
		if (IS_ERR(idata[i])) {
			err = PTR_ERR(idata[i]);
			num_of_cmds = i;
			goto cmd_err;
		}
	}

	card = md->queue.card;
	if (IS_ERR(card)) {
		err = PTR_ERR(card);
		goto cmd_err;
	}


	/*
	 * Dispatch the ioctl()s into the block request queue.
	 */
	mq = &md->queue;
	req = blk_get_request(mq->queue,
		idata[0]->ic.write_flag ? REQ_OP_DRV_OUT : REQ_OP_DRV_IN,
		__GFP_RECLAIM);
	if (IS_ERR(req)) {
		err = PTR_ERR(req);
		goto cmd_err;
	}
<<<<<<< HEAD
	req_to_mmc_queue_req(req)->drv_op = MMC_DRV_OP_IOCTL;
=======
	req_to_mmc_queue_req(req)->drv_op =
		rpmb ? MMC_DRV_OP_IOCTL_RPMB : MMC_DRV_OP_IOCTL;
	req_to_mmc_queue_req(req)->drv_op_result = -EIO;
>>>>>>> 836d42d0
	req_to_mmc_queue_req(req)->drv_op_data = idata;
	req_to_mmc_queue_req(req)->ioc_count = num_of_cmds;
	blk_execute_rq(mq->queue, NULL, req, 0);
	ioc_err = req_to_mmc_queue_req(req)->drv_op_result;

	/* copy to user if data and response */
	for (i = 0; i < num_of_cmds && !err; i++)
		err = mmc_blk_ioctl_copy_to_user(&cmds[i], idata[i]);

	blk_put_request(req);

cmd_err:
	for (i = 0; i < num_of_cmds; i++) {
		kfree(idata[i]->buf);
		kfree(idata[i]);
	}
	kfree(idata);
	return ioc_err ? ioc_err : err;
}

static int mmc_blk_check_blkdev(struct block_device *bdev)
{
	/*
	 * The caller must have CAP_SYS_RAWIO, and must be calling this on the
	 * whole block device, not on a partition.  This prevents overspray
	 * between sibling partitions.
	 */
	if ((!capable(CAP_SYS_RAWIO)) || (bdev != bdev->bd_contains))
		return -EPERM;
	return 0;
}

static int mmc_blk_ioctl(struct block_device *bdev, fmode_t mode,
	unsigned int cmd, unsigned long arg)
{
	struct mmc_blk_data *md;
	int ret;

	switch (cmd) {
	case MMC_IOC_CMD:
		ret = mmc_blk_check_blkdev(bdev);
		if (ret)
			return ret;
		md = mmc_blk_get(bdev->bd_disk);
		if (!md)
			return -EINVAL;
		ret = mmc_blk_ioctl_cmd(md,
					(struct mmc_ioc_cmd __user *)arg);
		mmc_blk_put(md);
		return ret;
	case MMC_IOC_RPMB_CMD:
		return mmc_blk_ioctl_rpmb_cmd(bdev,
				(struct mmc_ioc_rpmb __user *)arg);
	case MMC_IOC_MULTI_CMD:
		ret = mmc_blk_check_blkdev(bdev);
		if (ret)
			return ret;
		md = mmc_blk_get(bdev->bd_disk);
		if (!md)
			return -EINVAL;
		ret = mmc_blk_ioctl_multi_cmd(md,
					(struct mmc_ioc_multi_cmd __user *)arg);
		mmc_blk_put(md);
		return ret;
	default:
		return -EINVAL;
	}
}

#ifdef CONFIG_COMPAT
static int mmc_blk_compat_ioctl(struct block_device *bdev, fmode_t mode,
	unsigned int cmd, unsigned long arg)
{
	return mmc_blk_ioctl(bdev, mode, cmd, (unsigned long) compat_ptr(arg));
}
#endif

static const struct block_device_operations mmc_bdops = {
	.open			= mmc_blk_open,
	.release		= mmc_blk_release,
	.getgeo			= mmc_blk_getgeo,
	.owner			= THIS_MODULE,
	.ioctl			= mmc_blk_ioctl,
#ifdef CONFIG_COMPAT
	.compat_ioctl		= mmc_blk_compat_ioctl,
#endif
};

static int mmc_blk_part_switch_pre(struct mmc_card *card,
				   unsigned int part_type)
{
	int ret = 0;

	if (part_type == EXT_CSD_PART_CONFIG_ACC_RPMB) {
		if (card->ext_csd.cmdq_en) {
			ret = mmc_cmdq_disable(card);
			if (ret)
				return ret;
		}
		mmc_retune_pause(card->host);
	}

	return ret;
}

static int mmc_blk_part_switch_post(struct mmc_card *card,
				    unsigned int part_type)
{
	int ret = 0;

	if (part_type == EXT_CSD_PART_CONFIG_ACC_RPMB) {
		mmc_retune_unpause(card->host);
		if (card->reenable_cmdq && !card->ext_csd.cmdq_en)
			ret = mmc_cmdq_enable(card);
	}

	return ret;
}

static inline int mmc_blk_part_switch(struct mmc_card *card,
				      unsigned int part_type)
{
	int ret = 0;
	struct mmc_blk_data *main_md = dev_get_drvdata(&card->dev);

	if ((main_md->part_curr == part_type) &&
	    (card->part_curr == part_type))
		return 0;

	if (mmc_card_mmc(card)) {
		u8 part_config = card->ext_csd.part_config;

		if (part_type) {
			/* disable CQ mode for non-user data partitions */
			ret = mmc_blk_cmdq_switch(card, main_md, false);
			if (ret)
				return ret;
		}

		ret = mmc_blk_part_switch_pre(card, part_type);
		if (ret)
			return ret;

		part_config &= ~EXT_CSD_PART_CONFIG_ACC_MASK;
		part_config |= part_type;

		ret = mmc_switch(card, EXT_CSD_CMD_SET_NORMAL,
				 EXT_CSD_PART_CONFIG, part_config,
				 card->ext_csd.part_time);
		if (ret) {
			pr_err("%s: %s: switch failure, %d -> %d\n",
				mmc_hostname(card->host), __func__,
				main_md->part_curr, part_type);
			mmc_blk_part_switch_post(card, part_type);
			return ret;
		}

		card->ext_csd.part_config = part_config;
		card->part_curr = part_type;

		ret = mmc_blk_part_switch_post(card, main_md->part_curr);
	}

	main_md->part_curr = part_type;
	return ret;
}

static int mmc_sd_num_wr_blocks(struct mmc_card *card, u32 *written_blocks)
{
	int err;
	u32 result;
	__be32 *blocks;

	struct mmc_request mrq = {};
	struct mmc_command cmd = {};
	struct mmc_data data = {};

	struct scatterlist sg;

	cmd.opcode = MMC_APP_CMD;
	cmd.arg = card->rca << 16;
	cmd.flags = MMC_RSP_SPI_R1 | MMC_RSP_R1 | MMC_CMD_AC;

	err = mmc_wait_for_cmd(card->host, &cmd, 0);
	if (err)
		return err;
	if (!mmc_host_is_spi(card->host) && !(cmd.resp[0] & R1_APP_CMD))
		return -EIO;

	memset(&cmd, 0, sizeof(struct mmc_command));

	cmd.opcode = SD_APP_SEND_NUM_WR_BLKS;
	cmd.arg = 0;
	cmd.flags = MMC_RSP_SPI_R1 | MMC_RSP_R1 | MMC_CMD_ADTC;

	data.blksz = 4;
	data.blocks = 1;
	data.flags = MMC_DATA_READ;
	data.sg = &sg;
	data.sg_len = 1;
	mmc_set_data_timeout(&data, card);

	mrq.cmd = &cmd;
	mrq.data = &data;

	blocks = kmalloc(4, GFP_KERNEL);
	if (!blocks)
		return -ENOMEM;

	sg_init_one(&sg, blocks, 4);

	mmc_wait_for_req(card->host, &mrq);

	result = ntohl(*blocks);
	kfree(blocks);

	if (cmd.error || data.error)
		return -EIO;

	*written_blocks = result;

	return 0;
}

static int get_card_status(struct mmc_card *card, u32 *status, int retries)
{
	struct mmc_command cmd = {0};
	int err;

	cmd.opcode = MMC_SEND_STATUS;
	if (!mmc_host_is_spi(card->host))
		cmd.arg = card->rca << 16;
	cmd.flags = MMC_RSP_SPI_R2 | MMC_RSP_R1 | MMC_CMD_AC;
	err = mmc_wait_for_cmd(card->host, &cmd, retries);
	if (err == 0)
		*status = cmd.resp[0];
	return err;
}

static int card_busy_detect(struct mmc_card *card, unsigned int timeout_ms,
		bool hw_busy_detect, struct request *req, bool *gen_err)
{
	unsigned long timeout = jiffies + msecs_to_jiffies(timeout_ms);
	int err = 0;
	u32 status;

	do {
		err = __mmc_send_status(card, &status, 5);
		if (err) {
			pr_err("%s: error %d requesting status\n",
			       req->rq_disk->disk_name, err);
			return err;
		}

		if (status & R1_ERROR) {
			pr_err("%s: %s: error sending status cmd, status %#x\n",
				req->rq_disk->disk_name, __func__, status);
			*gen_err = true;
		}

		/* We may rely on the host hw to handle busy detection.*/
		if ((card->host->caps & MMC_CAP_WAIT_WHILE_BUSY) &&
			hw_busy_detect)
			break;

		/*
		 * Timeout if the device never becomes ready for data and never
		 * leaves the program state.
		 */
		if (time_after(jiffies, timeout)) {
			pr_err("%s: Card stuck in programming state! %s %s\n",
				mmc_hostname(card->host),
				req->rq_disk->disk_name, __func__);
#ifdef VENDOR_EDIT
//yh@bsp, 2015-10-21 Add for special card compatible
				card->host->card_stuck_in_programing_status = true;
#endif /* VENDOR_EDIT */
			return -ETIMEDOUT;
		}

		/*
		 * Some cards mishandle the status bits,
		 * so make sure to check both the busy
		 * indication and the card state.
		 */
	} while (!(status & R1_READY_FOR_DATA) ||
		 (R1_CURRENT_STATE(status) == R1_STATE_PRG));

	return err;
}

static int send_stop(struct mmc_card *card, unsigned int timeout_ms,
		struct request *req, bool *gen_err, u32 *stop_status)
{
	struct mmc_host *host = card->host;
	struct mmc_command cmd = {};
	int err;
	bool use_r1b_resp = rq_data_dir(req) == WRITE;

	/*
	 * Normally we use R1B responses for WRITE, but in cases where the host
	 * has specified a max_busy_timeout we need to validate it. A failure
	 * means we need to prevent the host from doing hw busy detection, which
	 * is done by converting to a R1 response instead.
	 */
	if (host->max_busy_timeout && (timeout_ms > host->max_busy_timeout))
		use_r1b_resp = false;

	cmd.opcode = MMC_STOP_TRANSMISSION;
	if (use_r1b_resp) {
		cmd.flags = MMC_RSP_SPI_R1B | MMC_RSP_R1B | MMC_CMD_AC;
		cmd.busy_timeout = timeout_ms;
	} else {
		cmd.flags = MMC_RSP_SPI_R1 | MMC_RSP_R1 | MMC_CMD_AC;
	}

	err = mmc_wait_for_cmd(host, &cmd, 5);
	if (err)
		return err;

	*stop_status = cmd.resp[0];

	/* No need to check card status in case of READ. */
	if (rq_data_dir(req) == READ)
		return 0;

	if (!mmc_host_is_spi(host) &&
		(*stop_status & R1_ERROR)) {
		pr_err("%s: %s: general error sending stop command, resp %#x\n",
			req->rq_disk->disk_name, __func__, *stop_status);
		*gen_err = true;
	}

	return card_busy_detect(card, timeout_ms, use_r1b_resp, req, gen_err);
}

#define ERR_NOMEDIUM	3
#define ERR_RETRY	2
#define ERR_ABORT	1
#define ERR_CONTINUE	0

static int mmc_blk_cmd_error(struct request *req, const char *name, int error,
	bool status_valid, u32 status)
{
	switch (error) {
	case -EILSEQ:
		/* response crc error, retry the r/w cmd */
		pr_err_ratelimited(
			"%s: response CRC error sending %s command, card status %#x\n",
			req->rq_disk->disk_name,
			name, status);
		return ERR_RETRY;

	case -ETIMEDOUT:
		pr_err_ratelimited(
			"%s: timed out sending %s command, card status %#x\n",
			req->rq_disk->disk_name, name, status);

		/* If the status cmd initially failed, retry the r/w cmd */
		if (!status_valid) {
			pr_err_ratelimited("%s: status not valid, retrying timeout\n",
				req->rq_disk->disk_name);
			return ERR_RETRY;
		}

		/*
		 * If it was a r/w cmd crc error, or illegal command
		 * (eg, issued in wrong state) then retry - we should
		 * have corrected the state problem above.
		 */
		if (status & (R1_COM_CRC_ERROR | R1_ILLEGAL_COMMAND)) {
			pr_err_ratelimited(
				"%s: command error, retrying timeout\n",
				req->rq_disk->disk_name);
			return ERR_RETRY;
		}

		/* Otherwise abort the command */
		pr_err_ratelimited(
			"%s: not retrying timeout\n",
			req->rq_disk->disk_name);
		return ERR_ABORT;

	default:
		/* We don't understand the error code the driver gave us */
		pr_err_ratelimited(
			"%s: unknown error %d sending read/write command, card status %#x\n",
		       req->rq_disk->disk_name, error, status);
		return ERR_ABORT;
	}
}

/*
 * Initial r/w and stop cmd error recovery.
 * We don't know whether the card received the r/w cmd or not, so try to
 * restore things back to a sane state.  Essentially, we do this as follows:
 * - Obtain card status.  If the first attempt to obtain card status fails,
 *   the status word will reflect the failed status cmd, not the failed
 *   r/w cmd.  If we fail to obtain card status, it suggests we can no
 *   longer communicate with the card.
 * - Check the card state.  If the card received the cmd but there was a
 *   transient problem with the response, it might still be in a data transfer
 *   mode.  Try to send it a stop command.  If this fails, we can't recover.
 * - If the r/w cmd failed due to a response CRC error, it was probably
 *   transient, so retry the cmd.
 * - If the r/w cmd timed out, but we didn't get the r/w cmd status, retry.
 * - If the r/w cmd timed out, and the r/w cmd failed due to CRC error or
 *   illegal cmd, retry.
 * Otherwise we don't understand what happened, so abort.
 */
static int mmc_blk_cmd_recovery(struct mmc_card *card, struct request *req,
	struct mmc_blk_request *brq, bool *ecc_err, bool *gen_err)
{
	bool prev_cmd_status_valid = true;
	u32 status, stop_status = 0;
	int err, retry;

	if (mmc_card_removed(card))
		return ERR_NOMEDIUM;

	/*
	 * Try to get card status which indicates both the card state
	 * and why there was no response.  If the first attempt fails,
	 * we can't be sure the returned status is for the r/w command.
	 */
	for (retry = 2; retry >= 0; retry--) {
		err = __mmc_send_status(card, &status, 0);
		if (!err)
			break;

		/* Re-tune if needed */
		mmc_retune_recheck(card->host);

		prev_cmd_status_valid = false;
		pr_err("%s: error %d sending status command, %sing\n",
		       req->rq_disk->disk_name, err, retry ? "retry" : "abort");
	}

	/* We couldn't get a response from the card.  Give up. */
	if (err) {
		/* Check if the card is removed */
		if (mmc_detect_card_removed(card->host))
			return ERR_NOMEDIUM;
		return ERR_ABORT;
	}

	/* Flag ECC errors */
	if ((status & R1_CARD_ECC_FAILED) ||
	    (brq->stop.resp[0] & R1_CARD_ECC_FAILED) ||
	    (brq->cmd.resp[0] & R1_CARD_ECC_FAILED))
		*ecc_err = true;

	/* Flag General errors */
	if (!mmc_host_is_spi(card->host) && rq_data_dir(req) != READ)
		if ((status & R1_ERROR) ||
			(brq->stop.resp[0] & R1_ERROR)) {
			pr_err("%s: %s: general error sending stop or status command, stop cmd response %#x, card status %#x\n",
			       req->rq_disk->disk_name, __func__,
			       brq->stop.resp[0], status);
			*gen_err = true;
		}

	/*
	 * Check the current card state.  If it is in some data transfer
	 * mode, tell it to stop (and hopefully transition back to TRAN.)
	 */
	if (R1_CURRENT_STATE(status) == R1_STATE_DATA ||
	    R1_CURRENT_STATE(status) == R1_STATE_RCV) {
		err = send_stop(card,
			DIV_ROUND_UP(brq->data.timeout_ns, 1000000),
			req, gen_err, &stop_status);
		if (err) {
			pr_err("%s: error %d sending stop command\n",
			       req->rq_disk->disk_name, err);
			/*
			 * If the stop cmd also timed out, the card is probably
			 * not present, so abort. Other errors are bad news too.
			 */
			return ERR_ABORT;
		}

		if (stop_status & R1_CARD_ECC_FAILED)
			*ecc_err = true;
	}

	/* Check for set block count errors */
	if (brq->sbc.error)
		return mmc_blk_cmd_error(req, "SET_BLOCK_COUNT", brq->sbc.error,
				prev_cmd_status_valid, status);

	/* Check for r/w command errors */
	if (brq->cmd.error)
		return mmc_blk_cmd_error(req, "r/w cmd", brq->cmd.error,
				prev_cmd_status_valid, status);

	/* Data errors */
	if (!brq->stop.error)
		return ERR_CONTINUE;

	/* Now for stop errors.  These aren't fatal to the transfer. */
	pr_info("%s: error %d sending stop command, original cmd response %#x, card status %#x\n",
	       req->rq_disk->disk_name, brq->stop.error,
	       brq->cmd.resp[0], status);

	/*
	 * Subsitute in our own stop status as this will give the error
	 * state which happened during the execution of the r/w command.
	 */
	if (stop_status) {
		brq->stop.resp[0] = stop_status;
		brq->stop.error = 0;
	}
	return ERR_CONTINUE;
}

static int mmc_blk_reset(struct mmc_blk_data *md, struct mmc_host *host,
			 int type)
{
	int err;

	if (md->reset_done & type)
		return -EEXIST;

	md->reset_done |= type;
	err = mmc_hw_reset(host);
	if (err && err != -EOPNOTSUPP) {
		/* We failed to reset so we need to abort the request */
		pr_err("%s: %s: failed to reset %d\n", mmc_hostname(host),
				__func__, err);
		return -ENODEV;
	}

	/* Ensure we switch back to the correct partition */
	if (host->card) {
		struct mmc_blk_data *main_md =
			dev_get_drvdata(&host->card->dev);
		int part_err;

		main_md->part_curr = main_md->part_type;
		part_err = mmc_blk_part_switch(host->card, md->part_type);
		if (part_err) {
			/*
			 * We have failed to get back into the correct
			 * partition, so we need to abort the whole request.
			 */
			return -ENODEV;
		}
	}
	return err;
}

static inline void mmc_blk_reset_success(struct mmc_blk_data *md, int type)
{
	md->reset_done &= ~type;
}

int mmc_access_rpmb(struct mmc_queue *mq)
{
	struct mmc_blk_data *md = mq->blkdata;
	/*
	 * If this is a RPMB partition access, return ture
	 */
	if (md && md->part_type == EXT_CSD_PART_CONFIG_ACC_RPMB)
		return true;

	return false;
}

/*
 * The non-block commands come back from the block layer after it queued it and
 * processed it with all other requests and then they get issued in this
 * function.
 */
static void mmc_blk_issue_drv_op(struct mmc_queue *mq, struct request *req)
{
	struct mmc_queue_req *mq_rq;
	struct mmc_card *card = mq->card;
	struct mmc_blk_data *md = mq->blkdata;
	struct mmc_blk_data *main_md = dev_get_drvdata(&card->dev);
	struct mmc_blk_ioc_data **idata;
	u8 **ext_csd;
	u32 status;
	int ret;
	int i;

	mq_rq = req_to_mmc_queue_req(req);

	switch (mq_rq->drv_op) {
	case MMC_DRV_OP_IOCTL:
		idata = mq_rq->drv_op_data;
		for (i = 0, ret = 0; i < mq_rq->ioc_count; i++) {
			ret = __mmc_blk_ioctl_cmd(card, md, idata[i]);
			if (ret)
				break;
		}
		/* Always switch back to main area after RPMB access */
		if (md->area_type & MMC_BLK_DATA_AREA_RPMB)
			mmc_blk_part_switch(card, main_md->part_type);
		break;
	case MMC_DRV_OP_BOOT_WP:
		ret = mmc_switch(card, EXT_CSD_CMD_SET_NORMAL, EXT_CSD_BOOT_WP,
				 card->ext_csd.boot_ro_lock |
				 EXT_CSD_BOOT_WP_B_PWR_WP_EN,
				 card->ext_csd.part_time);
		if (ret)
			pr_err("%s: Locking boot partition ro until next power on failed: %d\n",
			       md->disk->disk_name, ret);
		else
			card->ext_csd.boot_ro_lock |=
				EXT_CSD_BOOT_WP_B_PWR_WP_EN;
		break;
	case MMC_DRV_OP_GET_CARD_STATUS:
		ret = mmc_send_status(card, &status);
		if (!ret)
			ret = status;
		break;
	case MMC_DRV_OP_GET_EXT_CSD:
		ext_csd = mq_rq->drv_op_data;
		ret = mmc_get_ext_csd(card, ext_csd);
		break;
	default:
		pr_err("%s: unknown driver specific operation\n",
		       md->disk->disk_name);
		ret = -EINVAL;
		break;
	}
	mq_rq->drv_op_result = ret;
	blk_end_request_all(req, ret ? BLK_STS_IOERR : BLK_STS_OK);
}

static void mmc_blk_issue_discard_rq(struct mmc_queue *mq, struct request *req)
{
	struct mmc_blk_data *md = mq->blkdata;
	struct mmc_card *card = md->queue.card;
	unsigned int from, nr, arg;
	int err = 0, type = MMC_BLK_DISCARD;
	blk_status_t status = BLK_STS_OK;

	if (!mmc_can_erase(card)) {
		status = BLK_STS_NOTSUPP;
		goto fail;
	}

	from = blk_rq_pos(req);
	nr = blk_rq_sectors(req);

	if (mmc_can_discard(card))
		arg = MMC_DISCARD_ARG;
	else if (mmc_can_trim(card))
		arg = MMC_TRIM_ARG;
	else
		arg = MMC_ERASE_ARG;
	do {
		err = 0;
		if (card->quirks & MMC_QUIRK_INAND_CMD38) {
			err = mmc_switch(card, EXT_CSD_CMD_SET_NORMAL,
					 INAND_CMD38_ARG_EXT_CSD,
					 arg == MMC_TRIM_ARG ?
					 INAND_CMD38_ARG_TRIM :
					 INAND_CMD38_ARG_ERASE,
					 card->ext_csd.generic_cmd6_time);
		}
		if (!err)
			err = mmc_erase(card, from, nr, arg);
	} while (err == -EIO && !mmc_blk_reset(md, card->host, type));
	if (err)
		status = BLK_STS_IOERR;
	else
		mmc_blk_reset_success(md, type);
fail:
	blk_end_request(req, status, blk_rq_bytes(req));
}

static void mmc_blk_issue_secdiscard_rq(struct mmc_queue *mq,
				       struct request *req)
{
	struct mmc_blk_data *md = mq->blkdata;
	struct mmc_card *card = md->queue.card;
	unsigned int from, nr, arg;
	int err = 0, type = MMC_BLK_SECDISCARD;
	blk_status_t status = BLK_STS_OK;

	if (!(mmc_can_secure_erase_trim(card))) {
		status = BLK_STS_NOTSUPP;
		goto out;
	}

	from = blk_rq_pos(req);
	nr = blk_rq_sectors(req);

	if (mmc_can_trim(card) && !mmc_erase_group_aligned(card, from, nr))
		arg = MMC_SECURE_TRIM1_ARG;
	else
		arg = MMC_SECURE_ERASE_ARG;

retry:
	if (card->quirks & MMC_QUIRK_INAND_CMD38) {
		err = mmc_switch(card, EXT_CSD_CMD_SET_NORMAL,
				 INAND_CMD38_ARG_EXT_CSD,
				 arg == MMC_SECURE_TRIM1_ARG ?
				 INAND_CMD38_ARG_SECTRIM1 :
				 INAND_CMD38_ARG_SECERASE,
				 card->ext_csd.generic_cmd6_time);
		if (err)
			goto out_retry;
	}

	err = mmc_erase(card, from, nr, arg);
	if (err == -EIO)
		goto out_retry;
	if (err) {
		status = BLK_STS_IOERR;
		goto out;
	}

	if (arg == MMC_SECURE_TRIM1_ARG) {
		if (card->quirks & MMC_QUIRK_INAND_CMD38) {
			err = mmc_switch(card, EXT_CSD_CMD_SET_NORMAL,
					 INAND_CMD38_ARG_EXT_CSD,
					 INAND_CMD38_ARG_SECTRIM2,
					 card->ext_csd.generic_cmd6_time);
			if (err)
				goto out_retry;
		}

		err = mmc_erase(card, from, nr, MMC_SECURE_TRIM2_ARG);
		if (err == -EIO)
			goto out_retry;
		if (err) {
			status = BLK_STS_IOERR;
			goto out;
		}
	}

out_retry:
	if (err && !mmc_blk_reset(md, card->host, type))
		goto retry;
	if (!err)
		mmc_blk_reset_success(md, type);
out:
	blk_end_request(req, status, blk_rq_bytes(req));
}

static void mmc_blk_issue_flush(struct mmc_queue *mq, struct request *req)
{
	struct mmc_blk_data *md = mq->blkdata;
	struct mmc_card *card = md->queue.card;
	int ret = 0;

	ret = mmc_flush_cache(card);
	if (ret == -ENODEV) {
		pr_err("%s: %s: restart mmc card",
				req->rq_disk->disk_name, __func__);
		if (mmc_blk_reset(md, card->host, MMC_BLK_FLUSH))
			pr_err("%s: %s: fail to restart mmc",
				req->rq_disk->disk_name, __func__);
		else
			mmc_blk_reset_success(md, MMC_BLK_FLUSH);
	}

	if (ret) {
		pr_err("%s: %s: notify flush error to upper layers",
				req->rq_disk->disk_name, __func__);
		ret = -EIO;
	}
#ifdef CONFIG_MMC_SIMULATE_MAX_SPEED
	else if (atomic_read(&mq->cache_size)) {
		long used = mmc_blk_cache_used(mq, jiffies);

		if (used) {
			int speed = atomic_read(&mq->max_write_speed);

			if (speed_valid(speed)) {
				unsigned long msecs = jiffies_to_msecs(
					size_and_speed_to_jiffies(
						used, speed));
				if (msecs)
					msleep(msecs);
			}
		}
	}
#endif
	blk_end_request_all(req, ret ? BLK_STS_IOERR : BLK_STS_OK);
}

/*
 * Reformat current write as a reliable write, supporting
 * both legacy and the enhanced reliable write MMC cards.
 * In each transfer we'll handle only as much as a single
 * reliable write can handle, thus finish the request in
 * partial completions.
 */
static inline void mmc_apply_rel_rw(struct mmc_blk_request *brq,
				    struct mmc_card *card,
				    struct request *req)
{
	if (!(card->ext_csd.rel_param & EXT_CSD_WR_REL_PARAM_EN)) {
		/* Legacy mode imposes restrictions on transfers. */
		if (!IS_ALIGNED(blk_rq_pos(req), card->ext_csd.rel_sectors))
			brq->data.blocks = 1;

		if (brq->data.blocks > card->ext_csd.rel_sectors)
			brq->data.blocks = card->ext_csd.rel_sectors;
		else if (brq->data.blocks < card->ext_csd.rel_sectors)
			brq->data.blocks = 1;
	}
}

#define CMD_ERRORS							\
	(R1_OUT_OF_RANGE |	/* Command argument out of range */	\
	 R1_ADDRESS_ERROR |	/* Misaligned address */		\
	 R1_BLOCK_LEN_ERROR |	/* Transferred block length incorrect */\
	 R1_WP_VIOLATION |	/* Tried to write to protected block */	\
	 R1_CARD_ECC_FAILED |	/* Card ECC failed */			\
	 R1_CC_ERROR |		/* Card controller error */		\
	 R1_ERROR)		/* General/unknown error */

static void mmc_blk_eval_resp_error(struct mmc_blk_request *brq)
{
	u32 val;

	/*
	 * Per the SD specification(physical layer version 4.10)[1],
	 * section 4.3.3, it explicitly states that "When the last
	 * block of user area is read using CMD18, the host should
	 * ignore OUT_OF_RANGE error that may occur even the sequence
	 * is correct". And JESD84-B51 for eMMC also has a similar
	 * statement on section 6.8.3.
	 *
	 * Multiple block read/write could be done by either predefined
	 * method, namely CMD23, or open-ending mode. For open-ending mode,
	 * we should ignore the OUT_OF_RANGE error as it's normal behaviour.
	 *
	 * However the spec[1] doesn't tell us whether we should also
	 * ignore that for predefined method. But per the spec[1], section
	 * 4.15 Set Block Count Command, it says"If illegal block count
	 * is set, out of range error will be indicated during read/write
	 * operation (For example, data transfer is stopped at user area
	 * boundary)." In another word, we could expect a out of range error
	 * in the response for the following CMD18/25. And if argument of
	 * CMD23 + the argument of CMD18/25 exceed the max number of blocks,
	 * we could also expect to get a -ETIMEDOUT or any error number from
	 * the host drivers due to missing data response(for write)/data(for
	 * read), as the cards will stop the data transfer by itself per the
	 * spec. So we only need to check R1_OUT_OF_RANGE for open-ending mode.
	 */

	if (!brq->stop.error) {
		bool oor_with_open_end;
		/* If there is no error yet, check R1 response */

		val = brq->stop.resp[0] & CMD_ERRORS;
		oor_with_open_end = val & R1_OUT_OF_RANGE && !brq->mrq.sbc;

		if (val && !oor_with_open_end)
			brq->stop.error = -EIO;
	}
}

static enum mmc_blk_status mmc_blk_err_check(struct mmc_card *card,
					     struct mmc_async_req *areq)
{
	struct mmc_queue_req *mq_mrq = container_of(areq, struct mmc_queue_req,
						    areq);
	struct mmc_blk_request *brq = &mq_mrq->brq;
	struct request *req = mmc_queue_req_to_req(mq_mrq);
	int need_retune = card->host->need_retune;
	bool ecc_err = false;
	bool gen_err = false;

	/*
	 * sbc.error indicates a problem with the set block count
	 * command.  No data will have been transferred.
	 *
	 * cmd.error indicates a problem with the r/w command.  No
	 * data will have been transferred.
	 *
	 * stop.error indicates a problem with the stop command.  Data
	 * may have been transferred, or may still be transferring.
	 */

	mmc_blk_eval_resp_error(brq);

	if (brq->sbc.error || brq->cmd.error ||
	    brq->stop.error || brq->data.error) {
		switch (mmc_blk_cmd_recovery(card, req, brq, &ecc_err, &gen_err)) {
		case ERR_RETRY:
			return MMC_BLK_RETRY;
		case ERR_ABORT:
			return MMC_BLK_ABORT;
		case ERR_NOMEDIUM:
			return MMC_BLK_NOMEDIUM;
		case ERR_CONTINUE:
			break;
		}
	}

	/*
	 * Check for errors relating to the execution of the
	 * initial command - such as address errors.  No data
	 * has been transferred.
	 */
	if (brq->cmd.resp[0] & CMD_ERRORS) {
		pr_err("%s: r/w command failed, status = %#x\n",
		       req->rq_disk->disk_name, brq->cmd.resp[0]);
		return MMC_BLK_ABORT;
	}

	/*
	 * Everything else is either success, or a data error of some
	 * kind.  If it was a write, we may have transitioned to
	 * program mode, which we have to wait for it to complete.
	 */
	if (!mmc_host_is_spi(card->host) && rq_data_dir(req) != READ) {
		int err;

		/* Check stop command response */
		if (brq->stop.resp[0] & R1_ERROR) {
			pr_err("%s: %s: general error sending stop command, stop cmd response %#x\n",
			       req->rq_disk->disk_name, __func__,
			       brq->stop.resp[0]);
			gen_err = true;
		}

		err = card_busy_detect(card, MMC_BLK_TIMEOUT_MS, false, req,
					&gen_err);
		if (err)
			return MMC_BLK_CMD_ERR;
	}

	/* if general error occurs, retry the write operation. */
	if (gen_err) {
		pr_warn("%s: retrying write for general error\n",
				req->rq_disk->disk_name);
		return MMC_BLK_RETRY;
	}

	/* Some errors (ECC) are flagged on the next commmand, so check stop, too */
	if (brq->data.error || brq->stop.error) {
#ifdef VENDOR_EDIT
//Gavin.Lei@BSP.Storage.SDCard 2020-7-20 Add for abnormal SD card compatible
		if ((-ETIMEDOUT == brq->data.error) && (mmc_card_sd(card))) {
			if ((rq_data_dir(req) == READ) && (card->host->old_blk_rq_rd_pos != blk_rq_pos(req))) {
				card->host->old_blk_rq_rd_pos = blk_rq_pos(req);
				if (!card->host->card_first_rd_timeout) {
						card->host->card_first_rd_timeout = true;
						card->host->card_rd_timeout_start = jiffies;
						card->host->card_multiread_timeout_err_cnt = 0;
				} else {
					if (time_before_eq(jiffies, card->host->card_rd_timeout_start + msecs_to_jiffies(MMC_MULTIREAD_CNT_WINDOW_S * 1000))) {
						if (card->host->card_multiread_timeout_err_cnt < MAX_MULTIREAD_TIMEOUT_ERR_CNT) {
							card->host->card_multiread_timeout_err_cnt++;
						} else {
							card->host->card_is_rd_abnormal = true;
						}
					} else {
						card->host->card_rd_timeout_start = jiffies;
						card->host->card_multiread_timeout_err_cnt = 0;
					}
				}

				pr_err("%s: read SD Card sector %u timeout, error count %#d\n",
					req->rq_disk->disk_name, (unsigned)blk_rq_pos(req),
					card->host->card_multiread_timeout_err_cnt);
			}
			if ((rq_data_dir(req) == WRITE) && (card->host->old_blk_rq_wr_pos != blk_rq_pos(req))) {
				card->host->old_blk_rq_wr_pos = blk_rq_pos(req);
				if (!card->host->card_first_wr_timeout) {
					card->host->card_first_wr_timeout = true;
					card->host->card_wr_timeout_start = jiffies;
					card->host->card_multiwrite_timeout_err_cnt = 0;
				} else {
					if (time_before_eq(jiffies, card->host->card_wr_timeout_start + msecs_to_jiffies(MMC_MULTIWRITE_CNT_WINDOW_S * 1000))) {
						if (card->host->card_multiwrite_timeout_err_cnt < MAX_MULTIWRITE_TIMEOUT_ERR_CNT) {
							card->host->card_multiwrite_timeout_err_cnt++;
						} else {
							card->host->card_is_wr_abnormal = true;
						}
					} else {
						card->host->card_wr_timeout_start = jiffies;
						card->host->card_multiwrite_timeout_err_cnt = 0;
					}
				}
				pr_err("%s: write SD Card sector %u timeout, error count %#d\n",
					req->rq_disk->disk_name, (unsigned)blk_rq_pos(req),
					card->host->card_multiwrite_timeout_err_cnt);
			}
		}
#endif /* VENDOR_EDIT */

		if (need_retune && !brq->retune_retry_done) {
			pr_debug("%s: retrying because a re-tune was needed\n",
				 req->rq_disk->disk_name);
			brq->retune_retry_done = 1;
			return MMC_BLK_RETRY;
		}
		pr_err("%s: error %d transferring data, sector %u, nr %u, cmd response %#x, card status %#x\n",
		       req->rq_disk->disk_name, brq->data.error ?: brq->stop.error,
		       (unsigned)blk_rq_pos(req),
		       (unsigned)blk_rq_sectors(req),
		       brq->cmd.resp[0], brq->stop.resp[0]);

		if (rq_data_dir(req) == READ) {
			if (ecc_err)
				return MMC_BLK_ECC_ERR;
			return MMC_BLK_DATA_ERR;
		} else {
			return MMC_BLK_CMD_ERR;
		}
	}

	if (!brq->data.bytes_xfered)
		return MMC_BLK_RETRY;

	if (blk_rq_bytes(req) != brq->data.bytes_xfered)
		return MMC_BLK_PARTIAL;

	return MMC_BLK_SUCCESS;
}

static void mmc_blk_data_prep(struct mmc_queue *mq, struct mmc_queue_req *mqrq,
			      int disable_multi, bool *do_rel_wr,
			      bool *do_data_tag)
{
	struct mmc_blk_data *md = mq->blkdata;
	struct mmc_card *card = md->queue.card;
	struct mmc_blk_request *brq = &mqrq->brq;
	struct request *req = mmc_queue_req_to_req(mqrq);

	/*
	 * Reliable writes are used to implement Forced Unit Access and
	 * are supported only on MMCs.
	 */
	*do_rel_wr = (req->cmd_flags & REQ_FUA) &&
		     rq_data_dir(req) == WRITE &&
		     (md->flags & MMC_BLK_REL_WR);

	memset(brq, 0, sizeof(struct mmc_blk_request));

	mmc_crypto_prepare_req(mqrq);

	brq->mrq.data = &brq->data;

	brq->stop.opcode = MMC_STOP_TRANSMISSION;
	brq->stop.arg = 0;

	if (rq_data_dir(req) == READ) {
		brq->data.flags = MMC_DATA_READ;
		brq->stop.flags = MMC_RSP_SPI_R1 | MMC_RSP_R1 | MMC_CMD_AC;
	} else {
		brq->data.flags = MMC_DATA_WRITE;
		brq->stop.flags = MMC_RSP_SPI_R1B | MMC_RSP_R1B | MMC_CMD_AC;
	}

	brq->data.blksz = 512;
	brq->data.blocks = blk_rq_sectors(req);
	brq->data.fault_injected = false;
	/*
	 * The block layer doesn't support all sector count
	 * restrictions, so we need to be prepared for too big
	 * requests.
	 */
	if (brq->data.blocks > card->host->max_blk_count)
		brq->data.blocks = card->host->max_blk_count;

	if (brq->data.blocks > 1) {
		/*
		 * Some SD cards in SPI mode return a CRC error or even lock up
		 * completely when trying to read the last block using a
		 * multiblock read command.
		 */
		if (mmc_host_is_spi(card->host) && (rq_data_dir(req) == READ) &&
		    (blk_rq_pos(req) + blk_rq_sectors(req) ==
		     get_capacity(md->disk)))
			brq->data.blocks--;

		/*
		 * After a read error, we redo the request one sector
		 * at a time in order to accurately determine which
		 * sectors can be read successfully.
		 */
		if (disable_multi)
			brq->data.blocks = 1;

		/*
		 * Some controllers have HW issues while operating
		 * in multiple I/O mode
		 */
		if (card->host->ops->multi_io_quirk)
			brq->data.blocks = card->host->ops->multi_io_quirk(card,
						(rq_data_dir(req) == READ) ?
						MMC_DATA_READ : MMC_DATA_WRITE,
						brq->data.blocks);
	}

	if (*do_rel_wr)
		mmc_apply_rel_rw(brq, card, req);

	/*
	 * Data tag is used only during writing meta data to speed
	 * up write and any subsequent read of this meta data
	 */
	*do_data_tag = card->ext_csd.data_tag_unit_size &&
		       (req->cmd_flags & REQ_META) &&
		       (rq_data_dir(req) == WRITE) &&
		       ((brq->data.blocks * brq->data.blksz) >=
			card->ext_csd.data_tag_unit_size);

	mmc_set_data_timeout(&brq->data, card);

	brq->data.sg = mqrq->sg;
	brq->data.sg_len = mmc_queue_map_sg(mq, mqrq);

	/*
	 * Adjust the sg list so it is the same size as the
	 * request.
	 */
	if (brq->data.blocks != blk_rq_sectors(req)) {
		int i, data_size = brq->data.blocks << 9;
		struct scatterlist *sg;

		for_each_sg(brq->data.sg, sg, brq->data.sg_len, i) {
			data_size -= sg->length;
			if (data_size <= 0) {
				sg->length += data_size;
				i++;
				break;
			}
		}
		brq->data.sg_len = i;
	}

	mqrq->areq.mrq = &brq->mrq;
	mqrq->areq.mrq->req = req;
	mqrq->areq.err_check = mmc_blk_err_check;
}

static void mmc_blk_rw_rq_prep(struct mmc_queue_req *mqrq,
			       struct mmc_card *card,
			       int disable_multi,
			       struct mmc_queue *mq)
{
	u32 readcmd, writecmd;
	struct mmc_blk_request *brq = &mqrq->brq;
	struct request *req = mmc_queue_req_to_req(mqrq);
	struct mmc_blk_data *md = mq->blkdata;
	bool do_rel_wr, do_data_tag;

	mmc_blk_data_prep(mq, mqrq, disable_multi, &do_rel_wr, &do_data_tag);

	brq->mrq.cmd = &brq->cmd;

	brq->cmd.arg = blk_rq_pos(req);
	if (!mmc_card_blockaddr(card))
		brq->cmd.arg <<= 9;
	brq->cmd.flags = MMC_RSP_SPI_R1 | MMC_RSP_R1 | MMC_CMD_ADTC;

	if (brq->data.blocks > 1 || do_rel_wr) {
		/* SPI multiblock writes terminate using a special
		 * token, not a STOP_TRANSMISSION request.
		 */
		if (!mmc_host_is_spi(card->host) ||
		    rq_data_dir(req) == READ)
			brq->mrq.stop = &brq->stop;
		readcmd = MMC_READ_MULTIPLE_BLOCK;
		writecmd = MMC_WRITE_MULTIPLE_BLOCK;
	} else {
		brq->mrq.stop = NULL;
		readcmd = MMC_READ_SINGLE_BLOCK;
		writecmd = MMC_WRITE_BLOCK;
	}
	brq->cmd.opcode = rq_data_dir(req) == READ ? readcmd : writecmd;

	/*
	 * Pre-defined multi-block transfers are preferable to
	 * open ended-ones (and necessary for reliable writes).
	 * However, it is not sufficient to just send CMD23,
	 * and avoid the final CMD12, as on an error condition
	 * CMD12 (stop) needs to be sent anyway. This, coupled
	 * with Auto-CMD23 enhancements provided by some
	 * hosts, means that the complexity of dealing
	 * with this is best left to the host. If CMD23 is
	 * supported by card and host, we'll fill sbc in and let
	 * the host deal with handling it correctly. This means
	 * that for hosts that don't expose MMC_CAP_CMD23, no
	 * change of behavior will be observed.
	 *
	 * N.B: Some MMC cards experience perf degradation.
	 * We'll avoid using CMD23-bounded multiblock writes for
	 * these, while retaining features like reliable writes.
	 */
	if ((md->flags & MMC_BLK_CMD23) && mmc_op_multi(brq->cmd.opcode) &&
	    (do_rel_wr || !(card->quirks & MMC_QUIRK_BLK_NO_CMD23) ||
	     do_data_tag)) {
		brq->sbc.opcode = MMC_SET_BLOCK_COUNT;
		brq->sbc.arg = brq->data.blocks |
			(do_rel_wr ? (1 << 31) : 0) |
			(do_data_tag ? (1 << 29) : 0);
		brq->sbc.flags = MMC_RSP_R1 | MMC_CMD_AC;
		brq->mrq.sbc = &brq->sbc;
	}

	mqrq->areq.err_check = mmc_blk_err_check;
}

static bool mmc_blk_rw_cmd_err(struct mmc_blk_data *md, struct mmc_card *card,
				struct mmc_blk_request *brq,
				struct request *req,
				bool old_req_pending)
{
	bool req_pending;

	/*
	 * If this is an SD card and we're writing, we can first
	 * mark the known good sectors as ok.
	 *
	 * If the card is not SD, we can still ok written sectors
	 * as reported by the controller (which might be less than
	 * the real number of written sectors, but never more).
	 */
	if (mmc_card_sd(card)) {
		u32 blocks;
		int err;

		if (!brq->data.fault_injected) {
			err = mmc_sd_num_wr_blocks(card, &blocks);
			if (err)
				req_pending = old_req_pending;
			else
				req_pending = blk_end_request(req,
						BLK_STS_OK, blocks << 9);
		} else {
			req_pending = blk_end_request(req, BLK_STS_OK,
					brq->data.bytes_xfered);
		}
	} else {
		req_pending = blk_end_request(req, BLK_STS_OK,
					brq->data.bytes_xfered);
	}
	return req_pending;
}

static int mmc_blk_cmdq_switch(struct mmc_card *card,
			       struct mmc_blk_data *md, bool enable)
{
	int ret = 0;
	bool cmdq_mode = !!mmc_card_cmdq(card);
	struct mmc_host *host = card->host;
	struct mmc_cmdq_context_info *ctx = &host->cmdq_ctx;

	if (!(card->host->caps2 & MMC_CAP2_CMD_QUEUE) ||
	    !card->ext_csd.cmdq_support ||
	    (enable && !(md->flags & MMC_BLK_CMD_QUEUE)) ||
	    (cmdq_mode == enable))
		return 0;

	if (enable) {
		ret = mmc_set_blocklen(card, MMC_CARD_CMDQ_BLK_SIZE);
		if (ret) {
			pr_err("%s: failed (%d) to set block-size to %d\n",
			       __func__, ret, MMC_CARD_CMDQ_BLK_SIZE);
			goto out;
		}

	} else {
		if (!test_bit(CMDQ_STATE_HALT, &ctx->curr_state)) {
			ret = mmc_cmdq_halt(host, true);
			if (ret) {
				pr_err("%s: halt: failed: %d\n",
					mmc_hostname(host), ret);
				goto out;
			}
		}
	}

	ret = mmc_switch(card, EXT_CSD_CMD_SET_NORMAL,
			 EXT_CSD_CMDQ_MODE_EN, enable,
			 card->ext_csd.generic_cmd6_time);
	if (ret) {
		pr_err("%s: cmdq mode %sable failed %d\n",
		       md->disk->disk_name, enable ? "en" : "dis", ret);
		goto out;
	}

	if (enable)
		mmc_card_set_cmdq(card);
	else
		mmc_card_clr_cmdq(card);
out:
	return ret;
}

/* prepare for non-data commands */
static struct mmc_cmdq_req *mmc_cmdq_prep_dcmd(
		struct mmc_queue_req *mqrq, struct mmc_queue *mq)
{
	struct request *req = mmc_queue_req_to_req(mqrq);
	struct mmc_cmdq_req *cmdq_req = &mqrq->cmdq_req;

	memset(&mqrq->cmdq_req, 0, sizeof(struct mmc_cmdq_req));

	cmdq_req->mrq.data = NULL;
	cmdq_req->cmd_flags = req->cmd_flags;
	cmdq_req->mrq.req = req;
	req->special = mqrq;
	cmdq_req->cmdq_req_flags |= DCMD;
	cmdq_req->mrq.cmdq_req = cmdq_req;

	return &mqrq->cmdq_req;
}

static struct mmc_cmdq_req *mmc_blk_cmdq_prep_discard_req(struct mmc_queue *mq,
						struct request *req)
{
	struct mmc_blk_data *md = mq->blkdata;
	struct mmc_card *card = md->queue.card;
	struct mmc_host *host = card->host;
	struct mmc_cmdq_context_info *ctx_info = &host->cmdq_ctx;
	struct mmc_cmdq_req *cmdq_req;
	struct mmc_queue_req *active_mqrq;

	active_mqrq = req_to_mmc_queue_req(req);

	cmdq_req = mmc_cmdq_prep_dcmd(active_mqrq, mq);
	cmdq_req->cmdq_req_flags |= QBR;
	cmdq_req->mrq.cmd = &cmdq_req->cmd;
	cmdq_req->tag = req->tag;

	init_completion(&cmdq_req->mrq.completion);
	BUG_ON(req->tag > card->ext_csd.cmdq_depth);
	BUG_ON(test_and_set_bit(req->tag, &host->cmdq_ctx.active_reqs));
	set_bit(CMDQ_STATE_DCMD_ACTIVE, &ctx_info->curr_state);
	return cmdq_req;
}

static int mmc_blk_cmdq_issue_discard_rq(struct mmc_queue *mq,
					struct request *req)
{
	struct mmc_blk_data *md = mq->blkdata;
	struct mmc_card *card = md->queue.card;
	struct mmc_cmdq_req *cmdq_req = NULL;
	unsigned int from, nr, arg;
	int err = 0;

	if (!mmc_can_erase(card)) {
		err = -EOPNOTSUPP;
		blk_end_request(req, BLK_STS_NOTSUPP, blk_rq_bytes(req));
		goto out;
	}

	from = blk_rq_pos(req);
	nr = blk_rq_sectors(req);

	if (mmc_can_discard(card))
		arg = MMC_DISCARD_ARG;
	else if (mmc_can_trim(card))
		arg = MMC_TRIM_ARG;
	else
		arg = MMC_ERASE_ARG;

	cmdq_req = mmc_blk_cmdq_prep_discard_req(mq, req);
	if (card->quirks & MMC_QUIRK_INAND_CMD38) {
		__mmc_switch_cmdq_mode(cmdq_req->mrq.cmd,
				EXT_CSD_CMD_SET_NORMAL,
				INAND_CMD38_ARG_EXT_CSD,
				arg == MMC_TRIM_ARG ?
				INAND_CMD38_ARG_TRIM :
				INAND_CMD38_ARG_ERASE,
				0, true, false);
		err = mmc_cmdq_wait_for_dcmd(card->host, cmdq_req);
		if (err)
			goto clear_dcmd;
	}
	err = mmc_cmdq_erase(cmdq_req, card, from, nr, arg);
clear_dcmd:
	if (err != -EAGAIN) {
		mmc_host_clk_hold(card->host);
		blk_complete_request(req);
	} else {
		pr_err("%s: err(%d) handled by cmdq-error handler\n",
			__func__, err);
	}
out:
	return err ? 1 : 0;
}

static int mmc_blk_cmdq_issue_secdiscard_rq(struct mmc_queue *mq,
				       struct request *req)
{
	struct mmc_blk_data *md = mq->blkdata;
	struct mmc_card *card = md->queue.card;
	struct mmc_cmdq_req *cmdq_req = NULL;
	unsigned int from, nr, arg;
	int err = 0;

	if (!(mmc_can_secure_erase_trim(card))) {
		err = -EOPNOTSUPP;
		blk_end_request(req, BLK_STS_NOTSUPP, blk_rq_bytes(req));
		goto out;
	}

	from = blk_rq_pos(req);
	nr = blk_rq_sectors(req);

	if (mmc_can_trim(card) && !mmc_erase_group_aligned(card, from, nr))
		arg = MMC_SECURE_TRIM1_ARG;
	else
		arg = MMC_SECURE_ERASE_ARG;

	cmdq_req = mmc_blk_cmdq_prep_discard_req(mq, req);
	if (card->quirks & MMC_QUIRK_INAND_CMD38) {
		__mmc_switch_cmdq_mode(cmdq_req->mrq.cmd,
				EXT_CSD_CMD_SET_NORMAL,
				INAND_CMD38_ARG_EXT_CSD,
				arg == MMC_SECURE_TRIM1_ARG ?
				INAND_CMD38_ARG_SECTRIM1 :
				INAND_CMD38_ARG_SECERASE,
				0, true, false);
		err = mmc_cmdq_wait_for_dcmd(card->host, cmdq_req);
		if (err)
			goto clear_dcmd;
	}

	err = mmc_cmdq_erase(cmdq_req, card, from, nr, arg);
	if (err)
		goto clear_dcmd;

	if (arg == MMC_SECURE_TRIM1_ARG) {
		if (card->quirks & MMC_QUIRK_INAND_CMD38) {
			__mmc_switch_cmdq_mode(cmdq_req->mrq.cmd,
					EXT_CSD_CMD_SET_NORMAL,
					INAND_CMD38_ARG_EXT_CSD,
					INAND_CMD38_ARG_SECTRIM2,
					0, true, false);
			err = mmc_cmdq_wait_for_dcmd(card->host, cmdq_req);
			if (err)
				goto clear_dcmd;
		}

		err = mmc_cmdq_erase(cmdq_req, card, from, nr,
				MMC_SECURE_TRIM2_ARG);
	}
clear_dcmd:
	if (err != -EAGAIN) {
		mmc_host_clk_hold(card->host);
		blk_complete_request(req);
	} else {
		pr_err("%s: err(%d) handled by cmdq-error handler\n",
			__func__, err);
	}
out:
	return err ? 1 : 0;
}

static int mmc_blk_cmdq_start_req(struct mmc_host *host,
				  struct mmc_cmdq_req *cmdq_req)
{
	struct mmc_request *mrq = &cmdq_req->mrq;

	mrq->done = mmc_blk_cmdq_req_done;
	return mmc_cmdq_start_req(host, cmdq_req);
}

#define IS_RT_CLASS_REQ(x)     \
	(IOPRIO_PRIO_CLASS(req_get_ioprio(x)) == IOPRIO_CLASS_RT)

static struct mmc_cmdq_req *mmc_blk_cmdq_rw_prep(
		struct mmc_queue_req *mqrq, struct mmc_queue *mq)
{
	struct mmc_card *card = mq->card;
	struct request *req = mmc_queue_req_to_req(mqrq);
	struct mmc_blk_data *md = mq->blkdata;
	bool do_rel_wr = mmc_req_rel_wr(req) && (md->flags & MMC_BLK_REL_WR);
	bool do_data_tag;
	bool read_dir = (rq_data_dir(req) == READ);
	bool prio = IS_RT_CLASS_REQ(req);
	struct mmc_cmdq_req *cmdq_rq = &mqrq->cmdq_req;

	memset(&mqrq->cmdq_req, 0, sizeof(struct mmc_cmdq_req));

	cmdq_rq->tag = req->tag;
	if (read_dir) {
		cmdq_rq->cmdq_req_flags |= DIR;
		cmdq_rq->data.flags = MMC_DATA_READ;
	} else {
		cmdq_rq->data.flags = MMC_DATA_WRITE;
	}
	if (prio)
		cmdq_rq->cmdq_req_flags |= PRIO;

	if (do_rel_wr)
		cmdq_rq->cmdq_req_flags |= REL_WR;

	cmdq_rq->data.blocks = blk_rq_sectors(req);
	cmdq_rq->blk_addr = blk_rq_pos(req);
	cmdq_rq->data.blksz = MMC_CARD_CMDQ_BLK_SIZE;

	mmc_set_data_timeout(&cmdq_rq->data, card);

	do_data_tag = (card->ext_csd.data_tag_unit_size) &&
		(req->cmd_flags & REQ_META) &&
		(rq_data_dir(req) == WRITE) &&
		((cmdq_rq->data.blocks * cmdq_rq->data.blksz) >=
		 card->ext_csd.data_tag_unit_size);
	if (do_data_tag)
		cmdq_rq->cmdq_req_flags |= DAT_TAG;
	cmdq_rq->data.sg = mqrq->sg;
	cmdq_rq->data.sg_len = mmc_queue_map_sg(mq, mqrq);

	/*
	 * Adjust the sg list so it is the same size as the
	 * request.
	 */
	if (cmdq_rq->data.blocks > card->host->max_blk_count)
		cmdq_rq->data.blocks = card->host->max_blk_count;

	if (cmdq_rq->data.blocks != blk_rq_sectors(req)) {
		int i, data_size = cmdq_rq->data.blocks << 9;
		struct scatterlist *sg;

		for_each_sg(cmdq_rq->data.sg, sg, cmdq_rq->data.sg_len, i) {
			data_size -= sg->length;
			if (data_size <= 0) {
				sg->length += data_size;
				i++;
				break;
			}
		}
		cmdq_rq->data.sg_len = i;
	}

	mqrq->cmdq_req.cmd_flags = req->cmd_flags;
	mqrq->cmdq_req.mrq.req = req;
	mqrq->cmdq_req.mrq.cmdq_req = &mqrq->cmdq_req;
	mqrq->cmdq_req.mrq.data = &mqrq->cmdq_req.data;
	req->special = mqrq;

	pr_debug("%s: %s: mrq: 0x%p req: 0x%p mqrq: 0x%p bytes to xf: %d\n",
		mmc_hostname(card->host), __func__, &mqrq->cmdq_req.mrq,
		req, mqrq, (cmdq_rq->data.blocks * cmdq_rq->data.blksz));
	pr_debug("%s: %s: mmc_cmdq_req: 0x%p card-addr: 0x%08x dir(r-1/w-0): %d\n",
		mmc_hostname(card->host), __func__,
		cmdq_rq, cmdq_rq->blk_addr,
		(cmdq_rq->cmdq_req_flags & DIR) ? 1 : 0);

	return &mqrq->cmdq_req;
}

static void mmc_blk_cmdq_requeue_rw_rq(struct mmc_queue *mq,
				struct request *req)
{
	struct request_queue *q = req->q;

	spin_lock_irq(q->queue_lock);
	blk_requeue_request(q, req);
	spin_unlock_irq(q->queue_lock);
}

static int mmc_blk_cmdq_issue_rw_rq(struct mmc_queue *mq, struct request *req)
{
	struct mmc_queue_req *active_mqrq;
	struct mmc_card *card = mq->card;
	struct mmc_host *host = card->host;
	struct mmc_cmdq_context_info *ctx = &host->cmdq_ctx;
	struct mmc_cmdq_req *mc_rq;
	u8 active_small_sector_read = 0;
	int ret = 0;

	mmc_cmdq_up_rwsem(host);
	mmc_deferred_scaling(host);
	ret = mmc_cmdq_down_rwsem(host, req);
	if (ret)
		return ret;

	mmc_cmdq_clk_scaling_start_busy(host, true);

	BUG_ON((req->tag < 0) || (req->tag > card->ext_csd.cmdq_depth));
	BUG_ON(test_and_set_bit(req->tag, &host->cmdq_ctx.data_active_reqs));
	BUG_ON(test_and_set_bit(req->tag, &host->cmdq_ctx.active_reqs));

	active_mqrq = req_to_mmc_queue_req(req);

	mc_rq = mmc_blk_cmdq_rw_prep(active_mqrq, mq);

	if (card->quirks & MMC_QUIRK_CMDQ_EMPTY_BEFORE_DCMD) {
		unsigned int sectors = blk_rq_sectors(req);

		if (((sectors > 0) && (sectors < 8))
		    && (rq_data_dir(req) == READ))
			active_small_sector_read = 1;
	}
	ret = mmc_blk_cmdq_start_req(card->host, mc_rq);
	if (!ret && active_small_sector_read)
		host->cmdq_ctx.active_small_sector_read_reqs++;
	/*
	 * When in SVS2 on low load scenario and there are lots of requests
	 * queued for CMDQ we need to wait till the queue is empty to scale
	 * back up to Nominal even if there is a sudden increase in load.
	 * This impacts performance where lots of IO get executed in SVS2
	 * frequency since the queue is full. As SVS2 is a low load use case
	 * we can serialize the requests and not queue them in parallel
	 * without impacting other use cases. This makes sure the queue gets
	 * empty faster and we will be able to scale up to Nominal frequency
	 * when needed.
	 */

	if (!ret && (host->clk_scaling.state == MMC_LOAD_LOW)) {

		mmc_cmdq_up_rwsem(host);
		ret = wait_event_interruptible_timeout(ctx->queue_empty_wq,
			(!ctx->active_reqs &&
			!test_bit(CMDQ_STATE_ERR, &ctx->curr_state)),
			msecs_to_jiffies(MMC_CMDQ_WAIT_EVENT_TIMEOUT_MS));
		if (!ret)
			pr_err("%s: queue_empty_wq timeout case? ret = (%d)\n",
				__func__, ret);
		ret = 0;
		mmc_cmdq_down_rwsem(host, NULL);

	}

	if (ret) {
		/* clear pending request */
		WARN_ON(!test_and_clear_bit(req->tag,
				&host->cmdq_ctx.data_active_reqs));
		WARN_ON(!test_and_clear_bit(req->tag,
				&host->cmdq_ctx.active_reqs));
		mmc_cmdq_clk_scaling_stop_busy(host, true, false);
	}

	return ret;
}

/*
 * Issues a flush (dcmd) request
 */
int mmc_blk_cmdq_issue_flush_rq(struct mmc_queue *mq, struct request *req)
{
	int err;
	struct mmc_queue_req *active_mqrq;
	struct mmc_card *card = mq->card;
	struct mmc_host *host;
	struct mmc_cmdq_req *cmdq_req;
	struct mmc_cmdq_context_info *ctx_info;

	BUG_ON(!card);
	host = card->host;
	BUG_ON(!host);
	BUG_ON(req->tag > card->ext_csd.cmdq_depth);
	BUG_ON(test_and_set_bit(req->tag, &host->cmdq_ctx.active_reqs));

	ctx_info = &host->cmdq_ctx;

	set_bit(CMDQ_STATE_DCMD_ACTIVE, &ctx_info->curr_state);

	active_mqrq = req_to_mmc_queue_req(req);

	cmdq_req = mmc_cmdq_prep_dcmd(active_mqrq, mq);
	cmdq_req->cmdq_req_flags |= QBR;
	cmdq_req->mrq.cmd = &cmdq_req->cmd;
	cmdq_req->tag = req->tag;

	err = mmc_cmdq_prepare_flush(cmdq_req->mrq.cmd);
	if (err) {
		pr_err("%s: failed (%d) preparing flush req\n",
		       mmc_hostname(host), err);
		return err;
	}
	err = mmc_blk_cmdq_start_req(card->host, cmdq_req);
	return err;
}
EXPORT_SYMBOL(mmc_blk_cmdq_issue_flush_rq);

static void mmc_blk_cmdq_reset(struct mmc_host *host, bool clear_all)
{
	int err = 0;

		if (mmc_cmdq_halt(host, true)) {
			pr_err("%s: halt failed\n", mmc_hostname(host));
			goto reset;
		}

	if (clear_all)
		mmc_cmdq_discard_queue(host, 0);
reset:
	mmc_host_clk_hold(host);
	host->cmdq_ops->disable(host, true);
	mmc_host_clk_release(host);
	err = mmc_cmdq_hw_reset(host);
	if (err && err != -EOPNOTSUPP) {
		pr_err("%s: failed to cmdq_hw_reset err = %d\n",
				mmc_hostname(host), err);
		mmc_host_clk_hold(host);
		host->cmdq_ops->enable(host);
		mmc_host_clk_release(host);
		mmc_cmdq_halt(host, false);
		goto out;
	}
	/*
	 * CMDQ HW reset would have already made CQE
	 * in unhalted state, but reflect the same
	 * in software state of cmdq_ctx.
	 */
	mmc_host_clr_halt(host);
out:
	return;
}

/**
 * get_cmdq_req_by_tag - returns cmdq_rq based on tag.
 * @q:		request_queue pointer.
 * @tag:	tag number of request to check.
 *
 */
static struct mmc_cmdq_req *get_cmdq_req_by_tag(struct request_queue *q,
						int tag)
{
	struct request *req;
	struct mmc_queue_req *mq_rq;
	struct mmc_cmdq_req *cmdq_req = NULL;

	req = blk_queue_find_tag(q, tag);
	if (WARN_ON(!req))
		goto out;
	mq_rq = req->special;
	if (WARN_ON(!mq_rq))
		goto out;
	cmdq_req = &(mq_rq->cmdq_req);
out:
	return cmdq_req;
}

/**
 * mmc_blk_cmdq_reset_all - Reset everything for CMDQ block request.
 * @host:	mmc_host pointer.
 * @err:	error for which reset is performed.
 *
 * This function implements reset_all functionality for
 * cmdq. It resets the controller, power cycle the card,
 * and invalidate all busy tags(requeue all request back to
 * elevator).
 */
static void mmc_blk_cmdq_reset_all(struct mmc_host *host, int err)
{
	struct mmc_request *mrq = host->err_mrq;
	struct mmc_card *card = host->card;
	struct mmc_cmdq_context_info *ctx_info = &host->cmdq_ctx;
	struct request_queue *q;
	int itag = 0;
	struct mmc_cmdq_req *cmdq_req = NULL;
	struct mmc_request *dcmd_mrq;
	bool is_err_mrq_dcmd = false;

	if (WARN_ON(!mrq))
		return;

	q = mrq->req->q;
	WARN_ON(!test_bit(CMDQ_STATE_ERR, &ctx_info->curr_state));

	#ifdef CONFIG_MMC_CLKGATE
	pr_debug("%s: %s: active_reqs = %lu, clk_requests = %d\n",
			mmc_hostname(host), __func__,
			ctx_info->active_reqs, host->clk_requests);
	#endif

	mmc_blk_cmdq_reset(host, false);

	if (mrq->cmdq_req->cmdq_req_flags & DCMD)
		is_err_mrq_dcmd = true;

	for_each_set_bit(itag, &ctx_info->active_reqs,
			host->num_cq_slots) {
		cmdq_req = get_cmdq_req_by_tag(q, itag);
		if (WARN_ON(!cmdq_req))
			continue;
		if (!(cmdq_req->cmdq_req_flags & DCMD)) {
			WARN_ON(!test_and_clear_bit(itag,
				 &ctx_info->data_active_reqs));
			mmc_cmdq_post_req(host, itag, err);
		} else {
			dcmd_mrq = &cmdq_req->mrq;
			WARN_ON(!test_and_clear_bit(CMDQ_STATE_DCMD_ACTIVE,
					&ctx_info->curr_state));
			pr_debug("%s: cmd(%u), req_op(%u)\n", __func__,
				 dcmd_mrq->cmd->opcode, req_op(dcmd_mrq->req));
			if (!is_err_mrq_dcmd && !dcmd_mrq->cmd->error &&
				(req_op(dcmd_mrq->req) == REQ_OP_SECURE_ERASE ||
				 req_op(dcmd_mrq->req) == REQ_OP_DISCARD)) {
				dcmd_mrq->cmd->error = -EAGAIN;
				complete(&dcmd_mrq->completion);
			}

		}
		WARN_ON(!test_and_clear_bit(itag,
					&ctx_info->active_reqs));
	mmc_host_clk_release(host);
		mmc_put_card(card);
	}

	spin_lock_irq(q->queue_lock);
	blk_queue_invalidate_tags(q);
	spin_unlock_irq(q->queue_lock);
}

static void mmc_blk_cmdq_shutdown(struct mmc_queue *mq)
{
	int err;
	struct mmc_card *card = mq->card;
	struct mmc_host *host = card->host;

	mmc_get_card(card);
	mmc_host_clk_hold(host);
	err = mmc_cmdq_halt(host, true);
	if (err) {
		pr_err("%s: halt: failed: %d\n", __func__, err);
		goto out;
	}

	/* disable CQ mode in card */
	if (mmc_card_cmdq(card)) {
		err = mmc_switch(card, EXT_CSD_CMD_SET_NORMAL,
			 EXT_CSD_CMDQ_MODE_EN, 0,
			 card->ext_csd.generic_cmd6_time);
	if (err) {
		pr_err("%s: failed to switch card to legacy mode: %d\n",
		       __func__, err);
		goto out;
		}
		mmc_card_clr_cmdq(card);
	}
		host->cmdq_ops->disable(host, false);
		host->card->cmdq_init = false;
out:
	mmc_host_clk_release(host);
	mmc_put_card(card);
}

static enum blk_eh_timer_return mmc_blk_cmdq_req_timed_out(struct request *req)
{
	struct mmc_queue *mq = req->q->queuedata;
	struct mmc_host *host = mq->card->host;
	struct mmc_queue_req *mq_rq = req->special;
	struct mmc_request *mrq;
	struct mmc_cmdq_req *cmdq_req;
	struct mmc_cmdq_context_info *ctx_info = &host->cmdq_ctx;

	BUG_ON(!host);

	/*
	 * The mmc_queue_req will be present only if the request
	 * is issued to the LLD. The request could be fetched from
	 * block layer queue but could be waiting to be issued
	 * (for e.g. clock scaling is waiting for an empty cmdq queue)
	 * Reset the timer in such cases to give LLD more time
	 */
	if (!mq_rq) {
		pr_warn("%s: restart timer for tag: %d\n", __func__, req->tag);
		return BLK_EH_RESET_TIMER;
	}

	mrq = &mq_rq->cmdq_req.mrq;
	cmdq_req = &mq_rq->cmdq_req;

	BUG_ON(!mrq || !cmdq_req);

	if (cmdq_req->cmdq_req_flags & DCMD)
		mrq->cmd->error = -ETIMEDOUT;
	else
		mrq->data->error = -ETIMEDOUT;

	host->err_stats[MMC_ERR_CMDQ_REQ_TIMEOUT]++;

	if (mrq->cmd && mrq->cmd->error) {
		if (!(mrq->req->cmd_flags & REQ_PREFLUSH)) {
			/*
			 * Notify completion for non flush commands like
			 * discard that wait for DCMD finish.
			 */
			set_bit(CMDQ_STATE_REQ_TIMED_OUT,
					&ctx_info->curr_state);
			complete(&mrq->completion);
			return BLK_EH_NOT_HANDLED;
		}
	}

	if (test_bit(CMDQ_STATE_REQ_TIMED_OUT, &ctx_info->curr_state) ||
		test_bit(CMDQ_STATE_ERR, &ctx_info->curr_state))
		return BLK_EH_NOT_HANDLED;

	set_bit(CMDQ_STATE_REQ_TIMED_OUT, &ctx_info->curr_state);
	return BLK_EH_HANDLED;
}

/*
 * mmc_blk_cmdq_err: error handling of cmdq error requests.
 * Function should be called in context of error out request
 * which has claim_host and rpm acquired.
 * This may be called with CQ engine halted. Make sure to
 * unhalt it after error recovery.
 *
 * TODO: Currently cmdq error handler does reset_all in case
 * of any erorr. Need to optimize error handling.
 */
static void mmc_blk_cmdq_err(struct mmc_queue *mq)
{
	struct mmc_host *host = mq->card->host;
	struct mmc_request *mrq = host->err_mrq;
	struct mmc_cmdq_context_info *ctx_info = &host->cmdq_ctx;
	struct request_queue *q;
	int err, ret;
	u32 status = 0;

	mmc_host_clk_hold(host);
	host->cmdq_ops->dumpstate(host);
	mmc_host_clk_release(host);

	if (WARN_ON(!mrq))
		return;

	down_write(&ctx_info->err_rwsem);
	pr_err("%s: %s Starting cmdq Error handler\n",
		mmc_hostname(host), __func__);
	q = mrq->req->q;
	err = mmc_cmdq_halt(host, true);
	if (err) {
		pr_err("halt: failed: %d\n", err);
		goto reset;
	}

	/* RED error - Fatal: requires reset */
	if (mrq->cmdq_req->resp_err) {
		err = mrq->cmdq_req->resp_err;
		goto reset;
	}

	/*
	 * TIMEOUT errrors can happen because of execution error
	 * in the last command. So send cmd 13 to get device status
	 */
	if ((mrq->cmd && (mrq->cmd->error == -ETIMEDOUT)) ||
			(mrq->data && (mrq->data->error == -ETIMEDOUT))) {
		if (mmc_host_halt(host) || mmc_host_cq_disable(host)) {
			ret = get_card_status(host->card, &status, 0);
			if (ret)
				pr_err("%s: CMD13 failed with err %d\n",
						mmc_hostname(host), ret);
		}
		pr_err("%s: Timeout error detected with device status 0x%08x\n",
			mmc_hostname(host), status);
	}

	/*
	 * In case of software request time-out, we schedule err work only for
	 * the first error out request and handles all other request in flight
	 * here.
	 */
	if (test_bit(CMDQ_STATE_REQ_TIMED_OUT, &ctx_info->curr_state)) {
		err = -ETIMEDOUT;
	} else if (mrq->data && mrq->data->error) {
		err = mrq->data->error;
	} else if (mrq->cmd && mrq->cmd->error) {
		/* DCMD commands */
		err = mrq->cmd->error;
	}

reset:
	mmc_blk_cmdq_reset_all(host, err);
	if (mrq->cmdq_req->resp_err)
		mrq->cmdq_req->resp_err = false;
	mmc_cmdq_halt(host, false);

	host->err_mrq = NULL;
	clear_bit(CMDQ_STATE_REQ_TIMED_OUT, &ctx_info->curr_state);
	WARN_ON(!test_and_clear_bit(CMDQ_STATE_ERR, &ctx_info->curr_state));

#ifdef CONFIG_MMC_CLKGATE
	pr_err("%s: %s Exiting CMDQ Error handler clk-rqs(%d), claim-cnt(%d), claimed(%d), claimer(%s)\n",
		mmc_hostname(host), __func__, host->clk_requests,
		host->claim_cnt, host->claimed, host->claimer->comm);
#else
	pr_err("%s: %s Exiting CMDQ Error handler, claim-cnt(%d), claimed(%d), claimer(%s)\n",
		mmc_hostname(host), __func__, host->claim_cnt, host->claimed,
		host->claimer->comm);
#endif
	sched_show_task(mq->thread);
	if (host->claimed && host->claimer)
		sched_show_task(host->claimer);
#ifdef CONFIG_MMC_CLKGATE
	WARN_ON(host->clk_requests < 0);
#endif
	WARN_ON(host->claim_cnt < 0);

	up_write(&ctx_info->err_rwsem);
	wake_up(&ctx_info->wait);
	wake_up_interruptible(&host->cmdq_ctx.queue_empty_wq);
}

/* invoked by block layer in softirq context */
void mmc_blk_cmdq_complete_rq(struct request *rq)
{
	struct mmc_queue_req *mq_rq = rq->special;
	struct mmc_request *mrq = &mq_rq->cmdq_req.mrq;
	struct mmc_host *host = mrq->host;
	struct mmc_cmdq_context_info *ctx_info = &host->cmdq_ctx;
	struct mmc_cmdq_req *cmdq_req = &mq_rq->cmdq_req;
	struct mmc_queue *mq = (struct mmc_queue *)rq->q->queuedata;
	int err = 0;
	int err_resp = 0;
	bool is_dcmd = false;
	bool err_rwsem = false;
	blk_status_t blk_err = BLK_STS_OK;

	if (down_read_trylock(&ctx_info->err_rwsem)) {
		err_rwsem = true;
	} else {
		pr_err("%s: err_rwsem lock failed to acquire => err handler active\n",
			__func__);
		WARN_ON_ONCE(!test_bit(CMDQ_STATE_ERR, &ctx_info->curr_state));
		goto out;
	}

	if (mrq->cmd && mrq->cmd->error)
		err = mrq->cmd->error;
	else if (mrq->data && mrq->data->error)
		err = mrq->data->error;
	if (cmdq_req->resp_err)
		err_resp = cmdq_req->resp_err;

	if (err)
		blk_err = BLK_STS_IOERR;

	if ((err || err_resp) && !cmdq_req->skip_err_handling) {
		pr_err("%s: %s: txfr error(%d)/resp_err(%d)\n",
				mmc_hostname(mrq->host), __func__, err,
				err_resp);
		if (test_bit(CMDQ_STATE_ERR, &ctx_info->curr_state)) {
			pr_err("%s: CQ in error state, ending current req: %d\n",
				__func__, err);
		} else {
			set_bit(CMDQ_STATE_ERR, &ctx_info->curr_state);
			BUG_ON(host->err_mrq != NULL);
			host->err_mrq = mrq;
			schedule_work(&mq->cmdq_err_work);
		}
		goto out;
	}

	/* clear pending request */
	BUG_ON(!test_and_clear_bit(cmdq_req->tag,
				   &ctx_info->active_reqs));
	if (cmdq_req->cmdq_req_flags & DCMD)
		is_dcmd = true;
	else
		BUG_ON(!test_and_clear_bit(cmdq_req->tag,
					 &ctx_info->data_active_reqs));
	if (!is_dcmd)
		mmc_cmdq_post_req(host, cmdq_req->tag, err);
	if (cmdq_req->cmdq_req_flags & DCMD) {
		clear_bit(CMDQ_STATE_DCMD_ACTIVE, &ctx_info->curr_state);
		blk_end_request_all(rq, blk_err);
		goto out;
	}
	/*
	 * In case of error, cmdq_req->data.bytes_xfered is set to 0.
	 * If we call blk_end_request() with nr_bytes as 0 then the request
	 * never gets completed. So in case of error, to complete a request
	 * with error we should use blk_end_request_all().
	 */
	if (err && cmdq_req->skip_err_handling) {
		cmdq_req->skip_err_handling = false;
		blk_end_request_all(rq, blk_err);
		goto out;
	}

	blk_end_request(rq, blk_err, cmdq_req->data.bytes_xfered);

out:

	mmc_cmdq_clk_scaling_stop_busy(host, true, is_dcmd);
	if (err_rwsem && !(err || err_resp)) {
		mmc_host_clk_release(host);
		wake_up(&ctx_info->wait);
		host->last_completed_rq_time = ktime_get();
		mmc_put_card(host->card);
	}

	if (!ctx_info->active_reqs)
		wake_up_interruptible(&host->cmdq_ctx.queue_empty_wq);

	if (blk_queue_stopped(mq->queue) && !ctx_info->active_reqs)
		complete(&mq->cmdq_shutdown_complete);

	if (err_rwsem)
		up_read(&ctx_info->err_rwsem);
	return;
}

/*
 * Complete reqs from block layer softirq context
 * Invoked in irq context
 */
void mmc_blk_cmdq_req_done(struct mmc_request *mrq)
{
	struct request *req = mrq->req;

	blk_complete_request(req);
}
EXPORT_SYMBOL(mmc_blk_cmdq_req_done);

static void mmc_blk_rw_cmd_abort(struct mmc_queue *mq, struct mmc_card *card,
				 struct request *req,
				 struct mmc_queue_req *mqrq)
{
	if (mmc_card_removed(card))
		req->rq_flags |= RQF_QUIET;
	while (blk_end_request(req, BLK_STS_IOERR, blk_rq_cur_bytes(req)));
	mq->qcnt--;
}

/**
 * mmc_blk_rw_try_restart() - tries to restart the current async request
 * @mq: the queue with the card and host to restart
 * @req: a new request that want to be started after the current one
 */
static void mmc_blk_rw_try_restart(struct mmc_queue *mq, struct request *req,
				   struct mmc_queue_req *mqrq)
{
	if (!req)
		return;

	/*
	 * If the card was removed, just cancel everything and return.
	 */
	if (mmc_card_removed(mq->card)) {
		req->rq_flags |= RQF_QUIET;
		blk_end_request_all(req, BLK_STS_IOERR);
		mq->qcnt--; /* FIXME: just set to 0? */
		return;
	}
	/* Else proceed and try to restart the current async request */
	mmc_blk_rw_rq_prep(mqrq, mq->card, 0, mq);
	mmc_start_areq(mq->card->host, &mqrq->areq, NULL);
}

static void mmc_blk_issue_rw_rq(struct mmc_queue *mq, struct request *new_req)
{
	struct mmc_blk_data *md = mq->blkdata;
	struct mmc_card *card = md->queue.card;
	struct mmc_blk_request *brq;
	int disable_multi = 0, retry = 0, type, retune_retry_done = 0;
	enum mmc_blk_status status;
	struct mmc_queue_req *mqrq_cur = NULL;
	struct mmc_queue_req *mq_rq;
	struct request *old_req;
	struct mmc_async_req *new_areq;
	struct mmc_async_req *old_areq;
	bool req_pending = true;
#ifdef CONFIG_MMC_SIMULATE_MAX_SPEED
	unsigned long waitfor = jiffies;
#endif

	if (new_req) {
		mqrq_cur = req_to_mmc_queue_req(new_req);
		mq->qcnt++;
	}

	if (!mq->qcnt)
		return;

	do {
		if (new_req) {
			/*
			 * When 4KB native sector is enabled, only 8 blocks
			 * multiple read or write is allowed
			 */
			if (mmc_large_sector(card) &&
				!IS_ALIGNED(blk_rq_sectors(new_req), 8)) {
				pr_err("%s: Transfer size is not 4KB sector size aligned\n",
					new_req->rq_disk->disk_name);
				mmc_blk_rw_cmd_abort(mq, card, new_req, mqrq_cur);
				return;
			}

			mmc_blk_rw_rq_prep(mqrq_cur, card, 0, mq);
			new_areq = &mqrq_cur->areq;
		} else
			new_areq = NULL;

		old_areq = mmc_start_areq(card->host, new_areq, &status);
		if (!old_areq) {
			/*
			 * We have just put the first request into the pipeline
			 * and there is nothing more to do until it is
			 * complete.
			 */
			return;
		}

		/*
		 * An asynchronous request has been completed and we proceed
		 * to handle the result of it.
		 */
		mq_rq =	container_of(old_areq, struct mmc_queue_req, areq);
		brq = &mq_rq->brq;
		old_req = mmc_queue_req_to_req(mq_rq);
		type = rq_data_dir(old_req) == READ ? MMC_BLK_READ : MMC_BLK_WRITE;

		switch (status) {
		case MMC_BLK_SUCCESS:
		case MMC_BLK_PARTIAL:
			/*
			 * A block was successfully transferred.
			 */
			mmc_blk_reset_success(md, type);

			mmc_blk_simulate_delay(mq, new_req, waitfor);

			req_pending = blk_end_request(old_req, BLK_STS_OK,
						brq->data.bytes_xfered);
			/*
			 * If the blk_end_request function returns non-zero even
			 * though all data has been transferred and no errors
			 * were returned by the host controller, it's a bug.
			 */
			if (status == MMC_BLK_SUCCESS && req_pending) {
				pr_err("%s BUG rq_tot %d d_xfer %d\n",
				       __func__, blk_rq_bytes(old_req),
				       brq->data.bytes_xfered);
				mmc_blk_rw_cmd_abort(mq, card, old_req, mq_rq);
				return;
			}
			break;
		case MMC_BLK_CMD_ERR:
			req_pending = mmc_blk_rw_cmd_err(md, card, brq, old_req, req_pending);
			if (mmc_blk_reset(md, card->host, type)) {
				if (req_pending)
					mmc_blk_rw_cmd_abort(mq, card, old_req, mq_rq);
				else
					mq->qcnt--;
				mmc_blk_rw_try_restart(mq, new_req, mqrq_cur);
				return;
			}
			if (!req_pending) {
				mq->qcnt--;
				mmc_blk_rw_try_restart(mq, new_req, mqrq_cur);
				return;
			}
			break;
		case MMC_BLK_RETRY:
			retune_retry_done = brq->retune_retry_done;
			if (retry++ < MMC_BLK_MAX_RETRIES)
				break;
			/* Fall through */
		case MMC_BLK_ABORT:
			if (!mmc_blk_reset(md, card->host, type) &&
				(retry++ < (MMC_BLK_MAX_RETRIES + 1)))
				break;
			mmc_blk_rw_cmd_abort(mq, card, old_req, mq_rq);
			mmc_blk_rw_try_restart(mq, new_req, mqrq_cur);
			return;
		case MMC_BLK_DATA_ERR: {
			int err;

			err = mmc_blk_reset(md, card->host, type);
			if (!err) {
				break;
			} else {
				mmc_blk_rw_cmd_abort(mq, card, old_req, mq_rq);
				mmc_blk_rw_try_restart(mq, new_req, mqrq_cur);
				return;
			}
			/* Fall through */
		}
		case MMC_BLK_ECC_ERR:
			if (brq->data.blocks > 1) {
				/* Redo read one sector at a time */
				pr_warn("%s: retrying using single block read\n",
					old_req->rq_disk->disk_name);
				disable_multi = 1;
				break;
			}
			/*
			 * After an error, we redo I/O one sector at a
			 * time, so we only reach here after trying to
			 * read a single sector.
			 */
			req_pending = blk_end_request(old_req, BLK_STS_IOERR,
						      brq->data.blksz);
			if (!req_pending) {
				mq->qcnt--;
				mmc_blk_rw_try_restart(mq, new_req, mqrq_cur);
				return;
			}
			break;
		case MMC_BLK_NOMEDIUM:
			mmc_blk_rw_cmd_abort(mq, card, old_req, mq_rq);
			mmc_blk_rw_try_restart(mq, new_req, mqrq_cur);
			return;
		default:
			pr_err("%s: Unhandled return value (%d)",
					old_req->rq_disk->disk_name, status);
			mmc_blk_rw_cmd_abort(mq, card, old_req, mq_rq);
			mmc_blk_rw_try_restart(mq, new_req, mqrq_cur);
			return;
		}

		if (req_pending) {
			/*
			 * In case of a incomplete request
			 * prepare it again and resend.
			 */
			mmc_blk_rw_rq_prep(mq_rq, card,
					disable_multi, mq);
			mmc_start_areq(card->host,
					&mq_rq->areq, NULL);
			mq_rq->brq.retune_retry_done = retune_retry_done;
		}
	} while (req_pending);

	mq->qcnt--;
}

static inline int mmc_blk_cmdq_part_switch(struct mmc_card *card,
				      struct mmc_blk_data *md)
{
	struct mmc_blk_data *main_md = mmc_get_drvdata(card);
	struct mmc_host *host = card->host;
	struct mmc_cmdq_context_info *ctx = &host->cmdq_ctx;
	u8 part_config = card->ext_csd.part_config;
	int ret = 0, err = 0;

	if ((main_md->part_curr == md->part_type) &&
	    (card->part_curr == md->part_type))
		return 0;

	WARN_ON(!((card->host->caps2 & MMC_CAP2_CMD_QUEUE) &&
		 card->ext_csd.cmdq_support &&
		 (md->flags & MMC_BLK_CMD_QUEUE)));

	if (!test_bit(CMDQ_STATE_HALT, &ctx->curr_state)) {
		ret = mmc_cmdq_halt(host, true);
		if (ret) {
			pr_err("%s: %s: halt: failed: %d\n",
				mmc_hostname(host), __func__,  ret);
			goto out;
		}
	}

	/* disable CQ mode in card */
	if (mmc_card_cmdq(card)) {
		ret = mmc_switch(card, EXT_CSD_CMD_SET_NORMAL,
				 EXT_CSD_CMDQ_MODE_EN, 0,
				 card->ext_csd.generic_cmd6_time);
		if (ret) {
			pr_err("%s: %s: cmdq mode disable failed %d\n",
				mmc_hostname(host), __func__, ret);
			goto cmdq_unhalt;
		}
		mmc_card_clr_cmdq(card);
	}

	part_config &= ~EXT_CSD_PART_CONFIG_ACC_MASK;
	part_config |= md->part_type;

	ret = mmc_switch(card, EXT_CSD_CMD_SET_NORMAL,
			 EXT_CSD_PART_CONFIG, part_config,
			 card->ext_csd.part_time);
	if (ret) {
		pr_err("%s: %s: mmc_switch failure, %d -> %d , err = %d\n",
			mmc_hostname(host), __func__, main_md->part_curr,
			md->part_type, ret);
		goto cmdq_switch;
	}

	card->ext_csd.part_config = part_config;
	card->part_curr = md->part_type;

	main_md->part_curr = md->part_type;

cmdq_switch:
	err = mmc_blk_cmdq_switch(card, md, true);
	if (err) {
		pr_err("%s: %s: mmc_blk_cmdq_switch failed: %d\n",
			mmc_hostname(host), __func__,  err);
		ret = err;
		goto out;
	}
cmdq_unhalt:
	err = mmc_cmdq_halt(host, false);
	if (err) {
		pr_err("%s: %s: unhalt: failed: %d\n",
			mmc_hostname(host), __func__,  err);
		ret = err;
	}
out:
	return ret;
}

static int  mmc_cmdq_wait_for_small_sector_read(struct mmc_card *card,
						struct request *req)
{
	struct mmc_host *host = card->host;
	struct mmc_cmdq_context_info *ctx = &host->cmdq_ctx;
	int ret = 0;

	if ((card->quirks & MMC_QUIRK_CMDQ_EMPTY_BEFORE_DCMD) &&
		ctx->active_small_sector_read_reqs) {
		mmc_cmdq_up_rwsem(host);
		ret = wait_event_interruptible(ctx->queue_empty_wq,
					      !ctx->active_reqs);
		if (ret) {
			pr_err("%s: failed while waiting for the CMDQ to be empty %s err (%d)\n",
				mmc_hostname(host), __func__, ret);
			BUG_ON(1);
		}
		/* clear the counter now */
		ctx->active_small_sector_read_reqs = 0;
		ret = mmc_cmdq_down_rwsem(host, req);
		if (ret)
			return ret;
		/*
		 * If there were small sector (less than 8 sectors) read
		 * operations in progress then we have to wait for the
		 * outstanding requests to finish and should also have
		 * atleast 6 microseconds delay before queuing the DCMD
		 * request.
		 */
		udelay(MMC_QUIRK_CMDQ_DELAY_BEFORE_DCMD);
	}
	return ret;
}

static int mmc_blk_cmdq_issue_drv_op(struct mmc_card *card,
				struct mmc_queue *mq, struct request *req)
{
	int ret;

	ret = mmc_cmdq_halt_on_empty_queue(card->host);
	if (ret) {
		pr_err("%s: failed to halt on empty queue\n",
						mmc_hostname(card->host));
		blk_end_request_all(req, BLK_STS_IOERR);
		mmc_put_card(card);
		return ret;
	}

	mmc_blk_issue_drv_op(mq, req);

	ret = mmc_cmdq_halt(card->host, false);
	if (ret)
		pr_err("%s: %s: failed to unhalt\n",
				mmc_hostname(card->host), __func__);
	mmc_put_card(card);

	return ret;
}

static int mmc_blk_cmdq_issue_rq(struct mmc_queue *mq, struct request *req)
{
	int ret, err = 0;
	struct mmc_blk_data *md = mq->blkdata;
	struct mmc_card *card = md->queue.card;
	struct mmc_host *host = card->host;

	mmc_get_card(card);

	if (!card->host->cmdq_ctx.active_reqs && mmc_card_doing_bkops(card)) {
		ret = mmc_cmdq_halt(card->host, true);
		if (ret)
			goto out;
		ret = mmc_stop_bkops(card);
		if (ret) {
			pr_err("%s: %s: mmc_stop_bkops failed %d\n",
					md->disk->disk_name, __func__, ret);
			goto out;
		}
		ret = mmc_cmdq_halt(card->host, false);
		if (ret)
			goto out;
	}

	ret = mmc_blk_cmdq_part_switch(card, md);
	if (ret) {
		pr_err("%s: %s: partition switch failed %d, resetting cmdq\n",
				md->disk->disk_name, __func__, ret);

		mmc_blk_cmdq_reset(host, false);
		err = mmc_blk_cmdq_part_switch(card, md);
		if (!err) {
			pr_err("%s: %s: partition switch success err = %d\n",
				md->disk->disk_name, __func__, err);
		} else {
			pr_err("%s: %s: partition switch failed err = %d\n",
				md->disk->disk_name, __func__, err);
			ret = err;
			goto out;
		}
	}

	if (req) {
		switch (req_op(req)) {
		case REQ_OP_DISCARD:
			ret = mmc_cmdq_wait_for_small_sector_read(card, req);
			if (!ret)
				ret = mmc_blk_cmdq_issue_discard_rq(mq, req);
			break;
		case REQ_OP_SECURE_ERASE:
			ret = mmc_cmdq_wait_for_small_sector_read(card, req);
			if (ret)
				break;
			if (!(card->quirks & MMC_QUIRK_SEC_ERASE_TRIM_BROKEN))
				ret = mmc_blk_cmdq_issue_secdiscard_rq(mq, req);
			else
				ret = mmc_blk_cmdq_issue_discard_rq(mq, req);
			break;
		case REQ_OP_FLUSH:
			ret = mmc_cmdq_wait_for_small_sector_read(card, req);
			if (!ret)
				ret = mmc_blk_cmdq_issue_flush_rq(mq, req);
			break;
		case REQ_OP_DRV_IN:
		case REQ_OP_DRV_OUT:
			ret = mmc_blk_cmdq_issue_drv_op(card, mq, req);
			break;
		default:
			ret = mmc_blk_cmdq_issue_rw_rq(mq, req);
			/*
			 * If issuing of the request fails with eitehr EBUSY or
			 * EAGAIN error, re-queue the request.
			 * This case would occur with ICE calls.
			 * For request which gets completed successfully or
			 * errored out, we release host lock in completion or
			 * error handling softirq context. But here the request
			 * is neither completed nor erred-out, so release the
			 * host lock explicitly.
			 */
			if (ret == -EBUSY || ret == -EAGAIN) {
				mmc_blk_cmdq_requeue_rw_rq(mq, req);
				mmc_put_card(host->card);
			} else if (ret == -ENOMEM) {
				/*
				 * Elaborate error handling is not needed for
				 * system errors. Let the higher layer decide
				 * on the next steps.
				 */
				goto out;
			}
			break;
		}
	}

	return ret;

out:
	if (req)
		blk_end_request_all(req,
			ret ? BLK_STS_IOERR : BLK_STS_OK);
	mmc_put_card(card);

	return ret;
}

void mmc_blk_issue_rq(struct mmc_queue *mq, struct request *req)
{
	int ret;
	struct mmc_blk_data *md = mq->blkdata;
	struct mmc_card *card = md->queue.card;
	int err;

	if (req && !mq->qcnt) {
		/* claim host only for the first request */
		mmc_get_card(card);
		if (mmc_card_doing_bkops(card)) {
			ret = mmc_stop_bkops(card);
			if (ret)
				goto out;
		}
	}

	ret = mmc_blk_part_switch(card, md->part_type);
	if (ret) {
		err = mmc_blk_reset(md, card->host, MMC_BLK_PARTSWITCH);
		if (!err) {
			pr_err("%s: mmc_blk_reset(MMC_BLK_PARTSWITCH) succeeded.\n",
					mmc_hostname(card->host));
			mmc_blk_reset_success(md, MMC_BLK_PARTSWITCH);
		} else
			pr_err("%s: mmc_blk_reset(MMC_BLK_PARTSWITCH) failed.\n",
					mmc_hostname(card->host));

		if (req) {
			blk_end_request_all(req, BLK_STS_IOERR);
		}
		goto out;
	}

	if (req) {
		switch (req_op(req)) {
		case REQ_OP_DRV_IN:
		case REQ_OP_DRV_OUT:
			/*
			 * Complete ongoing async transfer before issuing
			 * ioctl()s
			 */
			if (mq->qcnt)
				mmc_blk_issue_rw_rq(mq, NULL);
			mmc_blk_issue_drv_op(mq, req);
			break;
		case REQ_OP_DISCARD:
			/*
			 * Complete ongoing async transfer before issuing
			 * discard.
			 */
			if (mq->qcnt)
				mmc_blk_issue_rw_rq(mq, NULL);
			mmc_blk_issue_discard_rq(mq, req);
			break;
		case REQ_OP_SECURE_ERASE:
			/*
			 * Complete ongoing async transfer before issuing
			 * secure erase.
			 */
			if (mq->qcnt)
				mmc_blk_issue_rw_rq(mq, NULL);
			if (!(card->quirks & MMC_QUIRK_SEC_ERASE_TRIM_BROKEN))
				mmc_blk_issue_secdiscard_rq(mq, req);
			else
				mmc_blk_issue_discard_rq(mq, req);
			break;
		case REQ_OP_FLUSH:
			/*
			 * Complete ongoing async transfer before issuing
			 * flush.
			 */
			if (mq->qcnt)
				mmc_blk_issue_rw_rq(mq, NULL);
			mmc_blk_issue_flush(mq, req);
			break;
		default:
			/* Normal request, just issue it */
			mmc_blk_issue_rw_rq(mq, req);
			card->host->context_info.is_waiting_last_req = false;
			break;
		}
	} else {
		/* No request, flushing the pipeline with NULL */
		mmc_blk_issue_rw_rq(mq, NULL);
		card->host->context_info.is_waiting_last_req = false;
	}

out:
	if (!mq->qcnt)
		mmc_put_card(card);
}

static inline int mmc_blk_readonly(struct mmc_card *card)
{
	return mmc_card_readonly(card) ||
	       !(card->csd.cmdclass & CCC_BLOCK_WRITE);
}

static struct mmc_blk_data *mmc_blk_alloc_req(struct mmc_card *card,
					      struct device *parent,
					      sector_t size,
					      bool default_ro,
					      const char *subname,
					      int area_type)
{
	struct mmc_blk_data *md;
	int devidx, ret;

	devidx = ida_simple_get(&mmc_blk_ida, 0, max_devices, GFP_KERNEL);
	if (devidx < 0) {
		/*
		 * We get -ENOSPC because there are no more any available
		 * devidx. The reason may be that, either userspace haven't yet
		 * unmounted the partitions, which postpones mmc_blk_release()
		 * from being called, or the device has more partitions than
		 * what we support.
		 */
		if (devidx == -ENOSPC)
			dev_err(mmc_dev(card->host),
				"no more device IDs available\n");

		return ERR_PTR(devidx);
	}

	md = kzalloc(sizeof(struct mmc_blk_data), GFP_KERNEL);
	if (!md) {
		ret = -ENOMEM;
		goto out;
	}

	md->area_type = area_type;

	/*
	 * Set the read-only status based on the supported commands
	 * and the write protect switch.
	 */
	md->read_only = mmc_blk_readonly(card);

	md->disk = alloc_disk(perdev_minors);
	if (md->disk == NULL) {
		ret = -ENOMEM;
		goto err_kfree;
	}

	spin_lock_init(&md->lock);
	INIT_LIST_HEAD(&md->part);
	md->usage = 1;

	ret = mmc_init_queue(&md->queue, card, NULL, subname, area_type);
	if (ret)
		goto err_putdisk;

	md->queue.blkdata = md;

	md->disk->major	= MMC_BLOCK_MAJOR;
	md->disk->first_minor = devidx * perdev_minors;
	md->disk->fops = &mmc_bdops;
	md->disk->private_data = md;
	md->disk->queue = md->queue.queue;
	md->parent = parent;
	set_disk_ro(md->disk, md->read_only || default_ro);
	md->disk->flags = GENHD_FL_EXT_DEVT;
	if (area_type & (MMC_BLK_DATA_AREA_RPMB | MMC_BLK_DATA_AREA_BOOT))
		md->disk->flags |= GENHD_FL_NO_PART_SCAN;

	/*
	 * As discussed on lkml, GENHD_FL_REMOVABLE should:
	 *
	 * - be set for removable media with permanent block devices
	 * - be unset for removable block devices with permanent media
	 *
	 * Since MMC block devices clearly fall under the second
	 * case, we do not set GENHD_FL_REMOVABLE.  Userspace
	 * should use the block device creation/destruction hotplug
	 * messages to tell when the card is present.
	 */

	snprintf(md->disk->disk_name, sizeof(md->disk->disk_name),
		 "mmcblk%u%s", card->host->index, subname ? subname : "");

	if (mmc_card_mmc(card))
		blk_queue_logical_block_size(md->queue.queue,
					     card->ext_csd.data_sector_size);
	else
		blk_queue_logical_block_size(md->queue.queue, 512);

	set_capacity(md->disk, size);

	if (mmc_host_cmd23(card->host)) {
		if ((mmc_card_mmc(card) &&
		     card->csd.mmca_vsn >= CSD_SPEC_VER_3) ||
		    (mmc_card_sd(card) &&
		     card->scr.cmds & SD_SCR_CMD23_SUPPORT))
			md->flags |= MMC_BLK_CMD23;
	}

	if (mmc_card_mmc(card) &&
	    md->flags & MMC_BLK_CMD23 &&
	    ((card->ext_csd.rel_param & EXT_CSD_WR_REL_PARAM_EN) ||
	     card->ext_csd.rel_sectors)) {
		md->flags |= MMC_BLK_REL_WR;
		blk_queue_write_cache(md->queue.queue, true, true);
	}

	if (card->cmdq_init) {
		md->flags |= MMC_BLK_CMD_QUEUE;
		md->queue.cmdq_complete_fn = mmc_blk_cmdq_complete_rq;
		md->queue.cmdq_issue_fn = mmc_blk_cmdq_issue_rq;
		md->queue.cmdq_error_fn = mmc_blk_cmdq_err;
		md->queue.cmdq_req_timed_out = mmc_blk_cmdq_req_timed_out;
		md->queue.cmdq_shutdown = mmc_blk_cmdq_shutdown;
	}

	return md;

 err_putdisk:
	put_disk(md->disk);
 err_kfree:
	kfree(md);
 out:
	ida_simple_remove(&mmc_blk_ida, devidx);
	return ERR_PTR(ret);
}

static struct mmc_blk_data *mmc_blk_alloc(struct mmc_card *card)
{
	sector_t size;

	if (!mmc_card_sd(card) && mmc_card_blockaddr(card)) {
		/*
		 * The EXT_CSD sector count is in number or 512 byte
		 * sectors.
		 */
		size = card->ext_csd.sectors;
	} else {
		/*
		 * The CSD capacity field is in units of read_blkbits.
		 * set_capacity takes units of 512 bytes.
		 */
		size = (typeof(sector_t))card->csd.capacity
			<< (card->csd.read_blkbits - 9);
	}

	return mmc_blk_alloc_req(card, &card->dev, size, false, NULL,
					MMC_BLK_DATA_AREA_MAIN);
}

static int mmc_blk_alloc_part(struct mmc_card *card,
			      struct mmc_blk_data *md,
			      unsigned int part_type,
			      sector_t size,
			      bool default_ro,
			      const char *subname,
			      int area_type)
{
	char cap_str[10];
	struct mmc_blk_data *part_md;

	part_md = mmc_blk_alloc_req(card, disk_to_dev(md->disk), size, default_ro,
				    subname, area_type);
	if (IS_ERR(part_md))
		return PTR_ERR(part_md);
	part_md->part_type = part_type;
	list_add(&part_md->part, &md->part);

	string_get_size((u64)get_capacity(part_md->disk), 512, STRING_UNITS_2,
			cap_str, sizeof(cap_str));
	pr_info("%s: %s %s partition %u %s\n",
	       part_md->disk->disk_name, mmc_card_id(card),
	       mmc_card_name(card), part_md->part_type, cap_str);
	return 0;
}

/* MMC Physical partitions consist of two boot partitions and
 * up to four general purpose partitions.
 * For each partition enabled in EXT_CSD a block device will be allocatedi
 * to provide access to the partition.
 */

static int mmc_blk_alloc_parts(struct mmc_card *card, struct mmc_blk_data *md)
{
	int idx, ret = 0;

	if (!mmc_card_mmc(card))
		return 0;

	for (idx = 0; idx < card->nr_parts; idx++) {
		if (card->part[idx].size) {
			ret = mmc_blk_alloc_part(card, md,
				card->part[idx].part_cfg,
				card->part[idx].size >> 9,
				card->part[idx].force_ro,
				card->part[idx].name,
				card->part[idx].area_type);
			if (ret)
				return ret;
		}
	}

	return ret;
}

static void mmc_blk_remove_req(struct mmc_blk_data *md)
{
	struct mmc_card *card;

	if (md) {
		/*
		 * Flush remaining requests and free queues. It
		 * is freeing the queue that stops new requests
		 * from being accepted.
		 */
		card = md->queue.card;
		spin_lock_irq(md->queue.queue->queue_lock);
		queue_flag_set(QUEUE_FLAG_BYPASS, md->queue.queue);
		spin_unlock_irq(md->queue.queue->queue_lock);
		blk_set_queue_dying(md->queue.queue);

		if (md->flags & MMC_BLK_CMD_QUEUE)
			mmc_cmdq_clean(&md->queue, card);
		if (md->disk->flags & GENHD_FL_UP) {
			device_remove_file(disk_to_dev(md->disk), &md->force_ro);
			if ((md->area_type & MMC_BLK_DATA_AREA_BOOT) &&
					card->ext_csd.boot_ro_lockable)
				device_remove_file(disk_to_dev(md->disk),
					&md->power_ro_lock);
#ifdef CONFIG_MMC_SIMULATE_MAX_SPEED
			device_remove_file(disk_to_dev(md->disk),
						&dev_attr_max_write_speed);
			device_remove_file(disk_to_dev(md->disk),
						&dev_attr_max_read_speed);
			device_remove_file(disk_to_dev(md->disk),
						&dev_attr_cache_size);
#endif

			del_gendisk(md->disk);
		}
		mmc_cleanup_queue(&md->queue);
		mmc_blk_put(md);
	}
}

static void mmc_blk_remove_parts(struct mmc_card *card,
				 struct mmc_blk_data *md)
{
	struct list_head *pos, *q;
	struct mmc_blk_data *part_md;

	list_for_each_safe(pos, q, &md->part) {
		part_md = list_entry(pos, struct mmc_blk_data, part);
		list_del(pos);
		mmc_blk_remove_req(part_md);
	}
}

static int mmc_add_disk(struct mmc_blk_data *md)
{
	int ret;
	struct mmc_card *card = md->queue.card;

	device_add_disk(md->parent, md->disk);
	md->force_ro.show = force_ro_show;
	md->force_ro.store = force_ro_store;
	sysfs_attr_init(&md->force_ro.attr);
	md->force_ro.attr.name = "force_ro";
	md->force_ro.attr.mode = S_IRUGO | S_IWUSR;
	ret = device_create_file(disk_to_dev(md->disk), &md->force_ro);
	if (ret)
		goto force_ro_fail;
#ifdef CONFIG_MMC_SIMULATE_MAX_SPEED
	atomic_set(&md->queue.max_write_speed, max_write_speed);
	ret = device_create_file(disk_to_dev(md->disk),
			&dev_attr_max_write_speed);
	if (ret)
		goto max_write_speed_fail;
	atomic_set(&md->queue.max_read_speed, max_read_speed);
	ret = device_create_file(disk_to_dev(md->disk),
			&dev_attr_max_read_speed);
	if (ret)
		goto max_read_speed_fail;
	atomic_set(&md->queue.cache_size, cache_size);
	atomic_long_set(&md->queue.cache_used, 0);
	md->queue.cache_jiffies = jiffies;
	ret = device_create_file(disk_to_dev(md->disk), &dev_attr_cache_size);
	if (ret)
		goto cache_size_fail;
#endif

	if ((md->area_type & MMC_BLK_DATA_AREA_BOOT) &&
	     card->ext_csd.boot_ro_lockable) {
		umode_t mode;

		if (card->ext_csd.boot_ro_lock & EXT_CSD_BOOT_WP_B_PWR_WP_DIS)
			mode = S_IRUGO;
		else
			mode = S_IRUGO | S_IWUSR;

		md->power_ro_lock.show = power_ro_lock_show;
		md->power_ro_lock.store = power_ro_lock_store;
		sysfs_attr_init(&md->power_ro_lock.attr);
		md->power_ro_lock.attr.mode = mode;
		md->power_ro_lock.attr.name =
					"ro_lock_until_next_power_on";
		ret = device_create_file(disk_to_dev(md->disk),
				&md->power_ro_lock);
		if (ret)
			goto power_ro_lock_fail;
	}
	return ret;

power_ro_lock_fail:
#ifdef CONFIG_MMC_SIMULATE_MAX_SPEED
	device_remove_file(disk_to_dev(md->disk), &dev_attr_cache_size);
cache_size_fail:
	device_remove_file(disk_to_dev(md->disk), &dev_attr_max_read_speed);
max_read_speed_fail:
	device_remove_file(disk_to_dev(md->disk), &dev_attr_max_write_speed);
max_write_speed_fail:
#endif
	device_remove_file(disk_to_dev(md->disk), &md->force_ro);
force_ro_fail:
	del_gendisk(md->disk);

	return ret;
}

#ifdef CONFIG_DEBUG_FS

static int mmc_dbg_card_status_get(void *data, u64 *val)
{
	struct mmc_card *card = data;
	struct mmc_blk_data *md = dev_get_drvdata(&card->dev);
	struct mmc_queue *mq = &md->queue;
	struct request *req;
	int ret;

	/* Ask the block layer about the card status */
	req = blk_get_request(mq->queue, REQ_OP_DRV_IN, __GFP_RECLAIM);
	if (IS_ERR(req))
		return PTR_ERR(req);
	req_to_mmc_queue_req(req)->drv_op = MMC_DRV_OP_GET_CARD_STATUS;
	req_to_mmc_queue_req(req)->drv_op_result = -EIO;
	blk_execute_rq(mq->queue, NULL, req, 0);
	ret = req_to_mmc_queue_req(req)->drv_op_result;
	if (ret >= 0) {
		*val = ret;
		ret = 0;
	}
	blk_put_request(req);

	return ret;
}
DEFINE_SIMPLE_ATTRIBUTE(mmc_dbg_card_status_fops, mmc_dbg_card_status_get,
		NULL, "%08llx\n");

/* That is two digits * 512 + 1 for newline */
#define EXT_CSD_STR_LEN 1025

static int mmc_ext_csd_open(struct inode *inode, struct file *filp)
{
	struct mmc_card *card = inode->i_private;
	struct mmc_blk_data *md = dev_get_drvdata(&card->dev);
	struct mmc_queue *mq = &md->queue;
	struct request *req;
	char *buf;
	ssize_t n = 0;
	u8 *ext_csd;
	int err, i;

	buf = kmalloc(EXT_CSD_STR_LEN + 1, GFP_KERNEL);
	if (!buf)
		return -ENOMEM;

	/* Ask the block layer for the EXT CSD */
	req = blk_get_request(mq->queue, REQ_OP_DRV_IN, __GFP_RECLAIM);
	if (IS_ERR(req)) {
		err = PTR_ERR(req);
		goto out_free;
	}
	req_to_mmc_queue_req(req)->drv_op = MMC_DRV_OP_GET_EXT_CSD;
	req_to_mmc_queue_req(req)->drv_op_result = -EIO;
	req_to_mmc_queue_req(req)->drv_op_data = &ext_csd;
	blk_execute_rq(mq->queue, NULL, req, 0);
	err = req_to_mmc_queue_req(req)->drv_op_result;
	blk_put_request(req);
	if (err) {
		pr_err("FAILED %d\n", err);
		goto out_free;
	}

	for (i = 0; i < 512; i++)
		n += sprintf(buf + n, "%02x", ext_csd[i]);
	n += sprintf(buf + n, "\n");

	if (n != EXT_CSD_STR_LEN) {
		err = -EINVAL;
		kfree(ext_csd);
		goto out_free;
	}

	filp->private_data = buf;

	kfree(ext_csd);
	return 0;

out_free:
	kfree(buf);
	return err;
}

static ssize_t mmc_ext_csd_read(struct file *filp, char __user *ubuf,
				size_t cnt, loff_t *ppos)
{
	char *buf = filp->private_data;

	return simple_read_from_buffer(ubuf, cnt, ppos,
				       buf, EXT_CSD_STR_LEN);
}

static int mmc_ext_csd_release(struct inode *inode, struct file *file)
{
	kfree(file->private_data);
	return 0;
}

static const struct file_operations mmc_dbg_ext_csd_fops = {
	.open		= mmc_ext_csd_open,
	.read		= mmc_ext_csd_read,
	.release	= mmc_ext_csd_release,
	.llseek		= default_llseek,
};

static int mmc_blk_add_debugfs(struct mmc_card *card, struct mmc_blk_data *md)
{
	struct dentry *root;

	if (!card->debugfs_root)
		return 0;

	root = card->debugfs_root;

	if (mmc_card_mmc(card) || mmc_card_sd(card)) {
		md->status_dentry =
			debugfs_create_file("status", S_IRUSR, root, card,
					    &mmc_dbg_card_status_fops);
		if (!md->status_dentry)
			return -EIO;
	}

	if (mmc_card_mmc(card)) {
		md->ext_csd_dentry =
			debugfs_create_file("ext_csd", S_IRUSR, root, card,
					    &mmc_dbg_ext_csd_fops);
		if (!md->ext_csd_dentry)
			return -EIO;
	}

	return 0;
}

static void mmc_blk_remove_debugfs(struct mmc_card *card,
				   struct mmc_blk_data *md)
{
	if (!card->debugfs_root)
		return;

	if (!IS_ERR_OR_NULL(md->status_dentry)) {
		debugfs_remove(md->status_dentry);
		md->status_dentry = NULL;
	}

	if (!IS_ERR_OR_NULL(md->ext_csd_dentry)) {
		debugfs_remove(md->ext_csd_dentry);
		md->ext_csd_dentry = NULL;
	}
}

#else

static int mmc_blk_add_debugfs(struct mmc_card *card, struct mmc_blk_data *md)
{
	return 0;
}

static void mmc_blk_remove_debugfs(struct mmc_card *card,
				   struct mmc_blk_data *md)
{
}

#endif /* CONFIG_DEBUG_FS */

static int mmc_blk_probe(struct mmc_card *card)
{
	struct mmc_blk_data *md, *part_md;
	char cap_str[10];

	/*
	 * Check that the card supports the command class(es) we need.
	 */
#ifndef VENDOR_EDIT
//yh@bsp, 2015/08/03, remove for can not initialize specific sdcard(CSD info mismatch card real capability)
	if (!(card->csd.cmdclass & CCC_BLOCK_READ))
		return -ENODEV;
#endif

	mmc_fixup_device(card, mmc_blk_fixups);

	md = mmc_blk_alloc(card);
	if (IS_ERR(md))
		return PTR_ERR(md);

	string_get_size((u64)get_capacity(md->disk), 512, STRING_UNITS_2,
			cap_str, sizeof(cap_str));
	pr_info("%s: %s %s %s %s\n",
		md->disk->disk_name, mmc_card_id(card), mmc_card_name(card),
		cap_str, md->read_only ? "(ro)" : "");

	if (mmc_blk_alloc_parts(card, md))
		goto out;

	dev_set_drvdata(&card->dev, md);

	mmc_set_bus_resume_policy(card->host, 1);

	if (mmc_add_disk(md))
		goto out;

	list_for_each_entry(part_md, &md->part, part) {
		if (mmc_add_disk(part_md))
			goto out;
	}

	/* Add two debugfs entries */
	mmc_blk_add_debugfs(card, md);

	pm_runtime_set_autosuspend_delay(&card->dev, MMC_AUTOSUSPEND_DELAY_MS);
	pm_runtime_use_autosuspend(&card->dev);

	/*
	 * Don't enable runtime PM for SD-combo cards here. Leave that
	 * decision to be taken during the SDIO init sequence instead.
	 */
	if (card->type != MMC_TYPE_SD_COMBO) {
		pm_runtime_set_active(&card->dev);
		pm_runtime_enable(&card->dev);
	}

	return 0;

 out:
	mmc_blk_remove_parts(card, md);
	mmc_blk_remove_req(md);
	return 0;
}

#ifdef VENDOR_EDIT
//Chunyi.Mei@PSW.BSP.Storage.Sdcard, 2018-12-10, Add for SD Card device information
char *capacity_string(struct mmc_card *card){
	static char cap_str[10] = "unknown";
	struct mmc_blk_data *md = (struct mmc_blk_data *)card->dev.driver_data;
	if(md==NULL){
		return 0;
	}
	string_get_size((u64)get_capacity(md->disk), 512, STRING_UNITS_2, cap_str, sizeof(cap_str));
	return cap_str;
}
#endif

static void mmc_blk_remove(struct mmc_card *card)
{
	struct mmc_blk_data *md = dev_get_drvdata(&card->dev);

	mmc_blk_remove_debugfs(card, md);
	mmc_blk_remove_parts(card, md);
	pm_runtime_get_sync(&card->dev);
	mmc_claim_host(card->host);
	mmc_blk_part_switch(card, md->part_type);
	mmc_release_host(card->host);
	if (card->type != MMC_TYPE_SD_COMBO)
		pm_runtime_disable(&card->dev);
	pm_runtime_put_noidle(&card->dev);
	mmc_blk_remove_req(md);
	dev_set_drvdata(&card->dev, NULL);
	mmc_set_bus_resume_policy(card->host, 0);
}

static int _mmc_blk_suspend(struct mmc_card *card, bool wait)
{
	struct mmc_blk_data *part_md;
	struct mmc_blk_data *md = dev_get_drvdata(&card->dev);
	int rc = 0;

	if (md) {
		rc = mmc_queue_suspend(&md->queue, wait);
		if (rc)
			goto out;
		list_for_each_entry(part_md, &md->part, part) {
			rc = mmc_queue_suspend(&part_md->queue, wait);
			if (rc)
				goto out_resume;
		}
	}
	goto out;

out_resume:
	mmc_queue_resume(&md->queue);
	list_for_each_entry(part_md, &md->part, part) {
		mmc_queue_resume(&part_md->queue);
	}
out:
	return rc;
}

static void mmc_blk_shutdown(struct mmc_card *card)
{
	_mmc_blk_suspend(card, 1);
}

#ifdef CONFIG_PM_SLEEP
static int mmc_blk_suspend(struct device *dev)
{
	struct mmc_card *card = mmc_dev_to_card(dev);

	return _mmc_blk_suspend(card, 0);
}

static int mmc_blk_resume(struct device *dev)
{
	struct mmc_blk_data *part_md;
	struct mmc_blk_data *md = dev_get_drvdata(dev);

	if (md) {
		/*
		 * Resume involves the card going into idle state,
		 * so current partition is always the main one.
		 */
		md->part_curr = md->part_type;
		mmc_queue_resume(&md->queue);
		list_for_each_entry(part_md, &md->part, part) {
			mmc_queue_resume(&part_md->queue);
		}
	}
	return 0;
}
#endif

static SIMPLE_DEV_PM_OPS(mmc_blk_pm_ops, mmc_blk_suspend, mmc_blk_resume);

static struct mmc_driver mmc_driver = {
	.drv		= {
		.name	= "mmcblk",
		.pm	= &mmc_blk_pm_ops,
	},
	.probe		= mmc_blk_probe,
	.remove		= mmc_blk_remove,
	.shutdown	= mmc_blk_shutdown,
};

static int __init mmc_blk_init(void)
{
	int res;

	if (perdev_minors != CONFIG_MMC_BLOCK_MINORS)
		pr_info("mmcblk: using %d minors per device\n", perdev_minors);

	max_devices = min(MAX_DEVICES, (1 << MINORBITS) / perdev_minors);

	res = register_blkdev(MMC_BLOCK_MAJOR, "mmc");
	if (res)
		goto out;

	res = mmc_register_driver(&mmc_driver);
	if (res)
		goto out2;

	return 0;
 out2:
	unregister_blkdev(MMC_BLOCK_MAJOR, "mmc");
 out:
	return res;
}

static void __exit mmc_blk_exit(void)
{
	mmc_unregister_driver(&mmc_driver);
	unregister_blkdev(MMC_BLOCK_MAJOR, "mmc");
}

module_init(mmc_blk_init);
module_exit(mmc_blk_exit);

MODULE_LICENSE("GPL");
MODULE_DESCRIPTION("Multimedia Card (MMC) block device driver");
<|MERGE_RESOLUTION|>--- conflicted
+++ resolved
@@ -1092,13 +1092,9 @@
 		goto cmd_done;
 	}
 	idatas[0] = idata;
-<<<<<<< HEAD
-	req_to_mmc_queue_req(req)->drv_op = MMC_DRV_OP_IOCTL;
-=======
 	req_to_mmc_queue_req(req)->drv_op =
 		rpmb ? MMC_DRV_OP_IOCTL_RPMB : MMC_DRV_OP_IOCTL;
 	req_to_mmc_queue_req(req)->drv_op_result = -EIO;
->>>>>>> 836d42d0
 	req_to_mmc_queue_req(req)->drv_op_data = idatas;
 	req_to_mmc_queue_req(req)->ioc_count = 1;
 	blk_execute_rq(mq->queue, NULL, req, 0);
@@ -1164,13 +1160,9 @@
 		err = PTR_ERR(req);
 		goto cmd_err;
 	}
-<<<<<<< HEAD
-	req_to_mmc_queue_req(req)->drv_op = MMC_DRV_OP_IOCTL;
-=======
 	req_to_mmc_queue_req(req)->drv_op =
 		rpmb ? MMC_DRV_OP_IOCTL_RPMB : MMC_DRV_OP_IOCTL;
 	req_to_mmc_queue_req(req)->drv_op_result = -EIO;
->>>>>>> 836d42d0
 	req_to_mmc_queue_req(req)->drv_op_data = idata;
 	req_to_mmc_queue_req(req)->ioc_count = num_of_cmds;
 	blk_execute_rq(mq->queue, NULL, req, 0);
