--- conflicted
+++ resolved
@@ -108,8 +108,6 @@
 	struct gro_cells gro_cells;
 	struct rmnet_priv_stats stats;
 	void __rcu *qos_info;
-<<<<<<< HEAD
-=======
 };
 
 enum rmnet_trace_func {
@@ -125,7 +123,6 @@
 	NW_STACK_NAPI_GRO_FLUSH,
 	NW_STACK_RX,
 	NW_STACK_TX,
->>>>>>> 0482853e
 };
 
 int rmnet_is_real_dev_registered(const struct net_device *real_dev);
