--- conflicted
+++ resolved
@@ -22,11 +22,8 @@
 #include "rmnet_vnd.h"
 #include "rmnet_private.h"
 #include "rmnet_map.h"
-<<<<<<< HEAD
-=======
 #include <soc/qcom/rmnet_qmi.h>
 #include <soc/qcom/qmi_rmnet.h>
->>>>>>> d8914c3a
 
 /* Locking scheme -
  * The shared resource which needs to be protected is realdev->rx_handler_data.
