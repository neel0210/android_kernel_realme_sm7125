/*******************************************************************************
  Copyright (C) 2013  Vayavya Labs Pvt Ltd

  This implements all the API for managing HW timestamp & PTP.

  This program is free software; you can redistribute it and/or modify it
  under the terms and conditions of the GNU General Public License,
  version 2, as published by the Free Software Foundation.

  This program is distributed in the hope it will be useful, but WITHOUT
  ANY WARRANTY; without even the implied warranty of MERCHANTABILITY or
  FITNESS FOR A PARTICULAR PURPOSE.  See the GNU General Public License for
  more details.

  The full GNU General Public License is included in this distribution in
  the file called "COPYING".

  Author: Rayagond Kokatanur <rayagond@vayavyalabs.com>
  Author: Giuseppe Cavallaro <peppe.cavallaro@st.com>
*******************************************************************************/

#include <linux/io.h>
#include <linux/delay.h>
#include "common.h"
#include "stmmac_ptp.h"

#define PTP_LIMIT 100000

static void stmmac_config_hw_tstamping(void __iomem *ioaddr, u32 data)
{
	writel(data, ioaddr + PTP_TCR);
}

static u32 stmmac_config_sub_second_increment(void __iomem *ioaddr,
					      u32 ptp_clock, int gmac4)
{
	u32 value = readl(ioaddr + PTP_TCR);
	u64 ss_inc = 0, sns_inc = 0, ptpclock = 0;
	u32 reg_value;

	/* For GMAC3.x, 4.x versions, convert the ptp_clock to nano second
	 *	formula = (1/ptp_clock) * 1000000000
	 * where ptp_clock is 50MHz if fine method is used to update system
	 */
	if (value & PTP_TCR_TSCFUPDT)
		ptpclock = (u64)ptp_clock;
	else
		ptpclock = (u64)ptp_clock;

	ss_inc = div_u64((1 * 1000000000ULL), ptpclock);
	sns_inc = 1000000000ULL - (ss_inc * ptpclock); //take remainder

	//sns_inc needs to be multiplied by 2^8, per spec.
	sns_inc = div_u64((sns_inc * 256), ptpclock);

	/* 0.465ns accuracy */
	if (!(value & PTP_TCR_TSCTRLSSR))
		ss_inc = div_u64((ss_inc * 1000), 465);

<<<<<<< HEAD
	ss_inc &= PTP_SSIR_SSINC_MASK;
	sns_inc &= PTP_SSIR_SNSINC_MASK;

	reg_value = ss_inc;
=======
	if (data > PTP_SSIR_SSINC_MAX)
		data = PTP_SSIR_SSINC_MAX;
>>>>>>> 97205fcc

	if (gmac4)
		reg_value <<= GMAC4_PTP_SSIR_SSINC_SHIFT;

	reg_value |= (sns_inc << GMAC4_PTP_SSIR_SNSINC_SHIFT);

	writel(reg_value, ioaddr + PTP_SSIR);

	return reg_value;
}

static int stmmac_init_systime(void __iomem *ioaddr, u32 sec, u32 nsec)
{
	int limit;
	u32 value;

	/* wait for previous(if any) time initialization to complete. */
	limit = PTP_LIMIT;
	while (limit--) {
		if (!(readl_relaxed(ioaddr + PTP_TCR) &  PTP_TCR_TSINIT))
			break;
		usleep_range(1000, 1500);
	}
	if (limit < 0)
		return -EBUSY;

	writel(sec, ioaddr + PTP_STSUR);
	writel(nsec, ioaddr + PTP_STNSUR);
	/* issue command to initialize the system time value */
	value = readl(ioaddr + PTP_TCR);
	value |= PTP_TCR_TSINIT;
	writel(value, ioaddr + PTP_TCR);

	/* wait for present system time initialize to complete */
	limit = 10;
	while (limit--) {
		if (!(readl(ioaddr + PTP_TCR) & PTP_TCR_TSINIT))
			break;
		mdelay(10);
	}
	if (limit < 0)
		return -EBUSY;

	return 0;
}

static int stmmac_config_addend(void __iomem *ioaddr, u32 addend)
{
	u32 value;
	int limit;

	writel(addend, ioaddr + PTP_TAR);
	/* issue command to update the addend value */
	value = readl(ioaddr + PTP_TCR);
	value |= PTP_TCR_TSADDREG;
	writel(value, ioaddr + PTP_TCR);

	/* wait for present addend update to complete */
	limit = 10;
	while (limit--) {
		if (!(readl(ioaddr + PTP_TCR) & PTP_TCR_TSADDREG))
			break;
		mdelay(10);
	}
	if (limit < 0)
		return -EBUSY;

	return 0;
}

static int stmmac_adjust_systime(void __iomem *ioaddr, u32 sec, u32 nsec,
				 int add_sub, int gmac4)
{
	u32 value;
	int limit;

	/* wait for previous(if any) time adjust/update to complete. */
	limit = PTP_LIMIT;
	while (limit--) {
		if (!(readl_relaxed(ioaddr + PTP_TCR) & PTP_TCR_TSUPDT))
			break;
		usleep_range(1000, 1500);
	}
	if (limit < 0)
		return -EBUSY;

	if (add_sub) {
		/* If the new sec value needs to be subtracted with
		 * the system time, then MAC_STSUR reg should be
		 * programmed with (2^32 – <new_sec_value>)
		 */
		if (gmac4)
			sec = -sec;

		value = readl(ioaddr + PTP_TCR);
		if (value & PTP_TCR_TSCTRLSSR)
			nsec = (PTP_DIGITAL_ROLLOVER_MODE - nsec);
		else
			nsec = (PTP_BINARY_ROLLOVER_MODE - nsec);
	}

	writel(sec, ioaddr + PTP_STSUR);
	value = (add_sub << PTP_STNSUR_ADDSUB_SHIFT) | nsec;
	writel(value, ioaddr + PTP_STNSUR);

	/* issue command to initialize the system time value */
	value = readl(ioaddr + PTP_TCR);
	value |= PTP_TCR_TSUPDT;
	writel(value, ioaddr + PTP_TCR);

	/* wait for present system time adjust/update to complete */
	limit = 10;
	while (limit--) {
		if (!(readl(ioaddr + PTP_TCR) & PTP_TCR_TSUPDT))
			break;
		mdelay(10);
	}
	if (limit < 0)
		return -EBUSY;

	return 0;
}

static u64 stmmac_get_systime(void __iomem *ioaddr)
{
	u64 ns;

	/* Get the TSSS value */
	ns = readl(ioaddr + PTP_STNSR);
	/* Get the TSS and convert sec time value to nanosecond */
	ns += readl(ioaddr + PTP_STSR) * 1000000000ULL;

	return ns;
}

const struct stmmac_hwtimestamp stmmac_ptp = {
	.config_hw_tstamping = stmmac_config_hw_tstamping,
	.init_systime = stmmac_init_systime,
	.config_sub_second_increment = stmmac_config_sub_second_increment,
	.config_addend = stmmac_config_addend,
	.adjust_systime = stmmac_adjust_systime,
	.get_systime = stmmac_get_systime,
};<|MERGE_RESOLUTION|>--- conflicted
+++ resolved
@@ -57,15 +57,11 @@
 	if (!(value & PTP_TCR_TSCTRLSSR))
 		ss_inc = div_u64((ss_inc * 1000), 465);
 
-<<<<<<< HEAD
-	ss_inc &= PTP_SSIR_SSINC_MASK;
-	sns_inc &= PTP_SSIR_SNSINC_MASK;
+        if (ss_inc > PTP_SSIR_SSINC_MAX)
+                ss_inc = PTP_SSIR_SSINC_MAX;
+        sns_inc &= PTP_SSIR_SNSINC_MASK;
 
 	reg_value = ss_inc;
-=======
-	if (data > PTP_SSIR_SSINC_MAX)
-		data = PTP_SSIR_SSINC_MAX;
->>>>>>> 97205fcc
 
 	if (gmac4)
 		reg_value <<= GMAC4_PTP_SSIR_SSINC_SHIFT;
