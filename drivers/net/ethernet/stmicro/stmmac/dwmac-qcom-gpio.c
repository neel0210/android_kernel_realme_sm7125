<<<<<<< HEAD
/* Copyright (c) 2020, The Linux Foundation. All rights reserved.
=======
/* Copyright (c) 2019-2020, The Linux Foundation. All rights reserved.
>>>>>>> 6b42a54e
 *
 * This program is free software; you can redistribute it and/or modify
 * it under the terms of the GNU General Public License version 2 and
 * only version 2 as published by the Free Software Foundation.
 *
 * This program is distributed in the hope that it will be useful,
 * but WITHOUT ANY WARRANTY; without even the implied warranty of
 * MERCHANTABILITY or FITNESS FOR A PARTICULAR PURPOSE.  See the
 * GNU General Public License for more details.
 */
#include <linux/module.h>
#include <linux/of.h>
#include <linux/of_device.h>
#include <linux/platform_device.h>
#include <linux/phy.h>
#include <linux/regulator/consumer.h>
#include <linux/of_gpio.h>

#include "stmmac.h"
#include "dwmac-qcom-ethqos.h"

#define EMAC_GDSC_EMAC_NAME "gdsc_emac"
#define EMAC_VREG_RGMII_NAME "vreg_rgmii"
#define EMAC_VREG_EMAC_PHY_NAME "vreg_emac_phy"
#define EMAC_VREG_RGMII_IO_PADS_NAME "vreg_rgmii_io_pads"
#define EMAC_PIN_PPS0 "dev-emac_pin_pps_0"


static int setup_gpio_input_common
	(struct device *dev, const char *name, int *gpio)
{
	int ret = 0;

	if (of_find_property(dev->of_node, name, NULL)) {
		*gpio = ret = of_get_named_gpio(dev->of_node, name, 0);
		if (ret >= 0) {
			ret = gpio_request(*gpio, name);
			if (ret) {
				ETHQOSERR("%s: Can't get GPIO %s, ret = %d\n",
					  name, *gpio);
				*gpio = -1;
				return ret;
			}

			ret = gpio_direction_input(*gpio);
			if (ret) {
				ETHQOSERR(
				   "%s: Can't set GPIO %s direction, ret = %d\n",
				   name, ret);
				return ret;
			}
		} else {
			if (ret == -EPROBE_DEFER)
				ETHQOSERR("get EMAC_GPIO probe defer\n");
			else
				ETHQOSERR("can't get gpio %s ret %d\n", name,
					  ret);
			return ret;
		}
	} else {
		ETHQOSERR("can't find gpio %s\n", name);
		ret = -EINVAL;
	}

	return ret;
}

int ethqos_init_reqgulators(struct qcom_ethqos *ethqos)
{
	int ret = 0;

	if (of_property_read_bool(ethqos->pdev->dev.of_node,
				  "gdsc_emac-supply")) {
		ethqos->gdsc_emac =
		devm_regulator_get(&ethqos->pdev->dev, EMAC_GDSC_EMAC_NAME);
		if (IS_ERR(ethqos->gdsc_emac)) {
			ETHQOSERR("Can not get <%s>\n", EMAC_GDSC_EMAC_NAME);
			return PTR_ERR(ethqos->gdsc_emac);
		}

		ret = regulator_enable(ethqos->gdsc_emac);
		if (ret) {
			ETHQOSERR("Can not enable <%s>\n", EMAC_GDSC_EMAC_NAME);
			goto reg_error;
		}

		ETHQOSDBG("Enabled <%s>\n", EMAC_GDSC_EMAC_NAME);
	}

	if (of_property_read_bool(ethqos->pdev->dev.of_node,
				  "vreg_emac_phy-supply")) {
		ethqos->reg_emac_phy =
		devm_regulator_get(&ethqos->pdev->dev, EMAC_VREG_EMAC_PHY_NAME);
		if (IS_ERR(ethqos->reg_emac_phy)) {
			ETHQOSERR("Can not get <%s>\n",
				  EMAC_VREG_EMAC_PHY_NAME);
			return PTR_ERR(ethqos->reg_emac_phy);
		}

		ret = regulator_enable(ethqos->reg_emac_phy);
		if (ret) {
			ETHQOSERR("Can not enable <%s>\n",
				  EMAC_VREG_EMAC_PHY_NAME);
			goto reg_error;
		}

		ETHQOSDBG("Enabled <%s>\n", EMAC_VREG_EMAC_PHY_NAME);
	}

	if (of_property_read_bool(ethqos->pdev->dev.of_node,
				  "vreg_rgmii_io_pads-supply")) {
		ethqos->reg_rgmii_io_pads = devm_regulator_get
		(&ethqos->pdev->dev, EMAC_VREG_RGMII_IO_PADS_NAME);
		if (IS_ERR(ethqos->reg_rgmii_io_pads)) {
			ETHQOSERR("Can not get <%s>\n",
				  EMAC_VREG_RGMII_IO_PADS_NAME);
			return PTR_ERR(ethqos->reg_rgmii_io_pads);
		}

		ret = regulator_enable(ethqos->reg_rgmii_io_pads);
		if (ret) {
			ETHQOSERR("Can not enable <%s>\n",
				  EMAC_VREG_RGMII_IO_PADS_NAME);
			goto reg_error;
		}

		ETHQOSDBG("Enabled <%s>\n", EMAC_VREG_RGMII_IO_PADS_NAME);
	}

	if (of_property_read_bool(ethqos->pdev->dev.of_node,
				  "vreg_rgmii-supply") && (2500000 ==
		   regulator_get_voltage(ethqos->reg_rgmii_io_pads))) {
		ethqos->reg_rgmii =
		devm_regulator_get(&ethqos->pdev->dev, EMAC_VREG_RGMII_NAME);
		if (IS_ERR(ethqos->reg_rgmii)) {
			ETHQOSERR("Can not get <%s>\n", EMAC_VREG_RGMII_NAME);
			return PTR_ERR(ethqos->reg_rgmii);
		}

		ret = regulator_enable(ethqos->reg_rgmii);
		if (ret) {
			ETHQOSERR("Can not enable <%s>\n",
				  EMAC_VREG_RGMII_NAME);
			goto reg_error;
		}

		ETHQOSDBG("Enabled <%s>\n", EMAC_VREG_RGMII_NAME);
	}

	return ret;

reg_error:
	ETHQOSERR("%s failed\n", __func__);
	ethqos_disable_regulators(ethqos);
	return ret;
}

void ethqos_disable_regulators(struct qcom_ethqos *ethqos)
{
	if (ethqos->reg_rgmii) {
		regulator_disable(ethqos->reg_rgmii);
		devm_regulator_put(ethqos->reg_rgmii);
		ethqos->reg_rgmii = NULL;
	}

	if (ethqos->reg_emac_phy) {
		regulator_disable(ethqos->reg_emac_phy);
		devm_regulator_put(ethqos->reg_emac_phy);
		ethqos->reg_emac_phy = NULL;
	}

	if (ethqos->reg_rgmii_io_pads) {
		regulator_disable(ethqos->reg_rgmii_io_pads);
		devm_regulator_put(ethqos->reg_rgmii_io_pads);
		ethqos->reg_rgmii_io_pads = NULL;
	}

	if (ethqos->gdsc_emac) {
		regulator_disable(ethqos->gdsc_emac);
		devm_regulator_put(ethqos->gdsc_emac);
		ethqos->gdsc_emac = NULL;
	}
}

void ethqos_free_gpios(struct qcom_ethqos *ethqos)
{
	if (gpio_is_valid(ethqos->gpio_phy_intr_redirect))
		gpio_free(ethqos->gpio_phy_intr_redirect);
	ethqos->gpio_phy_intr_redirect = -1;
}

int ethqos_init_pinctrl(struct device *dev)
{
	struct pinctrl *pinctrl;
	struct pinctrl_state *pinctrl_state;
	int i = 0;
	int num_names;
	const char *name;
	int ret = 0;

	pinctrl = devm_pinctrl_get(dev);
	if (IS_ERR_OR_NULL(pinctrl)) {
		ret = PTR_ERR(pinctrl);
		ETHQOSERR("Failed to get pinctrl, err = %d\n", ret);
		return ret;
	}

	num_names = of_property_count_strings(dev->of_node, "pinctrl-names");
	if (num_names < 0) {
		dev_err(dev, "Cannot parse pinctrl-names: %d\n", num_names);
		return num_names;
	}

	for (i = 0; i < num_names; i++) {
		ret = of_property_read_string_index(
			dev->of_node, "pinctrl-names", i, &name);

		if (!strcmp(name, PINCTRL_STATE_DEFAULT))
			continue;

		pinctrl_state = pinctrl_lookup_state(pinctrl, name);
		if (IS_ERR_OR_NULL(pinctrl_state)) {
			ret = PTR_ERR(pinctrl_state);
			ETHQOSERR("lookup_state %s failed %d\n", name, ret);
			return ret;
		}

		ETHQOSDBG("pinctrl_lookup_state %s succeded\n", name);

		ret = pinctrl_select_state(pinctrl, pinctrl_state);
		if (ret) {
			ETHQOSERR("select_state %s failed %d\n", name, ret);
			return ret;
		}

		ETHQOSDBG("pinctrl_select_state %s succeded\n", name);
	}

	return ret;
}

int ethqos_init_gpio(struct qcom_ethqos *ethqos)
{
	int ret = 0;

	ethqos->gpio_phy_intr_redirect = -1;

	ret = ethqos_init_pinctrl(&ethqos->pdev->dev);
	if (ret) {
		ETHQOSERR("ethqos_init_pinctrl failed");
		return ret;
	}

	ret = setup_gpio_input_common(
			&ethqos->pdev->dev, "qcom,phy-intr-redirect",
			&ethqos->gpio_phy_intr_redirect);

	if (ret) {
		ETHQOSERR("Failed to setup <%s> gpio\n",
			  "qcom,phy-intr-redirect");
		goto gpio_error;
	}

	return ret;

gpio_error:
	ethqos_free_gpios(ethqos);
	return ret;
}<|MERGE_RESOLUTION|>--- conflicted
+++ resolved
@@ -1,8 +1,4 @@
-<<<<<<< HEAD
-/* Copyright (c) 2020, The Linux Foundation. All rights reserved.
-=======
 /* Copyright (c) 2019-2020, The Linux Foundation. All rights reserved.
->>>>>>> 6b42a54e
  *
  * This program is free software; you can redistribute it and/or modify
  * it under the terms of the GNU General Public License version 2 and
