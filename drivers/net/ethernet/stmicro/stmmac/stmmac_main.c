--- conflicted
+++ resolved
@@ -51,12 +51,7 @@
 #include <linux/of_mdio.h>
 #include "dwmac1000.h"
 
-<<<<<<< HEAD
-
-#define	STMMAC_ALIGN(x)		__ALIGN_KERNEL(x, SMP_CACHE_BYTES)
-=======
 #define	STMMAC_ALIGN(x)		ALIGN(ALIGN(x, SMP_CACHE_BYTES), 16)
->>>>>>> d2905c6a
 #define	TSO_MAX_BUFF_SIZE	(SZ_16K - 1)
 
 /* Module parameters */
