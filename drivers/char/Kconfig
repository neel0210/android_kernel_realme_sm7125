--- conflicted
+++ resolved
@@ -633,56 +633,6 @@
 	  for a debugger running on a host PC to communicate with a remote
 	  stub running on peripheral subsystems such as the ADSP, MODEM etc.
 
-<<<<<<< HEAD
-endmenu
-
-config OKL4_PIPE
-      bool "OKL4 Pipe Driver"
-      depends on OKL4_GUEST
-      default n
-      help
-        Virtual pipe driver for the OKL4 Microvisor. This driver allows
-        OKL4 Microvisor pipes to be exposed directly to user level as
-        character devices.
-
-config VSERVICES_SERIAL
-	tristate
-
-config VSERVICES_SERIAL_SERVER
-	tristate "Virtual Services serial server"
-	depends on VSERVICES_SUPPORT && VSERVICES_SERVER
-	select VSERVICES_SERIAL
-	select VSERVICES_PROTOCOL_SERIAL_SERVER
-	default y
-	help
-	  Select this option if you want support for server side Virtual
-	  Services serial. A virtual serial service behaves similarly to
-	  a UNIX pseudo terminal (pty), and does not require any physical
-	  serial hardware. Virtual serial devices are typically called
-	  /dev/ttyVS0, /dev/ttyVS1, etc.
-
-config VSERVICES_SERIAL_CLIENT
-	tristate "Virtual Services serial client"
-	depends on VSERVICES_SUPPORT && VSERVICES_CLIENT
-	select VSERVICES_SERIAL
-	select VSERVICES_PROTOCOL_SERIAL_CLIENT
-	default y
-	help
-	  Select this option if you want support for client side Virtual
-	  Services serial. A virtual serial service behaves similarly to
-	  a UNIX pseudo terminal (pty), and does not require any physical
-	  serial hardware. Virtual serial devices are typically called
-	  /dev/ttyVS0, /dev/ttyVS1, etc.
-
-config VSERVICES_VTTY_COUNT
-	int "Maximum number of Virtual Services serial devices"
-	depends on VSERVICES_SERIAL
-	range 0 256
-	default "8"
-	help
-	  The maximum number of Virtual Services serial devices to support.
-	  This limit applies to both the client and server.
-=======
 config RANDOM_TRUST_CPU
 	bool "Initialize RNG using CPU RNG instructions"
 	default y
@@ -698,27 +648,73 @@
 	  setting.  Enabling this implies trusting that the CPU can supply high
 	  quality and non-backdoored random numbers.
 
-	  Say Y here unless you have reason to mistrust your CPU or believe
-	  its RNG facilities may be faulty. This may also be configured at
-	  boot time with "random.trust_cpu=on/off".
+          Say Y here unless you have reason to mistrust your CPU or believe
+          its RNG facilities may be faulty. This may also be configured at
+          boot time with "random.trust_cpu=on/off".
 
 config RANDOM_TRUST_BOOTLOADER
-	bool "Initialize RNG using bootloader-supplied seed"
-	default y
-	help
-	  Initialize the RNG using a seed supplied by the bootloader or boot
-	  environment (e.g. EFI or a bootloader-generated device tree). This
-	  seed is not used directly, but is rather hashed into the main input
-	  pool, and this happens regardless of whether or not this option is
-	  enabled. Instead, this option controls whether the seed is credited
-	  and hence can initialize the RNG. Additionally, other sources of
-	  randomness are always used, regardless of this setting. Enabling
-	  this implies trusting that the bootloader can supply high quality and
-	  non-backdoored seeds.
-
-	  Say Y here unless you have reason to mistrust your bootloader or
-	  believe its RNG facilities may be faulty. This may also be configured
-	  at boot time with "random.trust_bootloader=on/off".
+        bool "Initialize RNG using bootloader-supplied seed"
+        default y
+        help
+          Initialize the RNG using a seed supplied by the bootloader or boot
+          environment (e.g. EFI or a bootloader-generated device tree). This
+          seed is not used directly, but is rather hashed into the main input
+          pool, and this happens regardless of whether or not this option is
+          enabled. Instead, this option controls whether the seed is credited
+          and hence can initialize the RNG. Additionally, other sources of
+          randomness are always used, regardless of this setting. Enabling
+          this implies trusting that the bootloader can supply high quality and
+          non-backdoored seeds.
+
+          Say Y here unless you have reason to mistrust your bootloader or
+          believe its RNG facilities may be faulty. This may also be configured
+          at boot time with "random.trust_bootloader=on/off".
 
 endmenu
->>>>>>> f051383e
+
+config OKL4_PIPE
+      bool "OKL4 Pipe Driver"
+      depends on OKL4_GUEST
+      default n
+      help
+        Virtual pipe driver for the OKL4 Microvisor. This driver allows
+        OKL4 Microvisor pipes to be exposed directly to user level as
+        character devices.
+
+config VSERVICES_SERIAL
+	tristate
+
+config VSERVICES_SERIAL_SERVER
+	tristate "Virtual Services serial server"
+	depends on VSERVICES_SUPPORT && VSERVICES_SERVER
+	select VSERVICES_SERIAL
+	select VSERVICES_PROTOCOL_SERIAL_SERVER
+	default y
+	help
+	  Select this option if you want support for server side Virtual
+	  Services serial. A virtual serial service behaves similarly to
+	  a UNIX pseudo terminal (pty), and does not require any physical
+	  serial hardware. Virtual serial devices are typically called
+	  /dev/ttyVS0, /dev/ttyVS1, etc.
+
+config VSERVICES_SERIAL_CLIENT
+	tristate "Virtual Services serial client"
+	depends on VSERVICES_SUPPORT && VSERVICES_CLIENT
+	select VSERVICES_SERIAL
+	select VSERVICES_PROTOCOL_SERIAL_CLIENT
+	default y
+	help
+	  Select this option if you want support for client side Virtual
+	  Services serial. A virtual serial service behaves similarly to
+	  a UNIX pseudo terminal (pty), and does not require any physical
+	  serial hardware. Virtual serial devices are typically called
+	  /dev/ttyVS0, /dev/ttyVS1, etc.
+
+config VSERVICES_VTTY_COUNT
+	int "Maximum number of Virtual Services serial devices"
+	depends on VSERVICES_SERIAL
+	range 0 256
+	default "8"
+	help
+	  The maximum number of Virtual Services serial devices to support.
+	  This limit applies to both the client and server.