/* binder_alloc.c
 *
 * Android IPC Subsystem
 *
 * Copyright (C) 2007-2017 Google, Inc.
 *
 * This software is licensed under the terms of the GNU General Public
 * License version 2, as published by the Free Software Foundation, and
 * may be copied, distributed, and modified under those terms.
 *
 * This program is distributed in the hope that it will be useful,
 * but WITHOUT ANY WARRANTY; without even the implied warranty of
 * MERCHANTABILITY or FITNESS FOR A PARTICULAR PURPOSE.  See the
 * GNU General Public License for more details.
 *
 */

#define pr_fmt(fmt) KBUILD_MODNAME ": " fmt

#include <asm/cacheflush.h>
#include <linux/list.h>
#include <linux/sched/mm.h>
#include <linux/module.h>
#include <linux/rtmutex.h>
#include <linux/rbtree.h>
#include <linux/seq_file.h>
#include <linux/vmalloc.h>
#include <linux/slab.h>
#include <linux/sched.h>
#include <linux/list_lru.h>
#include <linux/ratelimit.h>
#include <linux/uaccess.h>
#include <linux/highmem.h>
#include "binder_alloc.h"
#include "binder_trace.h"
#ifdef OPLUS_FEATURE_HANS_FREEZE
//#Kun.Zhou@ANDROID.RESCONTROL, 2019/09/23, add for hans freeze manager
#include <linux/hans.h>
#endif /*OPLUS_FEATURE_HANS_FREEZE*/

struct list_lru binder_alloc_lru;

static DEFINE_MUTEX(binder_alloc_mmap_lock);

enum {
	BINDER_DEBUG_USER_ERROR             = 1U << 0,
	BINDER_DEBUG_OPEN_CLOSE             = 1U << 1,
	BINDER_DEBUG_BUFFER_ALLOC           = 1U << 2,
	BINDER_DEBUG_BUFFER_ALLOC_ASYNC     = 1U << 3,
};
static uint32_t binder_alloc_debug_mask = 0;

module_param_named(debug_mask, binder_alloc_debug_mask,
		   uint, 0644);

#define binder_alloc_debug(mask, x...) \
	do { \
		if (binder_alloc_debug_mask & mask) \
 			pr_info_ratelimited(x); \
	} while (0)

static struct binder_buffer *binder_buffer_next(struct binder_buffer *buffer)
{
	return list_entry(buffer->entry.next, struct binder_buffer, entry);
}

static struct binder_buffer *binder_buffer_prev(struct binder_buffer *buffer)
{
	return list_entry(buffer->entry.prev, struct binder_buffer, entry);
}

static size_t binder_alloc_buffer_size(struct binder_alloc *alloc,
				       struct binder_buffer *buffer)
{
	if (list_is_last(&buffer->entry, &alloc->buffers))
		return alloc->buffer + alloc->buffer_size - buffer->user_data;
	return binder_buffer_next(buffer)->user_data - buffer->user_data;
}

static void binder_insert_free_buffer(struct binder_alloc *alloc,
				      struct binder_buffer *new_buffer)
{
	struct rb_node **p = &alloc->free_buffers.rb_node;
	struct rb_node *parent = NULL;
	struct binder_buffer *buffer;
	size_t buffer_size;
	size_t new_buffer_size;

	BUG_ON(!new_buffer->free);

	new_buffer_size = binder_alloc_buffer_size(alloc, new_buffer);

	binder_alloc_debug(BINDER_DEBUG_BUFFER_ALLOC,
		     "%d: add free buffer, size %zd, at %pK\n",
		      alloc->pid, new_buffer_size, new_buffer);

	while (*p) {
		parent = *p;
		buffer = rb_entry(parent, struct binder_buffer, rb_node);
		BUG_ON(!buffer->free);

		buffer_size = binder_alloc_buffer_size(alloc, buffer);

		if (new_buffer_size < buffer_size)
			p = &parent->rb_left;
		else
			p = &parent->rb_right;
	}
	rb_link_node(&new_buffer->rb_node, parent, p);
	rb_insert_color(&new_buffer->rb_node, &alloc->free_buffers);
}

static void binder_insert_allocated_buffer_locked(
		struct binder_alloc *alloc, struct binder_buffer *new_buffer)
{
	struct rb_node **p = &alloc->allocated_buffers.rb_node;
	struct rb_node *parent = NULL;
	struct binder_buffer *buffer;

	BUG_ON(new_buffer->free);

	while (*p) {
		parent = *p;
		buffer = rb_entry(parent, struct binder_buffer, rb_node);
		BUG_ON(buffer->free);

		if (new_buffer->user_data < buffer->user_data)
			p = &parent->rb_left;
		else if (new_buffer->user_data > buffer->user_data)
			p = &parent->rb_right;
		else
			BUG();
	}
	rb_link_node(&new_buffer->rb_node, parent, p);
	rb_insert_color(&new_buffer->rb_node, &alloc->allocated_buffers);
}

static struct binder_buffer *binder_alloc_prepare_to_free_locked(
		struct binder_alloc *alloc,
		uintptr_t user_ptr)
{
	struct rb_node *n = alloc->allocated_buffers.rb_node;
	struct binder_buffer *buffer;
	void __user *uptr;

	uptr = (void __user *)user_ptr;

	while (n) {
		buffer = rb_entry(n, struct binder_buffer, rb_node);
		BUG_ON(buffer->free);

		if (uptr < buffer->user_data)
			n = n->rb_left;
		else if (uptr > buffer->user_data)
			n = n->rb_right;
		else {
			/*
			 * Guard against user threads attempting to
			 * free the buffer when in use by kernel or
			 * after it's already been freed.
			 */
			if (!buffer->allow_user_free)
				return ERR_PTR(-EPERM);
			buffer->allow_user_free = 0;
			return buffer;
		}
	}
	return NULL;
}

/**
 * binder_alloc_buffer_lookup() - get buffer given user ptr
 * @alloc:	binder_alloc for this proc
 * @user_ptr:	User pointer to buffer data
 *
 * Validate userspace pointer to buffer data and return buffer corresponding to
 * that user pointer. Search the rb tree for buffer that matches user data
 * pointer.
 *
 * Return:	Pointer to buffer or NULL
 */
struct binder_buffer *binder_alloc_prepare_to_free(struct binder_alloc *alloc,
						   uintptr_t user_ptr)
{
	struct binder_buffer *buffer;

	mutex_lock(&alloc->mutex);
	buffer = binder_alloc_prepare_to_free_locked(alloc, user_ptr);
	mutex_unlock(&alloc->mutex);
	return buffer;
}

static int binder_update_page_range(struct binder_alloc *alloc, int allocate,
				    void __user *start, void __user *end)
{
	void __user *page_addr;
	unsigned long user_page_addr;
	struct binder_lru_page *page;
	struct vm_area_struct *vma = NULL;
	struct mm_struct *mm = NULL;
	bool need_mm = false;

	binder_alloc_debug(BINDER_DEBUG_BUFFER_ALLOC,
		     "%d: %s pages %pK-%pK\n", alloc->pid,
		     allocate ? "allocate" : "free", start, end);

	if (end <= start)
		return 0;

	trace_binder_update_page_range(alloc, allocate, start, end);

	if (allocate == 0)
		goto free_range;

	for (page_addr = start; page_addr < end; page_addr += PAGE_SIZE) {
		page = &alloc->pages[(page_addr - alloc->buffer) / PAGE_SIZE];
		if (!page->page_ptr) {
			need_mm = true;
			break;
		}
	}

	if (need_mm && mmget_not_zero(alloc->vma_vm_mm))
		mm = alloc->vma_vm_mm;

	if (mm) {
		down_read(&mm->mmap_sem);
		vma = alloc->vma;
	}

	if (!vma && need_mm) {
		binder_alloc_debug(BINDER_DEBUG_USER_ERROR,
				   "%d: binder_alloc_buf failed to map pages in userspace, no vma\n",
				   alloc->pid);
		goto err_no_vma;
	}

	for (page_addr = start; page_addr < end; page_addr += PAGE_SIZE) {
		int ret;
		bool on_lru;
		size_t index;

		index = (page_addr - alloc->buffer) / PAGE_SIZE;
		page = &alloc->pages[index];

		if (page->page_ptr) {
			trace_binder_alloc_lru_start(alloc, index);

			on_lru = list_lru_del(&binder_alloc_lru, &page->lru);
			WARN_ON(!on_lru);

			trace_binder_alloc_lru_end(alloc, index);
			continue;
		}

		if (WARN_ON(!vma))
			goto err_page_ptr_cleared;

		trace_binder_alloc_page_start(alloc, index);
		page->page_ptr = alloc_page(GFP_KERNEL |
					    __GFP_ZERO);
		if (!page->page_ptr) {
			pr_err("%d: binder_alloc_buf failed for page at %pK\n",
				alloc->pid, page_addr);
			goto err_alloc_page_failed;
		}
		page->alloc = alloc;
		INIT_LIST_HEAD(&page->lru);

		user_page_addr = (uintptr_t)page_addr;
		ret = vm_insert_page(vma, user_page_addr, page[0].page_ptr);
		if (ret) {
			pr_err("%d: binder_alloc_buf failed to map page at %lx in userspace\n",
			       alloc->pid, user_page_addr);
			goto err_vm_insert_page_failed;
		}

		if (index + 1 > alloc->pages_high)
			alloc->pages_high = index + 1;

		trace_binder_alloc_page_end(alloc, index);
		/* vm_insert_page does not seem to increment the refcount */
	}
	if (mm) {
		up_read(&mm->mmap_sem);
		mmput(mm);
	}
	return 0;

free_range:
	for (page_addr = end - PAGE_SIZE; 1; page_addr -= PAGE_SIZE) {
		bool ret;
		size_t index;

		index = (page_addr - alloc->buffer) / PAGE_SIZE;
		page = &alloc->pages[index];

		trace_binder_free_lru_start(alloc, index);

		ret = list_lru_add(&binder_alloc_lru, &page->lru);
		WARN_ON(!ret);

		trace_binder_free_lru_end(alloc, index);
		if (page_addr == start)
			break;
		continue;

err_vm_insert_page_failed:
		__free_page(page->page_ptr);
		page->page_ptr = NULL;
err_alloc_page_failed:
err_page_ptr_cleared:
		if (page_addr == start)
			break;
	}
err_no_vma:
	if (mm) {
		up_read(&mm->mmap_sem);
		mmput(mm);
	}
	return vma ? -ENOMEM : -ESRCH;
}

static inline void binder_alloc_set_vma(struct binder_alloc *alloc,
		struct vm_area_struct *vma)
{
	if (vma)
		alloc->vma_vm_mm = vma->vm_mm;
	/*
	 * If we see alloc->vma is not NULL, buffer data structures set up
	 * completely. Look at smp_rmb side binder_alloc_get_vma.
	 * We also want to guarantee new alloc->vma_vm_mm is always visible
	 * if alloc->vma is set.
	 */
	smp_wmb();
	alloc->vma = vma;
}

static inline struct vm_area_struct *binder_alloc_get_vma(
		struct binder_alloc *alloc)
{
	struct vm_area_struct *vma = NULL;

	if (alloc->vma) {
		/* Look at description in binder_alloc_set_vma */
		smp_rmb();
		vma = alloc->vma;
	}
	return vma;
}

static bool debug_low_async_space_locked(struct binder_alloc *alloc, int pid)
{
	/*
	 * Find the amount and size of buffers allocated by the current caller;
	 * The idea is that once we cross the threshold, whoever is responsible
	 * for the low async space is likely to try to send another async txn,
	 * and at some point we'll catch them in the act. This is more efficient
	 * than keeping a map per pid.
	 */
	struct rb_node *n;
	struct binder_buffer *buffer;
	size_t total_alloc_size = 0;
	size_t num_buffers = 0;

	for (n = rb_first(&alloc->allocated_buffers); n != NULL;
		 n = rb_next(n)) {
		buffer = rb_entry(n, struct binder_buffer, rb_node);
		if (buffer->pid != pid)
			continue;
		if (!buffer->async_transaction)
			continue;
		total_alloc_size += binder_alloc_buffer_size(alloc, buffer)
			+ sizeof(struct binder_buffer);
		num_buffers++;
	}

	/*
	 * Warn if this pid has more than 50 transactions, or more than 50% of
	 * async space (which is 25% of total buffer size). Oneway spam is only
	 * detected when the threshold is exceeded.
	 */
	if (num_buffers > 50 || total_alloc_size > alloc->buffer_size / 4) {
		binder_alloc_debug(BINDER_DEBUG_USER_ERROR,
			     "%d: pid %d spamming oneway? %zd buffers allocated for a total size of %zd\n",
			      alloc->pid, pid, num_buffers, total_alloc_size);
		if (!alloc->oneway_spam_detected) {
			alloc->oneway_spam_detected = true;
			return true;
		}
	}
	return false;
}

static struct binder_buffer *binder_alloc_new_buf_locked(
				struct binder_alloc *alloc,
				size_t data_size,
				size_t offsets_size,
				size_t extra_buffers_size,
				int is_async,
				int pid)
{
	struct rb_node *n = alloc->free_buffers.rb_node;
	struct binder_buffer *buffer;
	size_t buffer_size;
	struct rb_node *best_fit = NULL;
	void __user *has_page_addr;
	void __user *end_page_addr;
	size_t size, data_offsets_size;
	int ret;
#ifdef OPLUS_FEATURE_HANS_FREEZE
//#Kun.Zhou@ANDROID.RESCONTROL, 2019/09/23, add for hans freeze manager
	struct task_struct *p = NULL;
#endif /*OPLUS_FEATURE_HANS_FREEZE*/

	if (!binder_alloc_get_vma(alloc)) {
		binder_alloc_debug(BINDER_DEBUG_USER_ERROR,
				   "%d: binder_alloc_buf, no vma\n",
				   alloc->pid);
		return ERR_PTR(-ESRCH);
	}

	data_offsets_size = ALIGN(data_size, sizeof(void *)) +
		ALIGN(offsets_size, sizeof(void *));

	if (data_offsets_size < data_size || data_offsets_size < offsets_size) {
		binder_alloc_debug(BINDER_DEBUG_BUFFER_ALLOC,
				"%d: got transaction with invalid size %zd-%zd\n",
				alloc->pid, data_size, offsets_size);
		return ERR_PTR(-EINVAL);
	}
	size = data_offsets_size + ALIGN(extra_buffers_size, sizeof(void *));
	if (size < data_offsets_size || size < extra_buffers_size) {
		binder_alloc_debug(BINDER_DEBUG_BUFFER_ALLOC,
				"%d: got transaction with invalid extra_buffers_size %zd\n",
				alloc->pid, extra_buffers_size);
		return ERR_PTR(-EINVAL);
	}
#ifdef OPLUS_FEATURE_HANS_FREEZE
//#Kun.Zhou@ANDROID.RESCONTROL, 2019/09/23, add for hans freeze manager
	if (is_async
		&& (alloc->free_async_space < 3 * (size + sizeof(struct binder_buffer))
		|| (alloc->free_async_space < ((alloc->buffer_size / 2) * 9 / 10)))) {
		rcu_read_lock();
		p = find_task_by_vpid(alloc->pid);
		rcu_read_unlock();
		if (p != NULL && is_frozen_tg(p)) {
			hans_report(ASYNC_BINDER, task_tgid_nr(current), task_uid(current).val, task_tgid_nr(p), task_uid(p).val, "free_buffer_full", -1);
		}
	}
#endif /*OPLUS_FEATURE_HANS_FREEZE*/
	if (is_async &&
	    alloc->free_async_space < size + sizeof(struct binder_buffer)) {
		binder_alloc_debug(BINDER_DEBUG_BUFFER_ALLOC,
			     "%d: binder_alloc_buf size %zd failed, no async space left\n",
			      alloc->pid, size);
		return ERR_PTR(-ENOSPC);
	}

	/* Pad 0-size buffers so they get assigned unique addresses */
	size = max(size, sizeof(void *));

	while (n) {
		buffer = rb_entry(n, struct binder_buffer, rb_node);
		BUG_ON(!buffer->free);
		buffer_size = binder_alloc_buffer_size(alloc, buffer);

		if (size < buffer_size) {
			best_fit = n;
			n = n->rb_left;
		} else if (size > buffer_size)
			n = n->rb_right;
		else {
			best_fit = n;
			break;
		}
	}
	if (best_fit == NULL) {
		size_t allocated_buffers = 0;
		size_t largest_alloc_size = 0;
		size_t total_alloc_size = 0;
		size_t free_buffers = 0;
		size_t largest_free_size = 0;
		size_t total_free_size = 0;

		for (n = rb_first(&alloc->allocated_buffers); n != NULL;
		     n = rb_next(n)) {
			buffer = rb_entry(n, struct binder_buffer, rb_node);
			buffer_size = binder_alloc_buffer_size(alloc, buffer);
			allocated_buffers++;
			total_alloc_size += buffer_size;
			if (buffer_size > largest_alloc_size)
				largest_alloc_size = buffer_size;
		}
		for (n = rb_first(&alloc->free_buffers); n != NULL;
		     n = rb_next(n)) {
			buffer = rb_entry(n, struct binder_buffer, rb_node);
			buffer_size = binder_alloc_buffer_size(alloc, buffer);
			free_buffers++;
			total_free_size += buffer_size;
			if (buffer_size > largest_free_size)
				largest_free_size = buffer_size;
		}
		binder_alloc_debug(BINDER_DEBUG_USER_ERROR,
				   "%d: binder_alloc_buf size %zd failed, no address space\n",
				   alloc->pid, size);
		binder_alloc_debug(BINDER_DEBUG_USER_ERROR,
				   "allocated: %zd (num: %zd largest: %zd), free: %zd (num: %zd largest: %zd)\n",
				   total_alloc_size, allocated_buffers,
				   largest_alloc_size, total_free_size,
				   free_buffers, largest_free_size);
		return ERR_PTR(-ENOSPC);
	}
	if (n == NULL) {
		buffer = rb_entry(best_fit, struct binder_buffer, rb_node);
		buffer_size = binder_alloc_buffer_size(alloc, buffer);
	}

	binder_alloc_debug(BINDER_DEBUG_BUFFER_ALLOC,
		     "%d: binder_alloc_buf size %zd got buffer %pK size %zd\n",
		      alloc->pid, size, buffer, buffer_size);

	has_page_addr = (void __user *)
		(((uintptr_t)buffer->user_data + buffer_size) & PAGE_MASK);
	WARN_ON(n && buffer_size != size);
	end_page_addr =
		(void __user *)PAGE_ALIGN((uintptr_t)buffer->user_data + size);
	if (end_page_addr > has_page_addr)
		end_page_addr = has_page_addr;
	ret = binder_update_page_range(alloc, 1, (void __user *)
		PAGE_ALIGN((uintptr_t)buffer->user_data), end_page_addr);
	if (ret)
		return ERR_PTR(ret);

	if (buffer_size != size) {
		struct binder_buffer *new_buffer;

		new_buffer = kzalloc(sizeof(*buffer), GFP_KERNEL);
		if (!new_buffer) {
			pr_err("%s: %d failed to alloc new buffer struct\n",
			       __func__, alloc->pid);
			goto err_alloc_buf_struct_failed;
		}
		new_buffer->user_data = (u8 __user *)buffer->user_data + size;
		list_add(&new_buffer->entry, &buffer->entry);
		new_buffer->free = 1;
		binder_insert_free_buffer(alloc, new_buffer);
	}

	rb_erase(best_fit, &alloc->free_buffers);
	buffer->free = 0;
	buffer->allow_user_free = 0;
	binder_insert_allocated_buffer_locked(alloc, buffer);
	binder_alloc_debug(BINDER_DEBUG_BUFFER_ALLOC,
		     "%d: binder_alloc_buf size %zd got %pK\n",
		      alloc->pid, size, buffer);
	buffer->data_size = data_size;
	buffer->offsets_size = offsets_size;
	buffer->async_transaction = is_async;
	buffer->extra_buffers_size = extra_buffers_size;
	buffer->pid = pid;
	buffer->oneway_spam_suspect = false;
	if (is_async) {
		alloc->free_async_space -= size + sizeof(struct binder_buffer);
		binder_alloc_debug(BINDER_DEBUG_BUFFER_ALLOC_ASYNC,
			     "%d: binder_alloc_buf size %zd async free %zd\n",
			      alloc->pid, size, alloc->free_async_space);
		if (alloc->free_async_space < alloc->buffer_size / 10) {
			/*
			 * Start detecting spammers once we have less than 20%
			 * of async space left (which is less than 10% of total
			 * buffer size).
			 */
			buffer->oneway_spam_suspect = debug_low_async_space_locked(alloc, pid);
		} else {
			alloc->oneway_spam_detected = false;
		}
	}
	return buffer;

err_alloc_buf_struct_failed:
	binder_update_page_range(alloc, 0, (void __user *)
				 PAGE_ALIGN((uintptr_t)buffer->user_data),
				 end_page_addr);
	return ERR_PTR(-ENOMEM);
}

/**
 * binder_alloc_new_buf() - Allocate a new binder buffer
 * @alloc:              binder_alloc for this proc
 * @data_size:          size of user data buffer
 * @offsets_size:       user specified buffer offset
 * @extra_buffers_size: size of extra space for meta-data (eg, security context)
 * @is_async:           buffer for async transaction
 * @pid:				pid to attribute allocation to (used for debugging)
 *
 * Allocate a new buffer given the requested sizes. Returns
 * the kernel version of the buffer pointer. The size allocated
 * is the sum of the three given sizes (each rounded up to
 * pointer-sized boundary)
 *
 * Return:	The allocated buffer or %NULL if error
 */
struct binder_buffer *binder_alloc_new_buf(struct binder_alloc *alloc,
					   size_t data_size,
					   size_t offsets_size,
					   size_t extra_buffers_size,
					   int is_async,
					   int pid)
{
	struct binder_buffer *buffer;

	mutex_lock(&alloc->mutex);
	buffer = binder_alloc_new_buf_locked(alloc, data_size, offsets_size,
					     extra_buffers_size, is_async, pid);
	mutex_unlock(&alloc->mutex);
	return buffer;
}

static void __user *buffer_start_page(struct binder_buffer *buffer)
{
	return (void __user *)((uintptr_t)buffer->user_data & PAGE_MASK);
}

static void __user *prev_buffer_end_page(struct binder_buffer *buffer)
{
	return (void __user *)
		(((uintptr_t)(buffer->user_data) - 1) & PAGE_MASK);
}

static void binder_delete_free_buffer(struct binder_alloc *alloc,
				      struct binder_buffer *buffer)
{
	struct binder_buffer *prev, *next = NULL;
	bool to_free = true;
	BUG_ON(alloc->buffers.next == &buffer->entry);
	prev = binder_buffer_prev(buffer);
	BUG_ON(!prev->free);
	if (prev_buffer_end_page(prev) == buffer_start_page(buffer)) {
		to_free = false;
		binder_alloc_debug(BINDER_DEBUG_BUFFER_ALLOC,
				   "%d: merge free, buffer %pK share page with %pK\n",
				   alloc->pid, buffer->user_data,
				   prev->user_data);
	}

	if (!list_is_last(&buffer->entry, &alloc->buffers)) {
		next = binder_buffer_next(buffer);
		if (buffer_start_page(next) == buffer_start_page(buffer)) {
			to_free = false;
			binder_alloc_debug(BINDER_DEBUG_BUFFER_ALLOC,
					   "%d: merge free, buffer %pK share page with %pK\n",
					   alloc->pid,
					   buffer->user_data,
					   next->user_data);
		}
	}

	if (PAGE_ALIGNED(buffer->user_data)) {
		binder_alloc_debug(BINDER_DEBUG_BUFFER_ALLOC,
				   "%d: merge free, buffer start %pK is page aligned\n",
				   alloc->pid, buffer->user_data);
		to_free = false;
	}

	if (to_free) {
		binder_alloc_debug(BINDER_DEBUG_BUFFER_ALLOC,
				   "%d: merge free, buffer %pK do not share page with %pK or %pK\n",
				   alloc->pid, buffer->user_data,
				   prev->user_data,
				   next ? next->user_data : NULL);
		binder_update_page_range(alloc, 0, buffer_start_page(buffer),
					 buffer_start_page(buffer) + PAGE_SIZE);
	}
	list_del(&buffer->entry);
	kfree(buffer);
}

static void binder_free_buf_locked(struct binder_alloc *alloc,
				   struct binder_buffer *buffer)
{
	size_t size, buffer_size;

	buffer_size = binder_alloc_buffer_size(alloc, buffer);

	size = ALIGN(buffer->data_size, sizeof(void *)) +
		ALIGN(buffer->offsets_size, sizeof(void *)) +
		ALIGN(buffer->extra_buffers_size, sizeof(void *));

	binder_alloc_debug(BINDER_DEBUG_BUFFER_ALLOC,
		     "%d: binder_free_buf %pK size %zd buffer_size %zd\n",
		      alloc->pid, buffer, size, buffer_size);

	BUG_ON(buffer->free);
	BUG_ON(size > buffer_size);
	BUG_ON(buffer->transaction != NULL);
	BUG_ON(buffer->user_data < alloc->buffer);
	BUG_ON(buffer->user_data > alloc->buffer + alloc->buffer_size);

	if (buffer->async_transaction) {
		alloc->free_async_space += buffer_size + sizeof(struct binder_buffer);

		binder_alloc_debug(BINDER_DEBUG_BUFFER_ALLOC_ASYNC,
			     "%d: binder_free_buf size %zd async free %zd\n",
			      alloc->pid, size, alloc->free_async_space);
	}

	binder_update_page_range(alloc, 0,
		(void __user *)PAGE_ALIGN((uintptr_t)buffer->user_data),
		(void __user *)(((uintptr_t)
			  buffer->user_data + buffer_size) & PAGE_MASK));

	rb_erase(&buffer->rb_node, &alloc->allocated_buffers);
	buffer->free = 1;
	if (!list_is_last(&buffer->entry, &alloc->buffers)) {
		struct binder_buffer *next = binder_buffer_next(buffer);

		if (next->free) {
			rb_erase(&next->rb_node, &alloc->free_buffers);
			binder_delete_free_buffer(alloc, next);
		}
	}
	if (alloc->buffers.next != &buffer->entry) {
		struct binder_buffer *prev = binder_buffer_prev(buffer);

		if (prev->free) {
			binder_delete_free_buffer(alloc, buffer);
			rb_erase(&prev->rb_node, &alloc->free_buffers);
			buffer = prev;
		}
	}
	binder_insert_free_buffer(alloc, buffer);
}

static void binder_alloc_clear_buf(struct binder_alloc *alloc,
				   struct binder_buffer *buffer);
/**
 * binder_alloc_free_buf() - free a binder buffer
 * @alloc:	binder_alloc for this proc
 * @buffer:	kernel pointer to buffer
 *
 * Free the buffer allocated via binder_alloc_new_buffer()
 */
void binder_alloc_free_buf(struct binder_alloc *alloc,
			    struct binder_buffer *buffer)
{
	/*
	 * We could eliminate the call to binder_alloc_clear_buf()
	 * from binder_alloc_deferred_release() by moving this to
	 * binder_alloc_free_buf_locked(). However, that could
	 * increase contention for the alloc mutex if clear_on_free
	 * is used frequently for large buffers. The mutex is not
	 * needed for correctness here.
	 */
	if (buffer->clear_on_free) {
		binder_alloc_clear_buf(alloc, buffer);
		buffer->clear_on_free = false;
	}
	mutex_lock(&alloc->mutex);
	binder_free_buf_locked(alloc, buffer);
	mutex_unlock(&alloc->mutex);
}

/**
 * binder_alloc_mmap_handler() - map virtual address space for proc
 * @alloc:	alloc structure for this proc
 * @vma:	vma passed to mmap()
 *
 * Called by binder_mmap() to initialize the space specified in
 * vma for allocating binder buffers
 *
 * Return:
 *      0 = success
 *      -EBUSY = address space already mapped
 *      -ENOMEM = failed to map memory to given address space
 */
int binder_alloc_mmap_handler(struct binder_alloc *alloc,
			      struct vm_area_struct *vma)
{
	int ret;
	const char *failure_string;
	struct binder_buffer *buffer;

	mutex_lock(&binder_alloc_mmap_lock);
	if (alloc->buffer) {
		ret = -EBUSY;
		failure_string = "already mapped";
		goto err_already_mapped;
	}

	alloc->buffer = (void __user *)vma->vm_start;
	mutex_unlock(&binder_alloc_mmap_lock);

	alloc->pages = kzalloc(sizeof(alloc->pages[0]) *
				   ((vma->vm_end - vma->vm_start) / PAGE_SIZE),
			       GFP_KERNEL);
	if (alloc->pages == NULL) {
		ret = -ENOMEM;
		failure_string = "alloc page array";
		goto err_alloc_pages_failed;
	}
	alloc->buffer_size = vma->vm_end - vma->vm_start;

	buffer = kzalloc(sizeof(*buffer), GFP_KERNEL);
	if (!buffer) {
		ret = -ENOMEM;
		failure_string = "alloc buffer struct";
		goto err_alloc_buf_struct_failed;
	}

	buffer->user_data = alloc->buffer;
	list_add(&buffer->entry, &alloc->buffers);
	buffer->free = 1;
	binder_insert_free_buffer(alloc, buffer);
	alloc->free_async_space = alloc->buffer_size / 2;
	binder_alloc_set_vma(alloc, vma);
	mmgrab(alloc->vma_vm_mm);

	return 0;

err_alloc_buf_struct_failed:
	kfree(alloc->pages);
	alloc->pages = NULL;
err_alloc_pages_failed:
	mutex_lock(&binder_alloc_mmap_lock);
	alloc->buffer = NULL;
err_already_mapped:
	mutex_unlock(&binder_alloc_mmap_lock);
	binder_alloc_debug(BINDER_DEBUG_USER_ERROR,
			   "%s: %d %lx-%lx %s failed %d\n", __func__,
			   alloc->pid, vma->vm_start, vma->vm_end,
			   failure_string, ret);
	return ret;
}


void binder_alloc_deferred_release(struct binder_alloc *alloc)
{
	struct rb_node *n;
	int buffers, page_count;
	struct binder_buffer *buffer;

	buffers = 0;
	mutex_lock(&alloc->mutex);
	BUG_ON(alloc->vma);

	while ((n = rb_first(&alloc->allocated_buffers))) {
		buffer = rb_entry(n, struct binder_buffer, rb_node);

		/* Transaction should already have been freed */
		BUG_ON(buffer->transaction);

		if (buffer->clear_on_free) {
			binder_alloc_clear_buf(alloc, buffer);
			buffer->clear_on_free = false;
		}
		binder_free_buf_locked(alloc, buffer);
		buffers++;
	}

	while (!list_empty(&alloc->buffers)) {
		buffer = list_first_entry(&alloc->buffers,
					  struct binder_buffer, entry);
		WARN_ON(!buffer->free);

		list_del(&buffer->entry);
		WARN_ON_ONCE(!list_empty(&alloc->buffers));
		kfree(buffer);
	}

	page_count = 0;
	if (alloc->pages) {
		int i;

		for (i = 0; i < alloc->buffer_size / PAGE_SIZE; i++) {
			void __user *page_addr;
			bool on_lru;

			if (!alloc->pages[i].page_ptr)
				continue;

			on_lru = list_lru_del(&binder_alloc_lru,
					      &alloc->pages[i].lru);
			page_addr = alloc->buffer + i * PAGE_SIZE;
			binder_alloc_debug(BINDER_DEBUG_BUFFER_ALLOC,
				     "%s: %d: page %d at %pK %s\n",
				     __func__, alloc->pid, i, page_addr,
				     on_lru ? "on lru" : "active");
			__free_page(alloc->pages[i].page_ptr);
			page_count++;
		}
		kfree(alloc->pages);
	}
	mutex_unlock(&alloc->mutex);
	if (alloc->vma_vm_mm)
		mmdrop(alloc->vma_vm_mm);

	binder_alloc_debug(BINDER_DEBUG_OPEN_CLOSE,
		     "%s: %d buffers %d, pages %d\n",
		     __func__, alloc->pid, buffers, page_count);
}

static void print_binder_buffer(struct seq_file *m, const char *prefix,
				struct binder_buffer *buffer)
{
	seq_printf(m, "%s %d: %pK size %zd:%zd:%zd %s\n",
		   prefix, buffer->debug_id, buffer->user_data,
		   buffer->data_size, buffer->offsets_size,
		   buffer->extra_buffers_size,
		   buffer->transaction ? "active" : "delivered");
}

/**
 * binder_alloc_print_allocated() - print buffer info
 * @m:     seq_file for output via seq_printf()
 * @alloc: binder_alloc for this proc
 *
 * Prints information about every buffer associated with
 * the binder_alloc state to the given seq_file
 */
void binder_alloc_print_allocated(struct seq_file *m,
				  struct binder_alloc *alloc)
{
	struct rb_node *n;

	mutex_lock(&alloc->mutex);
	for (n = rb_first(&alloc->allocated_buffers); n != NULL; n = rb_next(n))
		print_binder_buffer(m, "  buffer",
				    rb_entry(n, struct binder_buffer, rb_node));
	mutex_unlock(&alloc->mutex);
}

/**
 * binder_alloc_print_pages() - print page usage
 * @m:     seq_file for output via seq_printf()
 * @alloc: binder_alloc for this proc
 */
void binder_alloc_print_pages(struct seq_file *m,
			      struct binder_alloc *alloc)
{
	struct binder_lru_page *page;
	int i;
	int active = 0;
	int lru = 0;
	int free = 0;

	mutex_lock(&alloc->mutex);
	for (i = 0; i < alloc->buffer_size / PAGE_SIZE; i++) {
		page = &alloc->pages[i];
		if (!page->page_ptr)
			free++;
		else if (list_empty(&page->lru))
			active++;
		else
			lru++;
	}
	mutex_unlock(&alloc->mutex);
	seq_printf(m, "  pages: %d:%d:%d\n", active, lru, free);
	seq_printf(m, "  pages high watermark: %zu\n", alloc->pages_high);
}

/**
 * binder_alloc_get_allocated_count() - return count of buffers
 * @alloc: binder_alloc for this proc
 *
 * Return: count of allocated buffers
 */
int binder_alloc_get_allocated_count(struct binder_alloc *alloc)
{
	struct rb_node *n;
	int count = 0;

	mutex_lock(&alloc->mutex);
	for (n = rb_first(&alloc->allocated_buffers); n != NULL; n = rb_next(n))
		count++;
	mutex_unlock(&alloc->mutex);
	return count;
}


/**
 * binder_alloc_vma_close() - invalidate address space
 * @alloc: binder_alloc for this proc
 *
 * Called from binder_vma_close() when releasing address space.
 * Clears alloc->vma to prevent new incoming transactions from
 * allocating more buffers.
 */
void binder_alloc_vma_close(struct binder_alloc *alloc)
{
	binder_alloc_set_vma(alloc, NULL);
}

/**
 * binder_alloc_free_page() - shrinker callback to free pages
 * @item:   item to free
 * @lock:   lock protecting the item
 * @cb_arg: callback argument
 *
 * Called from list_lru_walk() in binder_shrink_scan() to free
 * up pages when the system is under memory pressure.
 */
enum lru_status binder_alloc_free_page(struct list_head *item,
				       struct list_lru_one *lru,
				       spinlock_t *lock,
				       void *cb_arg)
{
	struct mm_struct *mm = NULL;
	struct binder_lru_page *page = container_of(item,
						    struct binder_lru_page,
						    lru);
	struct binder_alloc *alloc;
	uintptr_t page_addr;
	size_t index;
	struct vm_area_struct *vma;

	alloc = page->alloc;
	if (!mutex_trylock(&alloc->mutex))
		goto err_get_alloc_mutex_failed;

	if (!page->page_ptr)
		goto err_page_already_freed;

	index = page - alloc->pages;
	page_addr = (uintptr_t)alloc->buffer + index * PAGE_SIZE;

	mm = alloc->vma_vm_mm;
	if (!mmget_not_zero(mm))
		goto err_mmget;
	if (!down_read_trylock(&mm->mmap_sem))
		goto err_down_read_mmap_sem_failed;
	vma = binder_alloc_get_vma(alloc);

	list_lru_isolate(lru, item);
	spin_unlock(lock);

	if (vma) {
		trace_binder_unmap_user_start(alloc, index);

		zap_page_range(vma, page_addr, PAGE_SIZE);

		trace_binder_unmap_user_end(alloc, index);
	}
	up_read(&mm->mmap_sem);
	mmput_async(mm);

	trace_binder_unmap_kernel_start(alloc, index);

	__free_page(page->page_ptr);
	page->page_ptr = NULL;

	trace_binder_unmap_kernel_end(alloc, index);

	spin_lock(lock);
	mutex_unlock(&alloc->mutex);
	return LRU_REMOVED_RETRY;

err_down_read_mmap_sem_failed:
	mmput_async(mm);
err_mmget:
err_page_already_freed:
	mutex_unlock(&alloc->mutex);
err_get_alloc_mutex_failed:
	return LRU_SKIP;
}

static unsigned long
binder_shrink_count(struct shrinker *shrink, struct shrink_control *sc)
{
	unsigned long ret = list_lru_count(&binder_alloc_lru);
	return ret;
}

static unsigned long
binder_shrink_scan(struct shrinker *shrink, struct shrink_control *sc)
{
	unsigned long ret;

	ret = list_lru_walk(&binder_alloc_lru, binder_alloc_free_page,
			    NULL, sc->nr_to_scan);
	return ret;
}

static struct shrinker binder_shrinker = {
	.count_objects = binder_shrink_count,
	.scan_objects = binder_shrink_scan,
	.seeks = DEFAULT_SEEKS,
};

/**
 * binder_alloc_init() - called by binder_open() for per-proc initialization
 * @alloc: binder_alloc for this proc
 *
 * Called from binder_open() to initialize binder_alloc fields for
 * new binder proc
 */
void binder_alloc_init(struct binder_alloc *alloc)
{
	alloc->pid = current->group_leader->pid;
	mutex_init(&alloc->mutex);
	INIT_LIST_HEAD(&alloc->buffers);
}

int binder_alloc_shrinker_init(void)
{
<<<<<<< HEAD
	int ret = list_lru_init(&binder_alloc_lru);

	if (ret == 0) {
		ret = register_shrinker(&binder_shrinker);
		if (ret)
			list_lru_destroy(&binder_alloc_lru);
	}
	return ret;
}

/**
 * check_buffer() - verify that buffer/offset is safe to access
 * @alloc: binder_alloc for this proc
 * @buffer: binder buffer to be accessed
 * @offset: offset into @buffer data
 * @bytes: bytes to access from offset
 *
 * Check that the @offset/@bytes are within the size of the given
 * @buffer and that the buffer is currently active and not freeable.
 * Offsets must also be multiples of sizeof(u32). The kernel is
 * allowed to touch the buffer in two cases:
 *
 * 1) when the buffer is being created:
 *     (buffer->free == 0 && buffer->allow_user_free == 0)
 * 2) when the buffer is being torn down:
 *     (buffer->free == 0 && buffer->transaction == NULL).
 *
 * Return: true if the buffer is safe to access
 */
static inline bool check_buffer(struct binder_alloc *alloc,
				struct binder_buffer *buffer,
				binder_size_t offset, size_t bytes)
{
	size_t buffer_size = binder_alloc_buffer_size(alloc, buffer);

	return buffer_size >= bytes &&
		offset <= buffer_size - bytes &&
		IS_ALIGNED(offset, sizeof(u32)) &&
		!buffer->free &&
		(!buffer->allow_user_free || !buffer->transaction);
}

/**
 * binder_alloc_get_page() - get kernel pointer for given buffer offset
 * @alloc: binder_alloc for this proc
 * @buffer: binder buffer to be accessed
 * @buffer_offset: offset into @buffer data
 * @pgoffp: address to copy final page offset to
 *
 * Lookup the struct page corresponding to the address
 * at @buffer_offset into @buffer->user_data. If @pgoffp is not
 * NULL, the byte-offset into the page is written there.
 *
 * The caller is responsible to ensure that the offset points
 * to a valid address within the @buffer and that @buffer is
 * not freeable by the user. Since it can't be freed, we are
 * guaranteed that the corresponding elements of @alloc->pages[]
 * cannot change.
 *
 * Return: struct page
 */
static struct page *binder_alloc_get_page(struct binder_alloc *alloc,
					  struct binder_buffer *buffer,
					  binder_size_t buffer_offset,
					  pgoff_t *pgoffp)
{
	binder_size_t buffer_space_offset = buffer_offset +
		(buffer->user_data - alloc->buffer);
	pgoff_t pgoff = buffer_space_offset & ~PAGE_MASK;
	size_t index = buffer_space_offset >> PAGE_SHIFT;
	struct binder_lru_page *lru_page;

	lru_page = &alloc->pages[index];
	*pgoffp = pgoff;
	return lru_page->page_ptr;
}

/**
 * binder_alloc_clear_buf() - zero out buffer
 * @alloc: binder_alloc for this proc
 * @buffer: binder buffer to be cleared
 *
 * memset the given buffer to 0
 */
static void binder_alloc_clear_buf(struct binder_alloc *alloc,
				   struct binder_buffer *buffer)
{
	size_t bytes = binder_alloc_buffer_size(alloc, buffer);
	binder_size_t buffer_offset = 0;

	while (bytes) {
		unsigned long size;
		struct page *page;
		pgoff_t pgoff;
		void *kptr;

		page = binder_alloc_get_page(alloc, buffer,
					     buffer_offset, &pgoff);
		size = min_t(size_t, bytes, PAGE_SIZE - pgoff);
		kptr = kmap(page) + pgoff;
		memset(kptr, 0, size);
		kunmap(page);
		bytes -= size;
		buffer_offset += size;
	}
}

/**
 * binder_alloc_copy_user_to_buffer() - copy src user to tgt user
 * @alloc: binder_alloc for this proc
 * @buffer: binder buffer to be accessed
 * @buffer_offset: offset into @buffer data
 * @from: userspace pointer to source buffer
 * @bytes: bytes to copy
 *
 * Copy bytes from source userspace to target buffer.
 *
 * Return: bytes remaining to be copied
 */
unsigned long
binder_alloc_copy_user_to_buffer(struct binder_alloc *alloc,
				 struct binder_buffer *buffer,
				 binder_size_t buffer_offset,
				 const void __user *from,
				 size_t bytes)
{
	if (!check_buffer(alloc, buffer, buffer_offset, bytes))
		return bytes;

	while (bytes) {
		unsigned long size;
		unsigned long ret;
		struct page *page;
		pgoff_t pgoff;
		void *kptr;

		page = binder_alloc_get_page(alloc, buffer,
					     buffer_offset, &pgoff);
		size = min_t(size_t, bytes, PAGE_SIZE - pgoff);
		kptr = kmap(page) + pgoff;
		ret = copy_from_user(kptr, from, size);
		kunmap(page);
		if (ret)
			return bytes - size + ret;
		bytes -= size;
		from += size;
		buffer_offset += size;
	}
	return 0;
}

static void binder_alloc_do_buffer_copy(struct binder_alloc *alloc,
					bool to_buffer,
					struct binder_buffer *buffer,
					binder_size_t buffer_offset,
					void *ptr,
					size_t bytes)
{
	/* All copies must be 32-bit aligned and 32-bit size */
	BUG_ON(!check_buffer(alloc, buffer, buffer_offset, bytes));

	while (bytes) {
		unsigned long size;
		struct page *page;
		pgoff_t pgoff;
		void *tmpptr;
		void *base_ptr;

		page = binder_alloc_get_page(alloc, buffer,
					     buffer_offset, &pgoff);
		size = min_t(size_t, bytes, PAGE_SIZE - pgoff);
		base_ptr = kmap_atomic(page);
		tmpptr = base_ptr + pgoff;
		if (to_buffer)
			memcpy(tmpptr, ptr, size);
		else
			memcpy(ptr, tmpptr, size);
		/*
		 * kunmap_atomic() takes care of flushing the cache
		 * if this device has VIVT cache arch
		 */
		kunmap_atomic(base_ptr);
		bytes -= size;
		pgoff = 0;
		ptr = ptr + size;
		buffer_offset += size;
	}
}

void binder_alloc_copy_to_buffer(struct binder_alloc *alloc,
				 struct binder_buffer *buffer,
				 binder_size_t buffer_offset,
				 void *src,
				 size_t bytes)
{
	binder_alloc_do_buffer_copy(alloc, true, buffer, buffer_offset,
				    src, bytes);
}

void binder_alloc_copy_from_buffer(struct binder_alloc *alloc,
				   void *dest,
				   struct binder_buffer *buffer,
				   binder_size_t buffer_offset,
				   size_t bytes)
{
	binder_alloc_do_buffer_copy(alloc, false, buffer, buffer_offset,
				    dest, bytes);
}
=======
	list_lru_init(&binder_alloc_lru);
	register_shrinker(&binder_shrinker);
}

void binder_alloc_shrinker_exit(void)
{
	unregister_shrinker(&binder_shrinker);
	list_lru_destroy(&binder_alloc_lru);
}
>>>>>>> 836d42d0
<|MERGE_RESOLUTION|>--- conflicted
+++ resolved
@@ -1103,7 +1103,6 @@
 
 int binder_alloc_shrinker_init(void)
 {
-<<<<<<< HEAD
 	int ret = list_lru_init(&binder_alloc_lru);
 
 	if (ret == 0) {
@@ -1114,212 +1113,8 @@
 	return ret;
 }
 
-/**
- * check_buffer() - verify that buffer/offset is safe to access
- * @alloc: binder_alloc for this proc
- * @buffer: binder buffer to be accessed
- * @offset: offset into @buffer data
- * @bytes: bytes to access from offset
- *
- * Check that the @offset/@bytes are within the size of the given
- * @buffer and that the buffer is currently active and not freeable.
- * Offsets must also be multiples of sizeof(u32). The kernel is
- * allowed to touch the buffer in two cases:
- *
- * 1) when the buffer is being created:
- *     (buffer->free == 0 && buffer->allow_user_free == 0)
- * 2) when the buffer is being torn down:
- *     (buffer->free == 0 && buffer->transaction == NULL).
- *
- * Return: true if the buffer is safe to access
- */
-static inline bool check_buffer(struct binder_alloc *alloc,
-				struct binder_buffer *buffer,
-				binder_size_t offset, size_t bytes)
-{
-	size_t buffer_size = binder_alloc_buffer_size(alloc, buffer);
-
-	return buffer_size >= bytes &&
-		offset <= buffer_size - bytes &&
-		IS_ALIGNED(offset, sizeof(u32)) &&
-		!buffer->free &&
-		(!buffer->allow_user_free || !buffer->transaction);
-}
-
-/**
- * binder_alloc_get_page() - get kernel pointer for given buffer offset
- * @alloc: binder_alloc for this proc
- * @buffer: binder buffer to be accessed
- * @buffer_offset: offset into @buffer data
- * @pgoffp: address to copy final page offset to
- *
- * Lookup the struct page corresponding to the address
- * at @buffer_offset into @buffer->user_data. If @pgoffp is not
- * NULL, the byte-offset into the page is written there.
- *
- * The caller is responsible to ensure that the offset points
- * to a valid address within the @buffer and that @buffer is
- * not freeable by the user. Since it can't be freed, we are
- * guaranteed that the corresponding elements of @alloc->pages[]
- * cannot change.
- *
- * Return: struct page
- */
-static struct page *binder_alloc_get_page(struct binder_alloc *alloc,
-					  struct binder_buffer *buffer,
-					  binder_size_t buffer_offset,
-					  pgoff_t *pgoffp)
-{
-	binder_size_t buffer_space_offset = buffer_offset +
-		(buffer->user_data - alloc->buffer);
-	pgoff_t pgoff = buffer_space_offset & ~PAGE_MASK;
-	size_t index = buffer_space_offset >> PAGE_SHIFT;
-	struct binder_lru_page *lru_page;
-
-	lru_page = &alloc->pages[index];
-	*pgoffp = pgoff;
-	return lru_page->page_ptr;
-}
-
-/**
- * binder_alloc_clear_buf() - zero out buffer
- * @alloc: binder_alloc for this proc
- * @buffer: binder buffer to be cleared
- *
- * memset the given buffer to 0
- */
-static void binder_alloc_clear_buf(struct binder_alloc *alloc,
-				   struct binder_buffer *buffer)
-{
-	size_t bytes = binder_alloc_buffer_size(alloc, buffer);
-	binder_size_t buffer_offset = 0;
-
-	while (bytes) {
-		unsigned long size;
-		struct page *page;
-		pgoff_t pgoff;
-		void *kptr;
-
-		page = binder_alloc_get_page(alloc, buffer,
-					     buffer_offset, &pgoff);
-		size = min_t(size_t, bytes, PAGE_SIZE - pgoff);
-		kptr = kmap(page) + pgoff;
-		memset(kptr, 0, size);
-		kunmap(page);
-		bytes -= size;
-		buffer_offset += size;
-	}
-}
-
-/**
- * binder_alloc_copy_user_to_buffer() - copy src user to tgt user
- * @alloc: binder_alloc for this proc
- * @buffer: binder buffer to be accessed
- * @buffer_offset: offset into @buffer data
- * @from: userspace pointer to source buffer
- * @bytes: bytes to copy
- *
- * Copy bytes from source userspace to target buffer.
- *
- * Return: bytes remaining to be copied
- */
-unsigned long
-binder_alloc_copy_user_to_buffer(struct binder_alloc *alloc,
-				 struct binder_buffer *buffer,
-				 binder_size_t buffer_offset,
-				 const void __user *from,
-				 size_t bytes)
-{
-	if (!check_buffer(alloc, buffer, buffer_offset, bytes))
-		return bytes;
-
-	while (bytes) {
-		unsigned long size;
-		unsigned long ret;
-		struct page *page;
-		pgoff_t pgoff;
-		void *kptr;
-
-		page = binder_alloc_get_page(alloc, buffer,
-					     buffer_offset, &pgoff);
-		size = min_t(size_t, bytes, PAGE_SIZE - pgoff);
-		kptr = kmap(page) + pgoff;
-		ret = copy_from_user(kptr, from, size);
-		kunmap(page);
-		if (ret)
-			return bytes - size + ret;
-		bytes -= size;
-		from += size;
-		buffer_offset += size;
-	}
-	return 0;
-}
-
-static void binder_alloc_do_buffer_copy(struct binder_alloc *alloc,
-					bool to_buffer,
-					struct binder_buffer *buffer,
-					binder_size_t buffer_offset,
-					void *ptr,
-					size_t bytes)
-{
-	/* All copies must be 32-bit aligned and 32-bit size */
-	BUG_ON(!check_buffer(alloc, buffer, buffer_offset, bytes));
-
-	while (bytes) {
-		unsigned long size;
-		struct page *page;
-		pgoff_t pgoff;
-		void *tmpptr;
-		void *base_ptr;
-
-		page = binder_alloc_get_page(alloc, buffer,
-					     buffer_offset, &pgoff);
-		size = min_t(size_t, bytes, PAGE_SIZE - pgoff);
-		base_ptr = kmap_atomic(page);
-		tmpptr = base_ptr + pgoff;
-		if (to_buffer)
-			memcpy(tmpptr, ptr, size);
-		else
-			memcpy(ptr, tmpptr, size);
-		/*
-		 * kunmap_atomic() takes care of flushing the cache
-		 * if this device has VIVT cache arch
-		 */
-		kunmap_atomic(base_ptr);
-		bytes -= size;
-		pgoff = 0;
-		ptr = ptr + size;
-		buffer_offset += size;
-	}
-}
-
-void binder_alloc_copy_to_buffer(struct binder_alloc *alloc,
-				 struct binder_buffer *buffer,
-				 binder_size_t buffer_offset,
-				 void *src,
-				 size_t bytes)
-{
-	binder_alloc_do_buffer_copy(alloc, true, buffer, buffer_offset,
-				    src, bytes);
-}
-
-void binder_alloc_copy_from_buffer(struct binder_alloc *alloc,
-				   void *dest,
-				   struct binder_buffer *buffer,
-				   binder_size_t buffer_offset,
-				   size_t bytes)
-{
-	binder_alloc_do_buffer_copy(alloc, false, buffer, buffer_offset,
-				    dest, bytes);
-}
-=======
-	list_lru_init(&binder_alloc_lru);
-	register_shrinker(&binder_shrinker);
-}
-
 void binder_alloc_shrinker_exit(void)
 {
 	unregister_shrinker(&binder_shrinker);
 	list_lru_destroy(&binder_alloc_lru);
-}
->>>>>>> 836d42d0
+}