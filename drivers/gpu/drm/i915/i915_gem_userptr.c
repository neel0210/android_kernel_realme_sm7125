--- conflicted
+++ resolved
@@ -50,13 +50,6 @@
 	struct mmu_notifier mn;
 	struct rb_root objects;
 	struct list_head linear;
-<<<<<<< HEAD
-	struct drm_device *dev;
-	struct mm_struct *mm;
-	struct work_struct work;
-	unsigned long count;
-=======
->>>>>>> 9e82bf01
 	unsigned long serial;
 	bool has_linear;
 };
@@ -108,24 +101,11 @@
 				      unsigned long start,
 				      unsigned long end)
 {
-<<<<<<< HEAD
-	struct i915_mmu_object *mmu;
-=======
 	struct i915_mmu_object *mo;
->>>>>>> 9e82bf01
 	unsigned long serial;
 
 restart:
 	serial = mn->serial;
-<<<<<<< HEAD
-	list_for_each_entry(mmu, &mn->linear, link) {
-		struct drm_i915_gem_object *obj;
-
-		if (mmu->it.last < start || mmu->it.start > end)
-			continue;
-
-		obj = mmu->obj;
-=======
 	list_for_each_entry(mo, &mn->linear, link) {
 		struct drm_i915_gem_object *obj;
 
@@ -133,7 +113,6 @@
 			continue;
 
 		obj = mo->obj;
->>>>>>> 9e82bf01
 		drm_gem_object_reference(&obj->base);
 		spin_unlock(&mn->lock);
 
@@ -195,24 +174,12 @@
 	if (mn == NULL)
 		return ERR_PTR(-ENOMEM);
 
-<<<<<<< HEAD
-	spin_lock_init(&mmu->lock);
-	mmu->dev = dev;
-	mmu->mn.ops = &i915_gem_userptr_notifier;
-	mmu->mm = mm;
-	mmu->objects = RB_ROOT;
-	mmu->count = 0;
-	mmu->serial = 1;
-	INIT_LIST_HEAD(&mmu->linear);
-	mmu->has_linear = false;
-=======
 	spin_lock_init(&mn->lock);
 	mn->mn.ops = &i915_gem_userptr_notifier;
 	mn->objects = RB_ROOT;
 	mn->serial = 1;
 	INIT_LIST_HEAD(&mn->linear);
 	mn->has_linear = false;
->>>>>>> 9e82bf01
 
 	 /* Protected by mmap_sem (write-lock) */
 	ret = __mmu_notifier_register(&mn->mn, mm);
@@ -226,62 +193,8 @@
 
 static void __i915_mmu_notifier_update_serial(struct i915_mmu_notifier *mn)
 {
-<<<<<<< HEAD
-	lockdep_assert_held(&mmu->dev->struct_mutex);
-
-	/* Protected by dev->struct_mutex */
-	hash_del(&mmu->node);
-
-	/* Our lock ordering is: mmap_sem, mmu_notifier_scru, struct_mutex.
-	 * We enter the function holding struct_mutex, therefore we need
-	 * to drop our mutex prior to calling mmu_notifier_unregister in
-	 * order to prevent lock inversion (and system-wide deadlock)
-	 * between the mmap_sem and struct-mutex. Hence we defer the
-	 * unregistration to a workqueue where we hold no locks.
-	 */
-	INIT_WORK(&mmu->work, __i915_mmu_notifier_destroy_worker);
-	schedule_work(&mmu->work);
-}
-
-static void __i915_mmu_notifier_update_serial(struct i915_mmu_notifier *mmu)
-{
-	if (++mmu->serial == 0)
-		mmu->serial = 1;
-}
-
-static bool i915_mmu_notifier_has_linear(struct i915_mmu_notifier *mmu)
-{
-	struct i915_mmu_object *mn;
-
-	list_for_each_entry(mn, &mmu->linear, link)
-		if (mn->is_linear)
-			return true;
-
-	return false;
-}
-
-static void
-i915_mmu_notifier_del(struct i915_mmu_notifier *mmu,
-		      struct i915_mmu_object *mn)
-{
-	lockdep_assert_held(&mmu->dev->struct_mutex);
-
-	spin_lock(&mmu->lock);
-	list_del(&mn->link);
-	if (mn->is_linear)
-		mmu->has_linear = i915_mmu_notifier_has_linear(mmu);
-	else
-		interval_tree_remove(&mn->it, &mmu->objects);
-	__i915_mmu_notifier_update_serial(mmu);
-	spin_unlock(&mmu->lock);
-
-	/* Protected against _add() by dev->struct_mutex */
-	if (--mmu->count == 0)
-		__i915_mmu_notifier_destroy(mmu);
-=======
 	if (++mn->serial == 0)
 		mn->serial = 1;
->>>>>>> 9e82bf01
 }
 
 static int
@@ -302,15 +215,9 @@
 	 */
 	i915_gem_retire_requests(dev);
 
-<<<<<<< HEAD
-	spin_lock(&mmu->lock);
-	it = interval_tree_iter_first(&mmu->objects,
-				      mn->it.start, mn->it.last);
-=======
 	spin_lock(&mn->lock);
 	it = interval_tree_iter_first(&mn->objects,
 				      mo->it.start, mo->it.last);
->>>>>>> 9e82bf01
 	if (it) {
 		struct drm_i915_gem_object *obj;
 
@@ -327,17 +234,6 @@
 
 		obj = container_of(it, struct i915_mmu_object, it)->obj;
 		if (!obj->userptr.workers)
-<<<<<<< HEAD
-			mmu->has_linear = mn->is_linear = true;
-		else
-			ret = -EAGAIN;
-	} else
-		interval_tree_insert(&mn->it, &mmu->objects);
-
-	if (ret == 0) {
-		list_add(&mn->link, &mmu->linear);
-		__i915_mmu_notifier_update_serial(mmu);
-=======
 			mn->has_linear = mo->is_linear = true;
 		else
 			ret = -EAGAIN;
@@ -347,7 +243,6 @@
 	if (ret == 0) {
 		list_add(&mo->link, &mn->linear);
 		__i915_mmu_notifier_update_serial(mn);
->>>>>>> 9e82bf01
 	}
 	spin_unlock(&mn->lock);
 	mutex_unlock(&dev->struct_mutex);
