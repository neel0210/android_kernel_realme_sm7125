/*
 * Copyright © 2006-2007 Intel Corporation
 *
 * Permission is hereby granted, free of charge, to any person obtaining a
 * copy of this software and associated documentation files (the "Software"),
 * to deal in the Software without restriction, including without limitation
 * the rights to use, copy, modify, merge, publish, distribute, sublicense,
 * and/or sell copies of the Software, and to permit persons to whom the
 * Software is furnished to do so, subject to the following conditions:
 *
 * The above copyright notice and this permission notice (including the next
 * paragraph) shall be included in all copies or substantial portions of the
 * Software.
 *
 * THE SOFTWARE IS PROVIDED "AS IS", WITHOUT WARRANTY OF ANY KIND, EXPRESS OR
 * IMPLIED, INCLUDING BUT NOT LIMITED TO THE WARRANTIES OF MERCHANTABILITY,
 * FITNESS FOR A PARTICULAR PURPOSE AND NONINFRINGEMENT.  IN NO EVENT SHALL
 * THE AUTHORS OR COPYRIGHT HOLDERS BE LIABLE FOR ANY CLAIM, DAMAGES OR OTHER
 * LIABILITY, WHETHER IN AN ACTION OF CONTRACT, TORT OR OTHERWISE, ARISING
 * FROM, OUT OF OR IN CONNECTION WITH THE SOFTWARE OR THE USE OR OTHER
 * DEALINGS IN THE SOFTWARE.
 *
 * Authors:
 *	Eric Anholt <eric@anholt.net>
 */

#include <linux/dmi.h>
#include <linux/module.h>
#include <linux/input.h>
#include <linux/i2c.h>
#include <linux/kernel.h>
#include <linux/slab.h>
#include <linux/vgaarb.h>
#include <drm/drm_edid.h>
#include <drm/drmP.h>
#include "intel_drv.h"
#include <drm/i915_drm.h>
#include "i915_drv.h"
#include "i915_trace.h"
#include <drm/drm_dp_helper.h>
#include <drm/drm_crtc_helper.h>
#include <drm/drm_plane_helper.h>
#include <drm/drm_rect.h>
#include <linux/dma_remapping.h>

/* Primary plane formats supported by all gen */
#define COMMON_PRIMARY_FORMATS \
	DRM_FORMAT_C8, \
	DRM_FORMAT_RGB565, \
	DRM_FORMAT_XRGB8888, \
	DRM_FORMAT_ARGB8888

/* Primary plane formats for gen <= 3 */
static const uint32_t intel_primary_formats_gen2[] = {
	COMMON_PRIMARY_FORMATS,
	DRM_FORMAT_XRGB1555,
	DRM_FORMAT_ARGB1555,
};

/* Primary plane formats for gen >= 4 */
static const uint32_t intel_primary_formats_gen4[] = {
	COMMON_PRIMARY_FORMATS, \
	DRM_FORMAT_XBGR8888,
	DRM_FORMAT_ABGR8888,
	DRM_FORMAT_XRGB2101010,
	DRM_FORMAT_ARGB2101010,
	DRM_FORMAT_XBGR2101010,
	DRM_FORMAT_ABGR2101010,
};

/* Cursor formats */
static const uint32_t intel_cursor_formats[] = {
	DRM_FORMAT_ARGB8888,
};

#define DIV_ROUND_CLOSEST_ULL(ll, d)	\
({ unsigned long long _tmp = (ll)+(d)/2; do_div(_tmp, d); _tmp; })

static void intel_increase_pllclock(struct drm_device *dev,
				    enum pipe pipe);
static void intel_crtc_update_cursor(struct drm_crtc *crtc, bool on);

static void i9xx_crtc_clock_get(struct intel_crtc *crtc,
				struct intel_crtc_config *pipe_config);
static void ironlake_pch_clock_get(struct intel_crtc *crtc,
				   struct intel_crtc_config *pipe_config);

static int intel_set_mode(struct drm_crtc *crtc, struct drm_display_mode *mode,
			  int x, int y, struct drm_framebuffer *old_fb);
static int intel_framebuffer_init(struct drm_device *dev,
				  struct intel_framebuffer *ifb,
				  struct drm_mode_fb_cmd2 *mode_cmd,
				  struct drm_i915_gem_object *obj);
static void intel_dp_set_m_n(struct intel_crtc *crtc);
static void i9xx_set_pipeconf(struct intel_crtc *intel_crtc);
static void intel_set_pipe_timings(struct intel_crtc *intel_crtc);
static void intel_cpu_transcoder_set_m_n(struct intel_crtc *crtc,
					 struct intel_link_m_n *m_n);
static void ironlake_set_pipeconf(struct drm_crtc *crtc);
static void haswell_set_pipeconf(struct drm_crtc *crtc);
static void intel_set_pipe_csc(struct drm_crtc *crtc);
static void vlv_prepare_pll(struct intel_crtc *crtc);

static struct intel_encoder *intel_find_encoder(struct intel_connector *connector, int pipe)
{
	if (!connector->mst_port)
		return connector->encoder;
	else
		return &connector->mst_port->mst_encoders[pipe]->base;
}

typedef struct {
	int	min, max;
} intel_range_t;

typedef struct {
	int	dot_limit;
	int	p2_slow, p2_fast;
} intel_p2_t;

typedef struct intel_limit intel_limit_t;
struct intel_limit {
	intel_range_t   dot, vco, n, m, m1, m2, p, p1;
	intel_p2_t	    p2;
};

int
intel_pch_rawclk(struct drm_device *dev)
{
	struct drm_i915_private *dev_priv = dev->dev_private;

	WARN_ON(!HAS_PCH_SPLIT(dev));

	return I915_READ(PCH_RAWCLK_FREQ) & RAWCLK_FREQ_MASK;
}

static inline u32 /* units of 100MHz */
intel_fdi_link_freq(struct drm_device *dev)
{
	if (IS_GEN5(dev)) {
		struct drm_i915_private *dev_priv = dev->dev_private;
		return (I915_READ(FDI_PLL_BIOS_0) & FDI_PLL_FB_CLOCK_MASK) + 2;
	} else
		return 27;
}

static const intel_limit_t intel_limits_i8xx_dac = {
	.dot = { .min = 25000, .max = 350000 },
	.vco = { .min = 908000, .max = 1512000 },
	.n = { .min = 2, .max = 16 },
	.m = { .min = 96, .max = 140 },
	.m1 = { .min = 18, .max = 26 },
	.m2 = { .min = 6, .max = 16 },
	.p = { .min = 4, .max = 128 },
	.p1 = { .min = 2, .max = 33 },
	.p2 = { .dot_limit = 165000,
		.p2_slow = 4, .p2_fast = 2 },
};

static const intel_limit_t intel_limits_i8xx_dvo = {
	.dot = { .min = 25000, .max = 350000 },
	.vco = { .min = 908000, .max = 1512000 },
	.n = { .min = 2, .max = 16 },
	.m = { .min = 96, .max = 140 },
	.m1 = { .min = 18, .max = 26 },
	.m2 = { .min = 6, .max = 16 },
	.p = { .min = 4, .max = 128 },
	.p1 = { .min = 2, .max = 33 },
	.p2 = { .dot_limit = 165000,
		.p2_slow = 4, .p2_fast = 4 },
};

static const intel_limit_t intel_limits_i8xx_lvds = {
	.dot = { .min = 25000, .max = 350000 },
	.vco = { .min = 908000, .max = 1512000 },
	.n = { .min = 2, .max = 16 },
	.m = { .min = 96, .max = 140 },
	.m1 = { .min = 18, .max = 26 },
	.m2 = { .min = 6, .max = 16 },
	.p = { .min = 4, .max = 128 },
	.p1 = { .min = 1, .max = 6 },
	.p2 = { .dot_limit = 165000,
		.p2_slow = 14, .p2_fast = 7 },
};

static const intel_limit_t intel_limits_i9xx_sdvo = {
	.dot = { .min = 20000, .max = 400000 },
	.vco = { .min = 1400000, .max = 2800000 },
	.n = { .min = 1, .max = 6 },
	.m = { .min = 70, .max = 120 },
	.m1 = { .min = 8, .max = 18 },
	.m2 = { .min = 3, .max = 7 },
	.p = { .min = 5, .max = 80 },
	.p1 = { .min = 1, .max = 8 },
	.p2 = { .dot_limit = 200000,
		.p2_slow = 10, .p2_fast = 5 },
};

static const intel_limit_t intel_limits_i9xx_lvds = {
	.dot = { .min = 20000, .max = 400000 },
	.vco = { .min = 1400000, .max = 2800000 },
	.n = { .min = 1, .max = 6 },
	.m = { .min = 70, .max = 120 },
	.m1 = { .min = 8, .max = 18 },
	.m2 = { .min = 3, .max = 7 },
	.p = { .min = 7, .max = 98 },
	.p1 = { .min = 1, .max = 8 },
	.p2 = { .dot_limit = 112000,
		.p2_slow = 14, .p2_fast = 7 },
};


static const intel_limit_t intel_limits_g4x_sdvo = {
	.dot = { .min = 25000, .max = 270000 },
	.vco = { .min = 1750000, .max = 3500000},
	.n = { .min = 1, .max = 4 },
	.m = { .min = 104, .max = 138 },
	.m1 = { .min = 17, .max = 23 },
	.m2 = { .min = 5, .max = 11 },
	.p = { .min = 10, .max = 30 },
	.p1 = { .min = 1, .max = 3},
	.p2 = { .dot_limit = 270000,
		.p2_slow = 10,
		.p2_fast = 10
	},
};

static const intel_limit_t intel_limits_g4x_hdmi = {
	.dot = { .min = 22000, .max = 400000 },
	.vco = { .min = 1750000, .max = 3500000},
	.n = { .min = 1, .max = 4 },
	.m = { .min = 104, .max = 138 },
	.m1 = { .min = 16, .max = 23 },
	.m2 = { .min = 5, .max = 11 },
	.p = { .min = 5, .max = 80 },
	.p1 = { .min = 1, .max = 8},
	.p2 = { .dot_limit = 165000,
		.p2_slow = 10, .p2_fast = 5 },
};

static const intel_limit_t intel_limits_g4x_single_channel_lvds = {
	.dot = { .min = 20000, .max = 115000 },
	.vco = { .min = 1750000, .max = 3500000 },
	.n = { .min = 1, .max = 3 },
	.m = { .min = 104, .max = 138 },
	.m1 = { .min = 17, .max = 23 },
	.m2 = { .min = 5, .max = 11 },
	.p = { .min = 28, .max = 112 },
	.p1 = { .min = 2, .max = 8 },
	.p2 = { .dot_limit = 0,
		.p2_slow = 14, .p2_fast = 14
	},
};

static const intel_limit_t intel_limits_g4x_dual_channel_lvds = {
	.dot = { .min = 80000, .max = 224000 },
	.vco = { .min = 1750000, .max = 3500000 },
	.n = { .min = 1, .max = 3 },
	.m = { .min = 104, .max = 138 },
	.m1 = { .min = 17, .max = 23 },
	.m2 = { .min = 5, .max = 11 },
	.p = { .min = 14, .max = 42 },
	.p1 = { .min = 2, .max = 6 },
	.p2 = { .dot_limit = 0,
		.p2_slow = 7, .p2_fast = 7
	},
};

static const intel_limit_t intel_limits_pineview_sdvo = {
	.dot = { .min = 20000, .max = 400000},
	.vco = { .min = 1700000, .max = 3500000 },
	/* Pineview's Ncounter is a ring counter */
	.n = { .min = 3, .max = 6 },
	.m = { .min = 2, .max = 256 },
	/* Pineview only has one combined m divider, which we treat as m2. */
	.m1 = { .min = 0, .max = 0 },
	.m2 = { .min = 0, .max = 254 },
	.p = { .min = 5, .max = 80 },
	.p1 = { .min = 1, .max = 8 },
	.p2 = { .dot_limit = 200000,
		.p2_slow = 10, .p2_fast = 5 },
};

static const intel_limit_t intel_limits_pineview_lvds = {
	.dot = { .min = 20000, .max = 400000 },
	.vco = { .min = 1700000, .max = 3500000 },
	.n = { .min = 3, .max = 6 },
	.m = { .min = 2, .max = 256 },
	.m1 = { .min = 0, .max = 0 },
	.m2 = { .min = 0, .max = 254 },
	.p = { .min = 7, .max = 112 },
	.p1 = { .min = 1, .max = 8 },
	.p2 = { .dot_limit = 112000,
		.p2_slow = 14, .p2_fast = 14 },
};

/* Ironlake / Sandybridge
 *
 * We calculate clock using (register_value + 2) for N/M1/M2, so here
 * the range value for them is (actual_value - 2).
 */
static const intel_limit_t intel_limits_ironlake_dac = {
	.dot = { .min = 25000, .max = 350000 },
	.vco = { .min = 1760000, .max = 3510000 },
	.n = { .min = 1, .max = 5 },
	.m = { .min = 79, .max = 127 },
	.m1 = { .min = 12, .max = 22 },
	.m2 = { .min = 5, .max = 9 },
	.p = { .min = 5, .max = 80 },
	.p1 = { .min = 1, .max = 8 },
	.p2 = { .dot_limit = 225000,
		.p2_slow = 10, .p2_fast = 5 },
};

static const intel_limit_t intel_limits_ironlake_single_lvds = {
	.dot = { .min = 25000, .max = 350000 },
	.vco = { .min = 1760000, .max = 3510000 },
	.n = { .min = 1, .max = 3 },
	.m = { .min = 79, .max = 118 },
	.m1 = { .min = 12, .max = 22 },
	.m2 = { .min = 5, .max = 9 },
	.p = { .min = 28, .max = 112 },
	.p1 = { .min = 2, .max = 8 },
	.p2 = { .dot_limit = 225000,
		.p2_slow = 14, .p2_fast = 14 },
};

static const intel_limit_t intel_limits_ironlake_dual_lvds = {
	.dot = { .min = 25000, .max = 350000 },
	.vco = { .min = 1760000, .max = 3510000 },
	.n = { .min = 1, .max = 3 },
	.m = { .min = 79, .max = 127 },
	.m1 = { .min = 12, .max = 22 },
	.m2 = { .min = 5, .max = 9 },
	.p = { .min = 14, .max = 56 },
	.p1 = { .min = 2, .max = 8 },
	.p2 = { .dot_limit = 225000,
		.p2_slow = 7, .p2_fast = 7 },
};

/* LVDS 100mhz refclk limits. */
static const intel_limit_t intel_limits_ironlake_single_lvds_100m = {
	.dot = { .min = 25000, .max = 350000 },
	.vco = { .min = 1760000, .max = 3510000 },
	.n = { .min = 1, .max = 2 },
	.m = { .min = 79, .max = 126 },
	.m1 = { .min = 12, .max = 22 },
	.m2 = { .min = 5, .max = 9 },
	.p = { .min = 28, .max = 112 },
	.p1 = { .min = 2, .max = 8 },
	.p2 = { .dot_limit = 225000,
		.p2_slow = 14, .p2_fast = 14 },
};

static const intel_limit_t intel_limits_ironlake_dual_lvds_100m = {
	.dot = { .min = 25000, .max = 350000 },
	.vco = { .min = 1760000, .max = 3510000 },
	.n = { .min = 1, .max = 3 },
	.m = { .min = 79, .max = 126 },
	.m1 = { .min = 12, .max = 22 },
	.m2 = { .min = 5, .max = 9 },
	.p = { .min = 14, .max = 42 },
	.p1 = { .min = 2, .max = 6 },
	.p2 = { .dot_limit = 225000,
		.p2_slow = 7, .p2_fast = 7 },
};

static const intel_limit_t intel_limits_vlv = {
	 /*
	  * These are the data rate limits (measured in fast clocks)
	  * since those are the strictest limits we have. The fast
	  * clock and actual rate limits are more relaxed, so checking
	  * them would make no difference.
	  */
	.dot = { .min = 25000 * 5, .max = 270000 * 5 },
	.vco = { .min = 4000000, .max = 6000000 },
	.n = { .min = 1, .max = 7 },
	.m1 = { .min = 2, .max = 3 },
	.m2 = { .min = 11, .max = 156 },
	.p1 = { .min = 2, .max = 3 },
	.p2 = { .p2_slow = 2, .p2_fast = 20 }, /* slow=min, fast=max */
};

static const intel_limit_t intel_limits_chv = {
	/*
	 * These are the data rate limits (measured in fast clocks)
	 * since those are the strictest limits we have.  The fast
	 * clock and actual rate limits are more relaxed, so checking
	 * them would make no difference.
	 */
	.dot = { .min = 25000 * 5, .max = 540000 * 5},
	.vco = { .min = 4860000, .max = 6700000 },
	.n = { .min = 1, .max = 1 },
	.m1 = { .min = 2, .max = 2 },
	.m2 = { .min = 24 << 22, .max = 175 << 22 },
	.p1 = { .min = 2, .max = 4 },
	.p2 = {	.p2_slow = 1, .p2_fast = 14 },
};

static void vlv_clock(int refclk, intel_clock_t *clock)
{
	clock->m = clock->m1 * clock->m2;
	clock->p = clock->p1 * clock->p2;
	if (WARN_ON(clock->n == 0 || clock->p == 0))
		return;
	clock->vco = DIV_ROUND_CLOSEST(refclk * clock->m, clock->n);
	clock->dot = DIV_ROUND_CLOSEST(clock->vco, clock->p);
}

/**
 * Returns whether any output on the specified pipe is of the specified type
 */
static bool intel_pipe_has_type(struct drm_crtc *crtc, int type)
{
	struct drm_device *dev = crtc->dev;
	struct intel_encoder *encoder;

	for_each_encoder_on_crtc(dev, crtc, encoder)
		if (encoder->type == type)
			return true;

	return false;
}

static const intel_limit_t *intel_ironlake_limit(struct drm_crtc *crtc,
						int refclk)
{
	struct drm_device *dev = crtc->dev;
	const intel_limit_t *limit;

	if (intel_pipe_has_type(crtc, INTEL_OUTPUT_LVDS)) {
		if (intel_is_dual_link_lvds(dev)) {
			if (refclk == 100000)
				limit = &intel_limits_ironlake_dual_lvds_100m;
			else
				limit = &intel_limits_ironlake_dual_lvds;
		} else {
			if (refclk == 100000)
				limit = &intel_limits_ironlake_single_lvds_100m;
			else
				limit = &intel_limits_ironlake_single_lvds;
		}
	} else
		limit = &intel_limits_ironlake_dac;

	return limit;
}

static const intel_limit_t *intel_g4x_limit(struct drm_crtc *crtc)
{
	struct drm_device *dev = crtc->dev;
	const intel_limit_t *limit;

	if (intel_pipe_has_type(crtc, INTEL_OUTPUT_LVDS)) {
		if (intel_is_dual_link_lvds(dev))
			limit = &intel_limits_g4x_dual_channel_lvds;
		else
			limit = &intel_limits_g4x_single_channel_lvds;
	} else if (intel_pipe_has_type(crtc, INTEL_OUTPUT_HDMI) ||
		   intel_pipe_has_type(crtc, INTEL_OUTPUT_ANALOG)) {
		limit = &intel_limits_g4x_hdmi;
	} else if (intel_pipe_has_type(crtc, INTEL_OUTPUT_SDVO)) {
		limit = &intel_limits_g4x_sdvo;
	} else /* The option is for other outputs */
		limit = &intel_limits_i9xx_sdvo;

	return limit;
}

static const intel_limit_t *intel_limit(struct drm_crtc *crtc, int refclk)
{
	struct drm_device *dev = crtc->dev;
	const intel_limit_t *limit;

	if (HAS_PCH_SPLIT(dev))
		limit = intel_ironlake_limit(crtc, refclk);
	else if (IS_G4X(dev)) {
		limit = intel_g4x_limit(crtc);
	} else if (IS_PINEVIEW(dev)) {
		if (intel_pipe_has_type(crtc, INTEL_OUTPUT_LVDS))
			limit = &intel_limits_pineview_lvds;
		else
			limit = &intel_limits_pineview_sdvo;
	} else if (IS_CHERRYVIEW(dev)) {
		limit = &intel_limits_chv;
	} else if (IS_VALLEYVIEW(dev)) {
		limit = &intel_limits_vlv;
	} else if (!IS_GEN2(dev)) {
		if (intel_pipe_has_type(crtc, INTEL_OUTPUT_LVDS))
			limit = &intel_limits_i9xx_lvds;
		else
			limit = &intel_limits_i9xx_sdvo;
	} else {
		if (intel_pipe_has_type(crtc, INTEL_OUTPUT_LVDS))
			limit = &intel_limits_i8xx_lvds;
		else if (intel_pipe_has_type(crtc, INTEL_OUTPUT_DVO))
			limit = &intel_limits_i8xx_dvo;
		else
			limit = &intel_limits_i8xx_dac;
	}
	return limit;
}

/* m1 is reserved as 0 in Pineview, n is a ring counter */
static void pineview_clock(int refclk, intel_clock_t *clock)
{
	clock->m = clock->m2 + 2;
	clock->p = clock->p1 * clock->p2;
	if (WARN_ON(clock->n == 0 || clock->p == 0))
		return;
	clock->vco = DIV_ROUND_CLOSEST(refclk * clock->m, clock->n);
	clock->dot = DIV_ROUND_CLOSEST(clock->vco, clock->p);
}

static uint32_t i9xx_dpll_compute_m(struct dpll *dpll)
{
	return 5 * (dpll->m1 + 2) + (dpll->m2 + 2);
}

static void i9xx_clock(int refclk, intel_clock_t *clock)
{
	clock->m = i9xx_dpll_compute_m(clock);
	clock->p = clock->p1 * clock->p2;
	if (WARN_ON(clock->n + 2 == 0 || clock->p == 0))
		return;
	clock->vco = DIV_ROUND_CLOSEST(refclk * clock->m, clock->n + 2);
	clock->dot = DIV_ROUND_CLOSEST(clock->vco, clock->p);
}

static void chv_clock(int refclk, intel_clock_t *clock)
{
	clock->m = clock->m1 * clock->m2;
	clock->p = clock->p1 * clock->p2;
	if (WARN_ON(clock->n == 0 || clock->p == 0))
		return;
	clock->vco = DIV_ROUND_CLOSEST_ULL((uint64_t)refclk * clock->m,
			clock->n << 22);
	clock->dot = DIV_ROUND_CLOSEST(clock->vco, clock->p);
}

#define INTELPllInvalid(s)   do { /* DRM_DEBUG(s); */ return false; } while (0)
/**
 * Returns whether the given set of divisors are valid for a given refclk with
 * the given connectors.
 */

static bool intel_PLL_is_valid(struct drm_device *dev,
			       const intel_limit_t *limit,
			       const intel_clock_t *clock)
{
	if (clock->n   < limit->n.min   || limit->n.max   < clock->n)
		INTELPllInvalid("n out of range\n");
	if (clock->p1  < limit->p1.min  || limit->p1.max  < clock->p1)
		INTELPllInvalid("p1 out of range\n");
	if (clock->m2  < limit->m2.min  || limit->m2.max  < clock->m2)
		INTELPllInvalid("m2 out of range\n");
	if (clock->m1  < limit->m1.min  || limit->m1.max  < clock->m1)
		INTELPllInvalid("m1 out of range\n");

	if (!IS_PINEVIEW(dev) && !IS_VALLEYVIEW(dev))
		if (clock->m1 <= clock->m2)
			INTELPllInvalid("m1 <= m2\n");

	if (!IS_VALLEYVIEW(dev)) {
		if (clock->p < limit->p.min || limit->p.max < clock->p)
			INTELPllInvalid("p out of range\n");
		if (clock->m < limit->m.min || limit->m.max < clock->m)
			INTELPllInvalid("m out of range\n");
	}

	if (clock->vco < limit->vco.min || limit->vco.max < clock->vco)
		INTELPllInvalid("vco out of range\n");
	/* XXX: We may need to be checking "Dot clock" depending on the multiplier,
	 * connector, etc., rather than just a single range.
	 */
	if (clock->dot < limit->dot.min || limit->dot.max < clock->dot)
		INTELPllInvalid("dot out of range\n");

	return true;
}

static bool
i9xx_find_best_dpll(const intel_limit_t *limit, struct drm_crtc *crtc,
		    int target, int refclk, intel_clock_t *match_clock,
		    intel_clock_t *best_clock)
{
	struct drm_device *dev = crtc->dev;
	intel_clock_t clock;
	int err = target;

	if (intel_pipe_has_type(crtc, INTEL_OUTPUT_LVDS)) {
		/*
		 * For LVDS just rely on its current settings for dual-channel.
		 * We haven't figured out how to reliably set up different
		 * single/dual channel state, if we even can.
		 */
		if (intel_is_dual_link_lvds(dev))
			clock.p2 = limit->p2.p2_fast;
		else
			clock.p2 = limit->p2.p2_slow;
	} else {
		if (target < limit->p2.dot_limit)
			clock.p2 = limit->p2.p2_slow;
		else
			clock.p2 = limit->p2.p2_fast;
	}

	memset(best_clock, 0, sizeof(*best_clock));

	for (clock.m1 = limit->m1.min; clock.m1 <= limit->m1.max;
	     clock.m1++) {
		for (clock.m2 = limit->m2.min;
		     clock.m2 <= limit->m2.max; clock.m2++) {
			if (clock.m2 >= clock.m1)
				break;
			for (clock.n = limit->n.min;
			     clock.n <= limit->n.max; clock.n++) {
				for (clock.p1 = limit->p1.min;
					clock.p1 <= limit->p1.max; clock.p1++) {
					int this_err;

					i9xx_clock(refclk, &clock);
					if (!intel_PLL_is_valid(dev, limit,
								&clock))
						continue;
					if (match_clock &&
					    clock.p != match_clock->p)
						continue;

					this_err = abs(clock.dot - target);
					if (this_err < err) {
						*best_clock = clock;
						err = this_err;
					}
				}
			}
		}
	}

	return (err != target);
}

static bool
pnv_find_best_dpll(const intel_limit_t *limit, struct drm_crtc *crtc,
		   int target, int refclk, intel_clock_t *match_clock,
		   intel_clock_t *best_clock)
{
	struct drm_device *dev = crtc->dev;
	intel_clock_t clock;
	int err = target;

	if (intel_pipe_has_type(crtc, INTEL_OUTPUT_LVDS)) {
		/*
		 * For LVDS just rely on its current settings for dual-channel.
		 * We haven't figured out how to reliably set up different
		 * single/dual channel state, if we even can.
		 */
		if (intel_is_dual_link_lvds(dev))
			clock.p2 = limit->p2.p2_fast;
		else
			clock.p2 = limit->p2.p2_slow;
	} else {
		if (target < limit->p2.dot_limit)
			clock.p2 = limit->p2.p2_slow;
		else
			clock.p2 = limit->p2.p2_fast;
	}

	memset(best_clock, 0, sizeof(*best_clock));

	for (clock.m1 = limit->m1.min; clock.m1 <= limit->m1.max;
	     clock.m1++) {
		for (clock.m2 = limit->m2.min;
		     clock.m2 <= limit->m2.max; clock.m2++) {
			for (clock.n = limit->n.min;
			     clock.n <= limit->n.max; clock.n++) {
				for (clock.p1 = limit->p1.min;
					clock.p1 <= limit->p1.max; clock.p1++) {
					int this_err;

					pineview_clock(refclk, &clock);
					if (!intel_PLL_is_valid(dev, limit,
								&clock))
						continue;
					if (match_clock &&
					    clock.p != match_clock->p)
						continue;

					this_err = abs(clock.dot - target);
					if (this_err < err) {
						*best_clock = clock;
						err = this_err;
					}
				}
			}
		}
	}

	return (err != target);
}

static bool
g4x_find_best_dpll(const intel_limit_t *limit, struct drm_crtc *crtc,
		   int target, int refclk, intel_clock_t *match_clock,
		   intel_clock_t *best_clock)
{
	struct drm_device *dev = crtc->dev;
	intel_clock_t clock;
	int max_n;
	bool found;
	/* approximately equals target * 0.00585 */
	int err_most = (target >> 8) + (target >> 9);
	found = false;

	if (intel_pipe_has_type(crtc, INTEL_OUTPUT_LVDS)) {
		if (intel_is_dual_link_lvds(dev))
			clock.p2 = limit->p2.p2_fast;
		else
			clock.p2 = limit->p2.p2_slow;
	} else {
		if (target < limit->p2.dot_limit)
			clock.p2 = limit->p2.p2_slow;
		else
			clock.p2 = limit->p2.p2_fast;
	}

	memset(best_clock, 0, sizeof(*best_clock));
	max_n = limit->n.max;
	/* based on hardware requirement, prefer smaller n to precision */
	for (clock.n = limit->n.min; clock.n <= max_n; clock.n++) {
		/* based on hardware requirement, prefere larger m1,m2 */
		for (clock.m1 = limit->m1.max;
		     clock.m1 >= limit->m1.min; clock.m1--) {
			for (clock.m2 = limit->m2.max;
			     clock.m2 >= limit->m2.min; clock.m2--) {
				for (clock.p1 = limit->p1.max;
				     clock.p1 >= limit->p1.min; clock.p1--) {
					int this_err;

					i9xx_clock(refclk, &clock);
					if (!intel_PLL_is_valid(dev, limit,
								&clock))
						continue;

					this_err = abs(clock.dot - target);
					if (this_err < err_most) {
						*best_clock = clock;
						err_most = this_err;
						max_n = clock.n;
						found = true;
					}
				}
			}
		}
	}
	return found;
}

static bool
vlv_find_best_dpll(const intel_limit_t *limit, struct drm_crtc *crtc,
		   int target, int refclk, intel_clock_t *match_clock,
		   intel_clock_t *best_clock)
{
	struct drm_device *dev = crtc->dev;
	intel_clock_t clock;
	unsigned int bestppm = 1000000;
	/* min update 19.2 MHz */
	int max_n = min(limit->n.max, refclk / 19200);
	bool found = false;

	target *= 5; /* fast clock */

	memset(best_clock, 0, sizeof(*best_clock));

	/* based on hardware requirement, prefer smaller n to precision */
	for (clock.n = limit->n.min; clock.n <= max_n; clock.n++) {
		for (clock.p1 = limit->p1.max; clock.p1 >= limit->p1.min; clock.p1--) {
			for (clock.p2 = limit->p2.p2_fast; clock.p2 >= limit->p2.p2_slow;
			     clock.p2 -= clock.p2 > 10 ? 2 : 1) {
				clock.p = clock.p1 * clock.p2;
				/* based on hardware requirement, prefer bigger m1,m2 values */
				for (clock.m1 = limit->m1.min; clock.m1 <= limit->m1.max; clock.m1++) {
					unsigned int ppm, diff;

					clock.m2 = DIV_ROUND_CLOSEST(target * clock.p * clock.n,
								     refclk * clock.m1);

					vlv_clock(refclk, &clock);

					if (!intel_PLL_is_valid(dev, limit,
								&clock))
						continue;

					diff = abs(clock.dot - target);
					ppm = div_u64(1000000ULL * diff, target);

					if (ppm < 100 && clock.p > best_clock->p) {
						bestppm = 0;
						*best_clock = clock;
						found = true;
					}

					if (bestppm >= 10 && ppm < bestppm - 10) {
						bestppm = ppm;
						*best_clock = clock;
						found = true;
					}
				}
			}
		}
	}

	return found;
}

static bool
chv_find_best_dpll(const intel_limit_t *limit, struct drm_crtc *crtc,
		   int target, int refclk, intel_clock_t *match_clock,
		   intel_clock_t *best_clock)
{
	struct drm_device *dev = crtc->dev;
	intel_clock_t clock;
	uint64_t m2;
	int found = false;

	memset(best_clock, 0, sizeof(*best_clock));

	/*
	 * Based on hardware doc, the n always set to 1, and m1 always
	 * set to 2.  If requires to support 200Mhz refclk, we need to
	 * revisit this because n may not 1 anymore.
	 */
	clock.n = 1, clock.m1 = 2;
	target *= 5;	/* fast clock */

	for (clock.p1 = limit->p1.max; clock.p1 >= limit->p1.min; clock.p1--) {
		for (clock.p2 = limit->p2.p2_fast;
				clock.p2 >= limit->p2.p2_slow;
				clock.p2 -= clock.p2 > 10 ? 2 : 1) {

			clock.p = clock.p1 * clock.p2;

			m2 = DIV_ROUND_CLOSEST_ULL(((uint64_t)target * clock.p *
					clock.n) << 22, refclk * clock.m1);

			if (m2 > INT_MAX/clock.m1)
				continue;

			clock.m2 = m2;

			chv_clock(refclk, &clock);

			if (!intel_PLL_is_valid(dev, limit, &clock))
				continue;

			/* based on hardware requirement, prefer bigger p
			 */
			if (clock.p > best_clock->p) {
				*best_clock = clock;
				found = true;
			}
		}
	}

	return found;
}

bool intel_crtc_active(struct drm_crtc *crtc)
{
	struct intel_crtc *intel_crtc = to_intel_crtc(crtc);

	/* Be paranoid as we can arrive here with only partial
	 * state retrieved from the hardware during setup.
	 *
	 * We can ditch the adjusted_mode.crtc_clock check as soon
	 * as Haswell has gained clock readout/fastboot support.
	 *
	 * We can ditch the crtc->primary->fb check as soon as we can
	 * properly reconstruct framebuffers.
	 */
	return intel_crtc->active && crtc->primary->fb &&
		intel_crtc->config.adjusted_mode.crtc_clock;
}

enum transcoder intel_pipe_to_cpu_transcoder(struct drm_i915_private *dev_priv,
					     enum pipe pipe)
{
	struct drm_crtc *crtc = dev_priv->pipe_to_crtc_mapping[pipe];
	struct intel_crtc *intel_crtc = to_intel_crtc(crtc);

	return intel_crtc->config.cpu_transcoder;
}

static void g4x_wait_for_vblank(struct drm_device *dev, int pipe)
{
	struct drm_i915_private *dev_priv = dev->dev_private;
	u32 frame, frame_reg = PIPE_FRMCOUNT_GM45(pipe);

	frame = I915_READ(frame_reg);

	if (wait_for(I915_READ_NOTRACE(frame_reg) != frame, 50))
		WARN(1, "vblank wait timed out\n");
}

/**
 * intel_wait_for_vblank - wait for vblank on a given pipe
 * @dev: drm device
 * @pipe: pipe to wait for
 *
 * Wait for vblank to occur on a given pipe.  Needed for various bits of
 * mode setting code.
 */
void intel_wait_for_vblank(struct drm_device *dev, int pipe)
{
	struct drm_i915_private *dev_priv = dev->dev_private;
	int pipestat_reg = PIPESTAT(pipe);

	if (IS_G4X(dev) || INTEL_INFO(dev)->gen >= 5) {
		g4x_wait_for_vblank(dev, pipe);
		return;
	}

	/* Clear existing vblank status. Note this will clear any other
	 * sticky status fields as well.
	 *
	 * This races with i915_driver_irq_handler() with the result
	 * that either function could miss a vblank event.  Here it is not
	 * fatal, as we will either wait upon the next vblank interrupt or
	 * timeout.  Generally speaking intel_wait_for_vblank() is only
	 * called during modeset at which time the GPU should be idle and
	 * should *not* be performing page flips and thus not waiting on
	 * vblanks...
	 * Currently, the result of us stealing a vblank from the irq
	 * handler is that a single frame will be skipped during swapbuffers.
	 */
	I915_WRITE(pipestat_reg,
		   I915_READ(pipestat_reg) | PIPE_VBLANK_INTERRUPT_STATUS);

	/* Wait for vblank interrupt bit to set */
	if (wait_for(I915_READ(pipestat_reg) &
		     PIPE_VBLANK_INTERRUPT_STATUS,
		     50))
		DRM_DEBUG_KMS("vblank wait timed out\n");
}

static bool pipe_dsl_stopped(struct drm_device *dev, enum pipe pipe)
{
	struct drm_i915_private *dev_priv = dev->dev_private;
	u32 reg = PIPEDSL(pipe);
	u32 line1, line2;
	u32 line_mask;

	if (IS_GEN2(dev))
		line_mask = DSL_LINEMASK_GEN2;
	else
		line_mask = DSL_LINEMASK_GEN3;

	line1 = I915_READ(reg) & line_mask;
	mdelay(5);
	line2 = I915_READ(reg) & line_mask;

	return line1 == line2;
}

/*
 * intel_wait_for_pipe_off - wait for pipe to turn off
 * @dev: drm device
 * @pipe: pipe to wait for
 *
 * After disabling a pipe, we can't wait for vblank in the usual way,
 * spinning on the vblank interrupt status bit, since we won't actually
 * see an interrupt when the pipe is disabled.
 *
 * On Gen4 and above:
 *   wait for the pipe register state bit to turn off
 *
 * Otherwise:
 *   wait for the display line value to settle (it usually
 *   ends up stopping at the start of the next frame).
 *
 */
void intel_wait_for_pipe_off(struct drm_device *dev, int pipe)
{
	struct drm_i915_private *dev_priv = dev->dev_private;
	enum transcoder cpu_transcoder = intel_pipe_to_cpu_transcoder(dev_priv,
								      pipe);

	if (INTEL_INFO(dev)->gen >= 4) {
		int reg = PIPECONF(cpu_transcoder);

		/* Wait for the Pipe State to go off */
		if (wait_for((I915_READ(reg) & I965_PIPECONF_ACTIVE) == 0,
			     100))
			WARN(1, "pipe_off wait timed out\n");
	} else {
		/* Wait for the display line to settle */
		if (wait_for(pipe_dsl_stopped(dev, pipe), 100))
			WARN(1, "pipe_off wait timed out\n");
	}
}

/*
 * ibx_digital_port_connected - is the specified port connected?
 * @dev_priv: i915 private structure
 * @port: the port to test
 *
 * Returns true if @port is connected, false otherwise.
 */
bool ibx_digital_port_connected(struct drm_i915_private *dev_priv,
				struct intel_digital_port *port)
{
	u32 bit;

	if (HAS_PCH_IBX(dev_priv->dev)) {
		switch (port->port) {
		case PORT_B:
			bit = SDE_PORTB_HOTPLUG;
			break;
		case PORT_C:
			bit = SDE_PORTC_HOTPLUG;
			break;
		case PORT_D:
			bit = SDE_PORTD_HOTPLUG;
			break;
		default:
			return true;
		}
	} else {
		switch (port->port) {
		case PORT_B:
			bit = SDE_PORTB_HOTPLUG_CPT;
			break;
		case PORT_C:
			bit = SDE_PORTC_HOTPLUG_CPT;
			break;
		case PORT_D:
			bit = SDE_PORTD_HOTPLUG_CPT;
			break;
		default:
			return true;
		}
	}

	return I915_READ(SDEISR) & bit;
}

static const char *state_string(bool enabled)
{
	return enabled ? "on" : "off";
}

/* Only for pre-ILK configs */
void assert_pll(struct drm_i915_private *dev_priv,
		enum pipe pipe, bool state)
{
	int reg;
	u32 val;
	bool cur_state;

	reg = DPLL(pipe);
	val = I915_READ(reg);
	cur_state = !!(val & DPLL_VCO_ENABLE);
	WARN(cur_state != state,
	     "PLL state assertion failure (expected %s, current %s)\n",
	     state_string(state), state_string(cur_state));
}

/* XXX: the dsi pll is shared between MIPI DSI ports */
static void assert_dsi_pll(struct drm_i915_private *dev_priv, bool state)
{
	u32 val;
	bool cur_state;

	mutex_lock(&dev_priv->dpio_lock);
	val = vlv_cck_read(dev_priv, CCK_REG_DSI_PLL_CONTROL);
	mutex_unlock(&dev_priv->dpio_lock);

	cur_state = val & DSI_PLL_VCO_EN;
	WARN(cur_state != state,
	     "DSI PLL state assertion failure (expected %s, current %s)\n",
	     state_string(state), state_string(cur_state));
}
#define assert_dsi_pll_enabled(d) assert_dsi_pll(d, true)
#define assert_dsi_pll_disabled(d) assert_dsi_pll(d, false)

struct intel_shared_dpll *
intel_crtc_to_shared_dpll(struct intel_crtc *crtc)
{
	struct drm_i915_private *dev_priv = crtc->base.dev->dev_private;

	if (crtc->config.shared_dpll < 0)
		return NULL;

	return &dev_priv->shared_dplls[crtc->config.shared_dpll];
}

/* For ILK+ */
void assert_shared_dpll(struct drm_i915_private *dev_priv,
			struct intel_shared_dpll *pll,
			bool state)
{
	bool cur_state;
	struct intel_dpll_hw_state hw_state;

	if (WARN (!pll,
		  "asserting DPLL %s with no DPLL\n", state_string(state)))
		return;

	cur_state = pll->get_hw_state(dev_priv, pll, &hw_state);
	WARN(cur_state != state,
	     "%s assertion failure (expected %s, current %s)\n",
	     pll->name, state_string(state), state_string(cur_state));
}

static void assert_fdi_tx(struct drm_i915_private *dev_priv,
			  enum pipe pipe, bool state)
{
	int reg;
	u32 val;
	bool cur_state;
	enum transcoder cpu_transcoder = intel_pipe_to_cpu_transcoder(dev_priv,
								      pipe);

	if (HAS_DDI(dev_priv->dev)) {
		/* DDI does not have a specific FDI_TX register */
		reg = TRANS_DDI_FUNC_CTL(cpu_transcoder);
		val = I915_READ(reg);
		cur_state = !!(val & TRANS_DDI_FUNC_ENABLE);
	} else {
		reg = FDI_TX_CTL(pipe);
		val = I915_READ(reg);
		cur_state = !!(val & FDI_TX_ENABLE);
	}
	WARN(cur_state != state,
	     "FDI TX state assertion failure (expected %s, current %s)\n",
	     state_string(state), state_string(cur_state));
}
#define assert_fdi_tx_enabled(d, p) assert_fdi_tx(d, p, true)
#define assert_fdi_tx_disabled(d, p) assert_fdi_tx(d, p, false)

static void assert_fdi_rx(struct drm_i915_private *dev_priv,
			  enum pipe pipe, bool state)
{
	int reg;
	u32 val;
	bool cur_state;

	reg = FDI_RX_CTL(pipe);
	val = I915_READ(reg);
	cur_state = !!(val & FDI_RX_ENABLE);
	WARN(cur_state != state,
	     "FDI RX state assertion failure (expected %s, current %s)\n",
	     state_string(state), state_string(cur_state));
}
#define assert_fdi_rx_enabled(d, p) assert_fdi_rx(d, p, true)
#define assert_fdi_rx_disabled(d, p) assert_fdi_rx(d, p, false)

static void assert_fdi_tx_pll_enabled(struct drm_i915_private *dev_priv,
				      enum pipe pipe)
{
	int reg;
	u32 val;

	/* ILK FDI PLL is always enabled */
	if (INTEL_INFO(dev_priv->dev)->gen == 5)
		return;

	/* On Haswell, DDI ports are responsible for the FDI PLL setup */
	if (HAS_DDI(dev_priv->dev))
		return;

	reg = FDI_TX_CTL(pipe);
	val = I915_READ(reg);
	WARN(!(val & FDI_TX_PLL_ENABLE), "FDI TX PLL assertion failure, should be active but is disabled\n");
}

void assert_fdi_rx_pll(struct drm_i915_private *dev_priv,
		       enum pipe pipe, bool state)
{
	int reg;
	u32 val;
	bool cur_state;

	reg = FDI_RX_CTL(pipe);
	val = I915_READ(reg);
	cur_state = !!(val & FDI_RX_PLL_ENABLE);
	WARN(cur_state != state,
	     "FDI RX PLL assertion failure (expected %s, current %s)\n",
	     state_string(state), state_string(cur_state));
}

static void assert_panel_unlocked(struct drm_i915_private *dev_priv,
				  enum pipe pipe)
{
	int pp_reg, lvds_reg;
	u32 val;
	enum pipe panel_pipe = PIPE_A;
	bool locked = true;

	if (HAS_PCH_SPLIT(dev_priv->dev)) {
		pp_reg = PCH_PP_CONTROL;
		lvds_reg = PCH_LVDS;
	} else {
		pp_reg = PP_CONTROL;
		lvds_reg = LVDS;
	}

	val = I915_READ(pp_reg);
	if (!(val & PANEL_POWER_ON) ||
	    ((val & PANEL_UNLOCK_REGS) == PANEL_UNLOCK_REGS))
		locked = false;

	if (I915_READ(lvds_reg) & LVDS_PIPEB_SELECT)
		panel_pipe = PIPE_B;

	WARN(panel_pipe == pipe && locked,
	     "panel assertion failure, pipe %c regs locked\n",
	     pipe_name(pipe));
}

static void assert_cursor(struct drm_i915_private *dev_priv,
			  enum pipe pipe, bool state)
{
	struct drm_device *dev = dev_priv->dev;
	bool cur_state;

	if (IS_845G(dev) || IS_I865G(dev))
		cur_state = I915_READ(_CURACNTR) & CURSOR_ENABLE;
	else
		cur_state = I915_READ(CURCNTR(pipe)) & CURSOR_MODE;

	WARN(cur_state != state,
	     "cursor on pipe %c assertion failure (expected %s, current %s)\n",
	     pipe_name(pipe), state_string(state), state_string(cur_state));
}
#define assert_cursor_enabled(d, p) assert_cursor(d, p, true)
#define assert_cursor_disabled(d, p) assert_cursor(d, p, false)

void assert_pipe(struct drm_i915_private *dev_priv,
		 enum pipe pipe, bool state)
{
	int reg;
	u32 val;
	bool cur_state;
	enum transcoder cpu_transcoder = intel_pipe_to_cpu_transcoder(dev_priv,
								      pipe);

	/* if we need the pipe A quirk it must be always on */
	if (pipe == PIPE_A && dev_priv->quirks & QUIRK_PIPEA_FORCE)
		state = true;

	if (!intel_display_power_enabled(dev_priv,
				POWER_DOMAIN_TRANSCODER(cpu_transcoder))) {
		cur_state = false;
	} else {
		reg = PIPECONF(cpu_transcoder);
		val = I915_READ(reg);
		cur_state = !!(val & PIPECONF_ENABLE);
	}

	WARN(cur_state != state,
	     "pipe %c assertion failure (expected %s, current %s)\n",
	     pipe_name(pipe), state_string(state), state_string(cur_state));
}

static void assert_plane(struct drm_i915_private *dev_priv,
			 enum plane plane, bool state)
{
	int reg;
	u32 val;
	bool cur_state;

	reg = DSPCNTR(plane);
	val = I915_READ(reg);
	cur_state = !!(val & DISPLAY_PLANE_ENABLE);
	WARN(cur_state != state,
	     "plane %c assertion failure (expected %s, current %s)\n",
	     plane_name(plane), state_string(state), state_string(cur_state));
}

#define assert_plane_enabled(d, p) assert_plane(d, p, true)
#define assert_plane_disabled(d, p) assert_plane(d, p, false)

static void assert_planes_disabled(struct drm_i915_private *dev_priv,
				   enum pipe pipe)
{
	struct drm_device *dev = dev_priv->dev;
	int reg, i;
	u32 val;
	int cur_pipe;

	/* Primary planes are fixed to pipes on gen4+ */
	if (INTEL_INFO(dev)->gen >= 4) {
		reg = DSPCNTR(pipe);
		val = I915_READ(reg);
		WARN(val & DISPLAY_PLANE_ENABLE,
		     "plane %c assertion failure, should be disabled but not\n",
		     plane_name(pipe));
		return;
	}

	/* Need to check both planes against the pipe */
	for_each_pipe(i) {
		reg = DSPCNTR(i);
		val = I915_READ(reg);
		cur_pipe = (val & DISPPLANE_SEL_PIPE_MASK) >>
			DISPPLANE_SEL_PIPE_SHIFT;
		WARN((val & DISPLAY_PLANE_ENABLE) && pipe == cur_pipe,
		     "plane %c assertion failure, should be off on pipe %c but is still active\n",
		     plane_name(i), pipe_name(pipe));
	}
}

static void assert_sprites_disabled(struct drm_i915_private *dev_priv,
				    enum pipe pipe)
{
	struct drm_device *dev = dev_priv->dev;
	int reg, sprite;
	u32 val;

	if (IS_VALLEYVIEW(dev)) {
		for_each_sprite(pipe, sprite) {
			reg = SPCNTR(pipe, sprite);
			val = I915_READ(reg);
			WARN(val & SP_ENABLE,
			     "sprite %c assertion failure, should be off on pipe %c but is still active\n",
			     sprite_name(pipe, sprite), pipe_name(pipe));
		}
	} else if (INTEL_INFO(dev)->gen >= 7) {
		reg = SPRCTL(pipe);
		val = I915_READ(reg);
		WARN(val & SPRITE_ENABLE,
		     "sprite %c assertion failure, should be off on pipe %c but is still active\n",
		     plane_name(pipe), pipe_name(pipe));
	} else if (INTEL_INFO(dev)->gen >= 5) {
		reg = DVSCNTR(pipe);
		val = I915_READ(reg);
		WARN(val & DVS_ENABLE,
		     "sprite %c assertion failure, should be off on pipe %c but is still active\n",
		     plane_name(pipe), pipe_name(pipe));
	}
}

static void ibx_assert_pch_refclk_enabled(struct drm_i915_private *dev_priv)
{
	u32 val;
	bool enabled;

	WARN_ON(!(HAS_PCH_IBX(dev_priv->dev) || HAS_PCH_CPT(dev_priv->dev)));

	val = I915_READ(PCH_DREF_CONTROL);
	enabled = !!(val & (DREF_SSC_SOURCE_MASK | DREF_NONSPREAD_SOURCE_MASK |
			    DREF_SUPERSPREAD_SOURCE_MASK));
	WARN(!enabled, "PCH refclk assertion failure, should be active but is disabled\n");
}

static void assert_pch_transcoder_disabled(struct drm_i915_private *dev_priv,
					   enum pipe pipe)
{
	int reg;
	u32 val;
	bool enabled;

	reg = PCH_TRANSCONF(pipe);
	val = I915_READ(reg);
	enabled = !!(val & TRANS_ENABLE);
	WARN(enabled,
	     "transcoder assertion failed, should be off on pipe %c but is still active\n",
	     pipe_name(pipe));
}

static bool dp_pipe_enabled(struct drm_i915_private *dev_priv,
			    enum pipe pipe, u32 port_sel, u32 val)
{
	if ((val & DP_PORT_EN) == 0)
		return false;

	if (HAS_PCH_CPT(dev_priv->dev)) {
		u32	trans_dp_ctl_reg = TRANS_DP_CTL(pipe);
		u32	trans_dp_ctl = I915_READ(trans_dp_ctl_reg);
		if ((trans_dp_ctl & TRANS_DP_PORT_SEL_MASK) != port_sel)
			return false;
	} else if (IS_CHERRYVIEW(dev_priv->dev)) {
		if ((val & DP_PIPE_MASK_CHV) != DP_PIPE_SELECT_CHV(pipe))
			return false;
	} else {
		if ((val & DP_PIPE_MASK) != (pipe << 30))
			return false;
	}
	return true;
}

static bool hdmi_pipe_enabled(struct drm_i915_private *dev_priv,
			      enum pipe pipe, u32 val)
{
	if ((val & SDVO_ENABLE) == 0)
		return false;

	if (HAS_PCH_CPT(dev_priv->dev)) {
		if ((val & SDVO_PIPE_SEL_MASK_CPT) != SDVO_PIPE_SEL_CPT(pipe))
			return false;
	} else if (IS_CHERRYVIEW(dev_priv->dev)) {
		if ((val & SDVO_PIPE_SEL_MASK_CHV) != SDVO_PIPE_SEL_CHV(pipe))
			return false;
	} else {
		if ((val & SDVO_PIPE_SEL_MASK) != SDVO_PIPE_SEL(pipe))
			return false;
	}
	return true;
}

static bool lvds_pipe_enabled(struct drm_i915_private *dev_priv,
			      enum pipe pipe, u32 val)
{
	if ((val & LVDS_PORT_EN) == 0)
		return false;

	if (HAS_PCH_CPT(dev_priv->dev)) {
		if ((val & PORT_TRANS_SEL_MASK) != PORT_TRANS_SEL_CPT(pipe))
			return false;
	} else {
		if ((val & LVDS_PIPE_MASK) != LVDS_PIPE(pipe))
			return false;
	}
	return true;
}

static bool adpa_pipe_enabled(struct drm_i915_private *dev_priv,
			      enum pipe pipe, u32 val)
{
	if ((val & ADPA_DAC_ENABLE) == 0)
		return false;
	if (HAS_PCH_CPT(dev_priv->dev)) {
		if ((val & PORT_TRANS_SEL_MASK) != PORT_TRANS_SEL_CPT(pipe))
			return false;
	} else {
		if ((val & ADPA_PIPE_SELECT_MASK) != ADPA_PIPE_SELECT(pipe))
			return false;
	}
	return true;
}

static void assert_pch_dp_disabled(struct drm_i915_private *dev_priv,
				   enum pipe pipe, int reg, u32 port_sel)
{
	u32 val = I915_READ(reg);
	WARN(dp_pipe_enabled(dev_priv, pipe, port_sel, val),
	     "PCH DP (0x%08x) enabled on transcoder %c, should be disabled\n",
	     reg, pipe_name(pipe));

	WARN(HAS_PCH_IBX(dev_priv->dev) && (val & DP_PORT_EN) == 0
	     && (val & DP_PIPEB_SELECT),
	     "IBX PCH dp port still using transcoder B\n");
}

static void assert_pch_hdmi_disabled(struct drm_i915_private *dev_priv,
				     enum pipe pipe, int reg)
{
	u32 val = I915_READ(reg);
	WARN(hdmi_pipe_enabled(dev_priv, pipe, val),
	     "PCH HDMI (0x%08x) enabled on transcoder %c, should be disabled\n",
	     reg, pipe_name(pipe));

	WARN(HAS_PCH_IBX(dev_priv->dev) && (val & SDVO_ENABLE) == 0
	     && (val & SDVO_PIPE_B_SELECT),
	     "IBX PCH hdmi port still using transcoder B\n");
}

static void assert_pch_ports_disabled(struct drm_i915_private *dev_priv,
				      enum pipe pipe)
{
	int reg;
	u32 val;

	assert_pch_dp_disabled(dev_priv, pipe, PCH_DP_B, TRANS_DP_PORT_SEL_B);
	assert_pch_dp_disabled(dev_priv, pipe, PCH_DP_C, TRANS_DP_PORT_SEL_C);
	assert_pch_dp_disabled(dev_priv, pipe, PCH_DP_D, TRANS_DP_PORT_SEL_D);

	reg = PCH_ADPA;
	val = I915_READ(reg);
	WARN(adpa_pipe_enabled(dev_priv, pipe, val),
	     "PCH VGA enabled on transcoder %c, should be disabled\n",
	     pipe_name(pipe));

	reg = PCH_LVDS;
	val = I915_READ(reg);
	WARN(lvds_pipe_enabled(dev_priv, pipe, val),
	     "PCH LVDS enabled on transcoder %c, should be disabled\n",
	     pipe_name(pipe));

	assert_pch_hdmi_disabled(dev_priv, pipe, PCH_HDMIB);
	assert_pch_hdmi_disabled(dev_priv, pipe, PCH_HDMIC);
	assert_pch_hdmi_disabled(dev_priv, pipe, PCH_HDMID);
}

static void intel_init_dpio(struct drm_device *dev)
{
	struct drm_i915_private *dev_priv = dev->dev_private;

	if (!IS_VALLEYVIEW(dev))
		return;

	/*
	 * IOSF_PORT_DPIO is used for VLV x2 PHY (DP/HDMI B and C),
	 * CHV x1 PHY (DP/HDMI D)
	 * IOSF_PORT_DPIO_2 is used for CHV x2 PHY (DP/HDMI B and C)
	 */
	if (IS_CHERRYVIEW(dev)) {
		DPIO_PHY_IOSF_PORT(DPIO_PHY0) = IOSF_PORT_DPIO_2;
		DPIO_PHY_IOSF_PORT(DPIO_PHY1) = IOSF_PORT_DPIO;
	} else {
		DPIO_PHY_IOSF_PORT(DPIO_PHY0) = IOSF_PORT_DPIO;
	}
}

static void intel_reset_dpio(struct drm_device *dev)
{
	struct drm_i915_private *dev_priv = dev->dev_private;

	if (IS_CHERRYVIEW(dev)) {
		enum dpio_phy phy;
		u32 val;

		for (phy = DPIO_PHY0; phy < I915_NUM_PHYS_VLV; phy++) {
			/* Poll for phypwrgood signal */
			if (wait_for(I915_READ(DISPLAY_PHY_STATUS) &
						PHY_POWERGOOD(phy), 1))
				DRM_ERROR("Display PHY %d is not power up\n", phy);

			/*
			 * Deassert common lane reset for PHY.
			 *
			 * This should only be done on init and resume from S3
			 * with both PLLs disabled, or we risk losing DPIO and
			 * PLL synchronization.
			 */
			val = I915_READ(DISPLAY_PHY_CONTROL);
			I915_WRITE(DISPLAY_PHY_CONTROL,
				PHY_COM_LANE_RESET_DEASSERT(phy, val));
		}
	}
}

static void vlv_enable_pll(struct intel_crtc *crtc)
{
	struct drm_device *dev = crtc->base.dev;
	struct drm_i915_private *dev_priv = dev->dev_private;
	int reg = DPLL(crtc->pipe);
	u32 dpll = crtc->config.dpll_hw_state.dpll;

	assert_pipe_disabled(dev_priv, crtc->pipe);

	/* No really, not for ILK+ */
	BUG_ON(!IS_VALLEYVIEW(dev_priv->dev));

	/* PLL is protected by panel, make sure we can write it */
	if (IS_MOBILE(dev_priv->dev) && !IS_I830(dev_priv->dev))
		assert_panel_unlocked(dev_priv, crtc->pipe);

	I915_WRITE(reg, dpll);
	POSTING_READ(reg);
	udelay(150);

	if (wait_for(((I915_READ(reg) & DPLL_LOCK_VLV) == DPLL_LOCK_VLV), 1))
		DRM_ERROR("DPLL %d failed to lock\n", crtc->pipe);

	I915_WRITE(DPLL_MD(crtc->pipe), crtc->config.dpll_hw_state.dpll_md);
	POSTING_READ(DPLL_MD(crtc->pipe));

	/* We do this three times for luck */
	I915_WRITE(reg, dpll);
	POSTING_READ(reg);
	udelay(150); /* wait for warmup */
	I915_WRITE(reg, dpll);
	POSTING_READ(reg);
	udelay(150); /* wait for warmup */
	I915_WRITE(reg, dpll);
	POSTING_READ(reg);
	udelay(150); /* wait for warmup */
}

static void chv_enable_pll(struct intel_crtc *crtc)
{
	struct drm_device *dev = crtc->base.dev;
	struct drm_i915_private *dev_priv = dev->dev_private;
	int pipe = crtc->pipe;
	enum dpio_channel port = vlv_pipe_to_channel(pipe);
	u32 tmp;

	assert_pipe_disabled(dev_priv, crtc->pipe);

	BUG_ON(!IS_CHERRYVIEW(dev_priv->dev));

	mutex_lock(&dev_priv->dpio_lock);

	/* Enable back the 10bit clock to display controller */
	tmp = vlv_dpio_read(dev_priv, pipe, CHV_CMN_DW14(port));
	tmp |= DPIO_DCLKP_EN;
	vlv_dpio_write(dev_priv, pipe, CHV_CMN_DW14(port), tmp);

	/*
	 * Need to wait > 100ns between dclkp clock enable bit and PLL enable.
	 */
	udelay(1);

	/* Enable PLL */
	I915_WRITE(DPLL(pipe), crtc->config.dpll_hw_state.dpll);

	/* Check PLL is locked */
	if (wait_for(((I915_READ(DPLL(pipe)) & DPLL_LOCK_VLV) == DPLL_LOCK_VLV), 1))
		DRM_ERROR("PLL %d failed to lock\n", pipe);

	/* not sure when this should be written */
	I915_WRITE(DPLL_MD(pipe), crtc->config.dpll_hw_state.dpll_md);
	POSTING_READ(DPLL_MD(pipe));

	mutex_unlock(&dev_priv->dpio_lock);
}

static void i9xx_enable_pll(struct intel_crtc *crtc)
{
	struct drm_device *dev = crtc->base.dev;
	struct drm_i915_private *dev_priv = dev->dev_private;
	int reg = DPLL(crtc->pipe);
	u32 dpll = crtc->config.dpll_hw_state.dpll;

	assert_pipe_disabled(dev_priv, crtc->pipe);

	/* No really, not for ILK+ */
	BUG_ON(INTEL_INFO(dev)->gen >= 5);

	/* PLL is protected by panel, make sure we can write it */
	if (IS_MOBILE(dev) && !IS_I830(dev))
		assert_panel_unlocked(dev_priv, crtc->pipe);

	I915_WRITE(reg, dpll);

	/* Wait for the clocks to stabilize. */
	POSTING_READ(reg);
	udelay(150);

	if (INTEL_INFO(dev)->gen >= 4) {
		I915_WRITE(DPLL_MD(crtc->pipe),
			   crtc->config.dpll_hw_state.dpll_md);
	} else {
		/* The pixel multiplier can only be updated once the
		 * DPLL is enabled and the clocks are stable.
		 *
		 * So write it again.
		 */
		I915_WRITE(reg, dpll);
	}

	/* We do this three times for luck */
	I915_WRITE(reg, dpll);
	POSTING_READ(reg);
	udelay(150); /* wait for warmup */
	I915_WRITE(reg, dpll);
	POSTING_READ(reg);
	udelay(150); /* wait for warmup */
	I915_WRITE(reg, dpll);
	POSTING_READ(reg);
	udelay(150); /* wait for warmup */
}

/**
 * i9xx_disable_pll - disable a PLL
 * @dev_priv: i915 private structure
 * @pipe: pipe PLL to disable
 *
 * Disable the PLL for @pipe, making sure the pipe is off first.
 *
 * Note!  This is for pre-ILK only.
 */
static void i9xx_disable_pll(struct drm_i915_private *dev_priv, enum pipe pipe)
{
	/* Don't disable pipe A or pipe A PLLs if needed */
	if (pipe == PIPE_A && (dev_priv->quirks & QUIRK_PIPEA_FORCE))
		return;

	/* Make sure the pipe isn't still relying on us */
	assert_pipe_disabled(dev_priv, pipe);

	I915_WRITE(DPLL(pipe), 0);
	POSTING_READ(DPLL(pipe));
}

static void vlv_disable_pll(struct drm_i915_private *dev_priv, enum pipe pipe)
{
	u32 val = 0;

	/* Make sure the pipe isn't still relying on us */
	assert_pipe_disabled(dev_priv, pipe);

	/*
	 * Leave integrated clock source and reference clock enabled for pipe B.
	 * The latter is needed for VGA hotplug / manual detection.
	 */
	if (pipe == PIPE_B)
		val = DPLL_INTEGRATED_CRI_CLK_VLV | DPLL_REFA_CLK_ENABLE_VLV;
	I915_WRITE(DPLL(pipe), val);
	POSTING_READ(DPLL(pipe));

}

static void chv_disable_pll(struct drm_i915_private *dev_priv, enum pipe pipe)
{
	enum dpio_channel port = vlv_pipe_to_channel(pipe);
	u32 val;

	/* Make sure the pipe isn't still relying on us */
	assert_pipe_disabled(dev_priv, pipe);

	/* Set PLL en = 0 */
	val = DPLL_SSC_REF_CLOCK_CHV;
	if (pipe != PIPE_A)
		val |= DPLL_INTEGRATED_CRI_CLK_VLV;
	I915_WRITE(DPLL(pipe), val);
	POSTING_READ(DPLL(pipe));

	mutex_lock(&dev_priv->dpio_lock);

	/* Disable 10bit clock to display controller */
	val = vlv_dpio_read(dev_priv, pipe, CHV_CMN_DW14(port));
	val &= ~DPIO_DCLKP_EN;
	vlv_dpio_write(dev_priv, pipe, CHV_CMN_DW14(port), val);

	/* disable left/right clock distribution */
	if (pipe != PIPE_B) {
		val = vlv_dpio_read(dev_priv, pipe, _CHV_CMN_DW5_CH0);
		val &= ~(CHV_BUFLEFTENA1_MASK | CHV_BUFRIGHTENA1_MASK);
		vlv_dpio_write(dev_priv, pipe, _CHV_CMN_DW5_CH0, val);
	} else {
		val = vlv_dpio_read(dev_priv, pipe, _CHV_CMN_DW1_CH1);
		val &= ~(CHV_BUFLEFTENA2_MASK | CHV_BUFRIGHTENA2_MASK);
		vlv_dpio_write(dev_priv, pipe, _CHV_CMN_DW1_CH1, val);
	}

	mutex_unlock(&dev_priv->dpio_lock);
}

void vlv_wait_port_ready(struct drm_i915_private *dev_priv,
		struct intel_digital_port *dport)
{
	u32 port_mask;
	int dpll_reg;

	switch (dport->port) {
	case PORT_B:
		port_mask = DPLL_PORTB_READY_MASK;
		dpll_reg = DPLL(0);
		break;
	case PORT_C:
		port_mask = DPLL_PORTC_READY_MASK;
		dpll_reg = DPLL(0);
		break;
	case PORT_D:
		port_mask = DPLL_PORTD_READY_MASK;
		dpll_reg = DPIO_PHY_STATUS;
		break;
	default:
		BUG();
	}

	if (wait_for((I915_READ(dpll_reg) & port_mask) == 0, 1000))
		WARN(1, "timed out waiting for port %c ready: 0x%08x\n",
		     port_name(dport->port), I915_READ(dpll_reg));
}

static void intel_prepare_shared_dpll(struct intel_crtc *crtc)
{
	struct drm_device *dev = crtc->base.dev;
	struct drm_i915_private *dev_priv = dev->dev_private;
	struct intel_shared_dpll *pll = intel_crtc_to_shared_dpll(crtc);

	if (WARN_ON(pll == NULL))
		return;

	WARN_ON(!pll->refcount);
	if (pll->active == 0) {
		DRM_DEBUG_DRIVER("setting up %s\n", pll->name);
		WARN_ON(pll->on);
		assert_shared_dpll_disabled(dev_priv, pll);

		pll->mode_set(dev_priv, pll);
	}
}

/**
 * intel_enable_shared_dpll - enable PCH PLL
 * @dev_priv: i915 private structure
 * @pipe: pipe PLL to enable
 *
 * The PCH PLL needs to be enabled before the PCH transcoder, since it
 * drives the transcoder clock.
 */
static void intel_enable_shared_dpll(struct intel_crtc *crtc)
{
	struct drm_device *dev = crtc->base.dev;
	struct drm_i915_private *dev_priv = dev->dev_private;
	struct intel_shared_dpll *pll = intel_crtc_to_shared_dpll(crtc);

	if (WARN_ON(pll == NULL))
		return;

	if (WARN_ON(pll->refcount == 0))
		return;

	DRM_DEBUG_KMS("enable %s (active %d, on? %d)for crtc %d\n",
		      pll->name, pll->active, pll->on,
		      crtc->base.base.id);

	if (pll->active++) {
		WARN_ON(!pll->on);
		assert_shared_dpll_enabled(dev_priv, pll);
		return;
	}
	WARN_ON(pll->on);

	intel_display_power_get(dev_priv, POWER_DOMAIN_PLLS);

	DRM_DEBUG_KMS("enabling %s\n", pll->name);
	pll->enable(dev_priv, pll);
	pll->on = true;
}

void intel_disable_shared_dpll(struct intel_crtc *crtc)
{
	struct drm_device *dev = crtc->base.dev;
	struct drm_i915_private *dev_priv = dev->dev_private;
	struct intel_shared_dpll *pll = intel_crtc_to_shared_dpll(crtc);

	/* PCH only available on ILK+ */
	BUG_ON(INTEL_INFO(dev)->gen < 5);
	if (WARN_ON(pll == NULL))
	       return;

	if (WARN_ON(pll->refcount == 0))
		return;

	DRM_DEBUG_KMS("disable %s (active %d, on? %d) for crtc %d\n",
		      pll->name, pll->active, pll->on,
		      crtc->base.base.id);

	if (WARN_ON(pll->active == 0)) {
		assert_shared_dpll_disabled(dev_priv, pll);
		return;
	}

	assert_shared_dpll_enabled(dev_priv, pll);
	WARN_ON(!pll->on);
	if (--pll->active)
		return;

	DRM_DEBUG_KMS("disabling %s\n", pll->name);
	pll->disable(dev_priv, pll);
	pll->on = false;

	intel_display_power_put(dev_priv, POWER_DOMAIN_PLLS);
}

static void ironlake_enable_pch_transcoder(struct drm_i915_private *dev_priv,
					   enum pipe pipe)
{
	struct drm_device *dev = dev_priv->dev;
	struct drm_crtc *crtc = dev_priv->pipe_to_crtc_mapping[pipe];
	struct intel_crtc *intel_crtc = to_intel_crtc(crtc);
	uint32_t reg, val, pipeconf_val;

	/* PCH only available on ILK+ */
	BUG_ON(INTEL_INFO(dev)->gen < 5);

	/* Make sure PCH DPLL is enabled */
	assert_shared_dpll_enabled(dev_priv,
				   intel_crtc_to_shared_dpll(intel_crtc));

	/* FDI must be feeding us bits for PCH ports */
	assert_fdi_tx_enabled(dev_priv, pipe);
	assert_fdi_rx_enabled(dev_priv, pipe);

	if (HAS_PCH_CPT(dev)) {
		/* Workaround: Set the timing override bit before enabling the
		 * pch transcoder. */
		reg = TRANS_CHICKEN2(pipe);
		val = I915_READ(reg);
		val |= TRANS_CHICKEN2_TIMING_OVERRIDE;
		I915_WRITE(reg, val);
	}

	reg = PCH_TRANSCONF(pipe);
	val = I915_READ(reg);
	pipeconf_val = I915_READ(PIPECONF(pipe));

	if (HAS_PCH_IBX(dev_priv->dev)) {
		/*
		 * make the BPC in transcoder be consistent with
		 * that in pipeconf reg.
		 */
		val &= ~PIPECONF_BPC_MASK;
		val |= pipeconf_val & PIPECONF_BPC_MASK;
	}

	val &= ~TRANS_INTERLACE_MASK;
	if ((pipeconf_val & PIPECONF_INTERLACE_MASK) == PIPECONF_INTERLACED_ILK)
		if (HAS_PCH_IBX(dev_priv->dev) &&
		    intel_pipe_has_type(crtc, INTEL_OUTPUT_SDVO))
			val |= TRANS_LEGACY_INTERLACED_ILK;
		else
			val |= TRANS_INTERLACED;
	else
		val |= TRANS_PROGRESSIVE;

	I915_WRITE(reg, val | TRANS_ENABLE);
	if (wait_for(I915_READ(reg) & TRANS_STATE_ENABLE, 100))
		DRM_ERROR("failed to enable transcoder %c\n", pipe_name(pipe));
}

static void lpt_enable_pch_transcoder(struct drm_i915_private *dev_priv,
				      enum transcoder cpu_transcoder)
{
	u32 val, pipeconf_val;

	/* PCH only available on ILK+ */
	BUG_ON(INTEL_INFO(dev_priv->dev)->gen < 5);

	/* FDI must be feeding us bits for PCH ports */
	assert_fdi_tx_enabled(dev_priv, (enum pipe) cpu_transcoder);
	assert_fdi_rx_enabled(dev_priv, TRANSCODER_A);

	/* Workaround: set timing override bit. */
	val = I915_READ(_TRANSA_CHICKEN2);
	val |= TRANS_CHICKEN2_TIMING_OVERRIDE;
	I915_WRITE(_TRANSA_CHICKEN2, val);

	val = TRANS_ENABLE;
	pipeconf_val = I915_READ(PIPECONF(cpu_transcoder));

	if ((pipeconf_val & PIPECONF_INTERLACE_MASK_HSW) ==
	    PIPECONF_INTERLACED_ILK)
		val |= TRANS_INTERLACED;
	else
		val |= TRANS_PROGRESSIVE;

	I915_WRITE(LPT_TRANSCONF, val);
	if (wait_for(I915_READ(LPT_TRANSCONF) & TRANS_STATE_ENABLE, 100))
		DRM_ERROR("Failed to enable PCH transcoder\n");
}

static void ironlake_disable_pch_transcoder(struct drm_i915_private *dev_priv,
					    enum pipe pipe)
{
	struct drm_device *dev = dev_priv->dev;
	uint32_t reg, val;

	/* FDI relies on the transcoder */
	assert_fdi_tx_disabled(dev_priv, pipe);
	assert_fdi_rx_disabled(dev_priv, pipe);

	/* Ports must be off as well */
	assert_pch_ports_disabled(dev_priv, pipe);

	reg = PCH_TRANSCONF(pipe);
	val = I915_READ(reg);
	val &= ~TRANS_ENABLE;
	I915_WRITE(reg, val);
	/* wait for PCH transcoder off, transcoder state */
	if (wait_for((I915_READ(reg) & TRANS_STATE_ENABLE) == 0, 50))
		DRM_ERROR("failed to disable transcoder %c\n", pipe_name(pipe));

	if (!HAS_PCH_IBX(dev)) {
		/* Workaround: Clear the timing override chicken bit again. */
		reg = TRANS_CHICKEN2(pipe);
		val = I915_READ(reg);
		val &= ~TRANS_CHICKEN2_TIMING_OVERRIDE;
		I915_WRITE(reg, val);
	}
}

static void lpt_disable_pch_transcoder(struct drm_i915_private *dev_priv)
{
	u32 val;

	val = I915_READ(LPT_TRANSCONF);
	val &= ~TRANS_ENABLE;
	I915_WRITE(LPT_TRANSCONF, val);
	/* wait for PCH transcoder off, transcoder state */
	if (wait_for((I915_READ(LPT_TRANSCONF) & TRANS_STATE_ENABLE) == 0, 50))
		DRM_ERROR("Failed to disable PCH transcoder\n");

	/* Workaround: clear timing override bit. */
	val = I915_READ(_TRANSA_CHICKEN2);
	val &= ~TRANS_CHICKEN2_TIMING_OVERRIDE;
	I915_WRITE(_TRANSA_CHICKEN2, val);
}

/**
 * intel_enable_pipe - enable a pipe, asserting requirements
 * @crtc: crtc responsible for the pipe
 *
 * Enable @crtc's pipe, making sure that various hardware specific requirements
 * are met, if applicable, e.g. PLL enabled, LVDS pairs enabled, etc.
 */
static void intel_enable_pipe(struct intel_crtc *crtc)
{
	struct drm_device *dev = crtc->base.dev;
	struct drm_i915_private *dev_priv = dev->dev_private;
	enum pipe pipe = crtc->pipe;
	enum transcoder cpu_transcoder = intel_pipe_to_cpu_transcoder(dev_priv,
								      pipe);
	enum pipe pch_transcoder;
	int reg;
	u32 val;

	assert_planes_disabled(dev_priv, pipe);
	assert_cursor_disabled(dev_priv, pipe);
	assert_sprites_disabled(dev_priv, pipe);

	if (HAS_PCH_LPT(dev_priv->dev))
		pch_transcoder = TRANSCODER_A;
	else
		pch_transcoder = pipe;

	/*
	 * A pipe without a PLL won't actually be able to drive bits from
	 * a plane.  On ILK+ the pipe PLLs are integrated, so we don't
	 * need the check.
	 */
	if (!HAS_PCH_SPLIT(dev_priv->dev))
		if (intel_pipe_has_type(&crtc->base, INTEL_OUTPUT_DSI))
			assert_dsi_pll_enabled(dev_priv);
		else
			assert_pll_enabled(dev_priv, pipe);
	else {
		if (crtc->config.has_pch_encoder) {
			/* if driving the PCH, we need FDI enabled */
			assert_fdi_rx_pll_enabled(dev_priv, pch_transcoder);
			assert_fdi_tx_pll_enabled(dev_priv,
						  (enum pipe) cpu_transcoder);
		}
		/* FIXME: assert CPU port conditions for SNB+ */
	}

	reg = PIPECONF(cpu_transcoder);
	val = I915_READ(reg);
	if (val & PIPECONF_ENABLE) {
		WARN_ON(!(pipe == PIPE_A &&
			  dev_priv->quirks & QUIRK_PIPEA_FORCE));
		return;
	}

	I915_WRITE(reg, val | PIPECONF_ENABLE);
	POSTING_READ(reg);
}

/**
 * intel_disable_pipe - disable a pipe, asserting requirements
 * @dev_priv: i915 private structure
 * @pipe: pipe to disable
 *
 * Disable @pipe, making sure that various hardware specific requirements
 * are met, if applicable, e.g. plane disabled, panel fitter off, etc.
 *
 * @pipe should be %PIPE_A or %PIPE_B.
 *
 * Will wait until the pipe has shut down before returning.
 */
static void intel_disable_pipe(struct drm_i915_private *dev_priv,
			       enum pipe pipe)
{
	enum transcoder cpu_transcoder = intel_pipe_to_cpu_transcoder(dev_priv,
								      pipe);
	int reg;
	u32 val;

	/*
	 * Make sure planes won't keep trying to pump pixels to us,
	 * or we might hang the display.
	 */
	assert_planes_disabled(dev_priv, pipe);
	assert_cursor_disabled(dev_priv, pipe);
	assert_sprites_disabled(dev_priv, pipe);

	/* Don't disable pipe A or pipe A PLLs if needed */
	if (pipe == PIPE_A && (dev_priv->quirks & QUIRK_PIPEA_FORCE))
		return;

	reg = PIPECONF(cpu_transcoder);
	val = I915_READ(reg);
	if ((val & PIPECONF_ENABLE) == 0)
		return;

	I915_WRITE(reg, val & ~PIPECONF_ENABLE);
	intel_wait_for_pipe_off(dev_priv->dev, pipe);
}

/*
 * Plane regs are double buffered, going from enabled->disabled needs a
 * trigger in order to latch.  The display address reg provides this.
 */
void intel_flush_primary_plane(struct drm_i915_private *dev_priv,
			       enum plane plane)
{
	struct drm_device *dev = dev_priv->dev;
	u32 reg = INTEL_INFO(dev)->gen >= 4 ? DSPSURF(plane) : DSPADDR(plane);

	I915_WRITE(reg, I915_READ(reg));
	POSTING_READ(reg);
}

/**
 * intel_enable_primary_hw_plane - enable the primary plane on a given pipe
 * @dev_priv: i915 private structure
 * @plane: plane to enable
 * @pipe: pipe being fed
 *
 * Enable @plane on @pipe, making sure that @pipe is running first.
 */
static void intel_enable_primary_hw_plane(struct drm_i915_private *dev_priv,
					  enum plane plane, enum pipe pipe)
{
	struct drm_device *dev = dev_priv->dev;
	struct intel_crtc *intel_crtc =
		to_intel_crtc(dev_priv->pipe_to_crtc_mapping[pipe]);
	int reg;
	u32 val;

	/* If the pipe isn't enabled, we can't pump pixels and may hang */
	assert_pipe_enabled(dev_priv, pipe);

	if (intel_crtc->primary_enabled)
		return;

	intel_crtc->primary_enabled = true;

	reg = DSPCNTR(plane);
	val = I915_READ(reg);
	WARN_ON(val & DISPLAY_PLANE_ENABLE);

	I915_WRITE(reg, val | DISPLAY_PLANE_ENABLE);
	intel_flush_primary_plane(dev_priv, plane);

	/*
	 * BDW signals flip done immediately if the plane
	 * is disabled, even if the plane enable is already
	 * armed to occur at the next vblank :(
	 */
	if (IS_BROADWELL(dev))
		intel_wait_for_vblank(dev, intel_crtc->pipe);
}

/**
 * intel_disable_primary_hw_plane - disable the primary hardware plane
 * @dev_priv: i915 private structure
 * @plane: plane to disable
 * @pipe: pipe consuming the data
 *
 * Disable @plane; should be an independent operation.
 */
static void intel_disable_primary_hw_plane(struct drm_i915_private *dev_priv,
					   enum plane plane, enum pipe pipe)
{
	struct intel_crtc *intel_crtc =
		to_intel_crtc(dev_priv->pipe_to_crtc_mapping[pipe]);
	int reg;
	u32 val;

	if (!intel_crtc->primary_enabled)
		return;

	intel_crtc->primary_enabled = false;

	reg = DSPCNTR(plane);
	val = I915_READ(reg);
	WARN_ON((val & DISPLAY_PLANE_ENABLE) == 0);

	I915_WRITE(reg, val & ~DISPLAY_PLANE_ENABLE);
	intel_flush_primary_plane(dev_priv, plane);
}

static bool need_vtd_wa(struct drm_device *dev)
{
#ifdef CONFIG_INTEL_IOMMU
	if (INTEL_INFO(dev)->gen >= 6 && intel_iommu_gfx_mapped)
		return true;
#endif
	return false;
}

static int intel_align_height(struct drm_device *dev, int height, bool tiled)
{
	int tile_height;

	tile_height = tiled ? (IS_GEN2(dev) ? 16 : 8) : 1;
	return ALIGN(height, tile_height);
}

int
intel_pin_and_fence_fb_obj(struct drm_device *dev,
			   struct drm_i915_gem_object *obj,
			   struct intel_engine_cs *pipelined)
{
	struct drm_i915_private *dev_priv = dev->dev_private;
	u32 alignment;
	int ret;

	WARN_ON(!mutex_is_locked(&dev->struct_mutex));

	switch (obj->tiling_mode) {
	case I915_TILING_NONE:
		if (IS_BROADWATER(dev) || IS_CRESTLINE(dev))
			alignment = 128 * 1024;
		else if (INTEL_INFO(dev)->gen >= 4)
			alignment = 4 * 1024;
		else
			alignment = 64 * 1024;
		break;
	case I915_TILING_X:
		/* pin() will align the object as required by fence */
		alignment = 0;
		break;
	case I915_TILING_Y:
		WARN(1, "Y tiled bo slipped through, driver bug!\n");
		return -EINVAL;
	default:
		BUG();
	}

	/* Note that the w/a also requires 64 PTE of padding following the
	 * bo. We currently fill all unused PTE with the shadow page and so
	 * we should always have valid PTE following the scanout preventing
	 * the VT-d warning.
	 */
	if (need_vtd_wa(dev) && alignment < 256 * 1024)
		alignment = 256 * 1024;

	dev_priv->mm.interruptible = false;
	ret = i915_gem_object_pin_to_display_plane(obj, alignment, pipelined);
	if (ret)
		goto err_interruptible;

	/* Install a fence for tiled scan-out. Pre-i965 always needs a
	 * fence, whereas 965+ only requires a fence if using
	 * framebuffer compression.  For simplicity, we always install
	 * a fence as the cost is not that onerous.
	 */
	ret = i915_gem_object_get_fence(obj);
	if (ret)
		goto err_unpin;

	i915_gem_object_pin_fence(obj);

	dev_priv->mm.interruptible = true;
	return 0;

err_unpin:
	i915_gem_object_unpin_from_display_plane(obj);
err_interruptible:
	dev_priv->mm.interruptible = true;
	return ret;
}

void intel_unpin_fb_obj(struct drm_i915_gem_object *obj)
{
	WARN_ON(!mutex_is_locked(&obj->base.dev->struct_mutex));

	i915_gem_object_unpin_fence(obj);
	i915_gem_object_unpin_from_display_plane(obj);
}

/* Computes the linear offset to the base tile and adjusts x, y. bytes per pixel
 * is assumed to be a power-of-two. */
unsigned long intel_gen4_compute_page_offset(int *x, int *y,
					     unsigned int tiling_mode,
					     unsigned int cpp,
					     unsigned int pitch)
{
	if (tiling_mode != I915_TILING_NONE) {
		unsigned int tile_rows, tiles;

		tile_rows = *y / 8;
		*y %= 8;

		tiles = *x / (512/cpp);
		*x %= 512/cpp;

		return tile_rows * pitch * 8 + tiles * 4096;
	} else {
		unsigned int offset;

		offset = *y * pitch + *x * cpp;
		*y = 0;
		*x = (offset & 4095) / cpp;
		return offset & -4096;
	}
}

int intel_format_to_fourcc(int format)
{
	switch (format) {
	case DISPPLANE_8BPP:
		return DRM_FORMAT_C8;
	case DISPPLANE_BGRX555:
		return DRM_FORMAT_XRGB1555;
	case DISPPLANE_BGRX565:
		return DRM_FORMAT_RGB565;
	default:
	case DISPPLANE_BGRX888:
		return DRM_FORMAT_XRGB8888;
	case DISPPLANE_RGBX888:
		return DRM_FORMAT_XBGR8888;
	case DISPPLANE_BGRX101010:
		return DRM_FORMAT_XRGB2101010;
	case DISPPLANE_RGBX101010:
		return DRM_FORMAT_XBGR2101010;
	}
}

static bool intel_alloc_plane_obj(struct intel_crtc *crtc,
				  struct intel_plane_config *plane_config)
{
	struct drm_device *dev = crtc->base.dev;
	struct drm_i915_gem_object *obj = NULL;
	struct drm_mode_fb_cmd2 mode_cmd = { 0 };
	u32 base = plane_config->base;

	if (plane_config->size == 0)
		return false;

	obj = i915_gem_object_create_stolen_for_preallocated(dev, base, base,
							     plane_config->size);
	if (!obj)
		return false;

	if (plane_config->tiled) {
		obj->tiling_mode = I915_TILING_X;
		obj->stride = crtc->base.primary->fb->pitches[0];
	}

	mode_cmd.pixel_format = crtc->base.primary->fb->pixel_format;
	mode_cmd.width = crtc->base.primary->fb->width;
	mode_cmd.height = crtc->base.primary->fb->height;
	mode_cmd.pitches[0] = crtc->base.primary->fb->pitches[0];

	mutex_lock(&dev->struct_mutex);

	if (intel_framebuffer_init(dev, to_intel_framebuffer(crtc->base.primary->fb),
				   &mode_cmd, obj)) {
		DRM_DEBUG_KMS("intel fb init failed\n");
		goto out_unref_obj;
	}

	obj->frontbuffer_bits = INTEL_FRONTBUFFER_PRIMARY(crtc->pipe);
	mutex_unlock(&dev->struct_mutex);

	DRM_DEBUG_KMS("plane fb obj %p\n", obj);
	return true;

out_unref_obj:
	drm_gem_object_unreference(&obj->base);
	mutex_unlock(&dev->struct_mutex);
	return false;
}

static void intel_find_plane_obj(struct intel_crtc *intel_crtc,
				 struct intel_plane_config *plane_config)
{
	struct drm_device *dev = intel_crtc->base.dev;
	struct drm_crtc *c;
	struct intel_crtc *i;
	struct drm_i915_gem_object *obj;

	if (!intel_crtc->base.primary->fb)
		return;

	if (intel_alloc_plane_obj(intel_crtc, plane_config))
		return;

	kfree(intel_crtc->base.primary->fb);
	intel_crtc->base.primary->fb = NULL;

	/*
	 * Failed to alloc the obj, check to see if we should share
	 * an fb with another CRTC instead
	 */
	for_each_crtc(dev, c) {
		i = to_intel_crtc(c);

		if (c == &intel_crtc->base)
			continue;

		if (!i->active)
			continue;

		obj = intel_fb_obj(c->primary->fb);
		if (obj == NULL)
			continue;

		if (i915_gem_obj_ggtt_offset(obj) == plane_config->base) {
			drm_framebuffer_reference(c->primary->fb);
			intel_crtc->base.primary->fb = c->primary->fb;
			obj->frontbuffer_bits |= INTEL_FRONTBUFFER_PRIMARY(intel_crtc->pipe);
			break;
		}
	}
}

static void i9xx_update_primary_plane(struct drm_crtc *crtc,
				      struct drm_framebuffer *fb,
				      int x, int y)
{
	struct drm_device *dev = crtc->dev;
	struct drm_i915_private *dev_priv = dev->dev_private;
	struct intel_crtc *intel_crtc = to_intel_crtc(crtc);
	struct drm_i915_gem_object *obj = intel_fb_obj(fb);
	int plane = intel_crtc->plane;
	unsigned long linear_offset;
	u32 dspcntr;
	u32 reg;

	reg = DSPCNTR(plane);
	dspcntr = I915_READ(reg);
	/* Mask out pixel format bits in case we change it */
	dspcntr &= ~DISPPLANE_PIXFORMAT_MASK;
	switch (fb->pixel_format) {
	case DRM_FORMAT_C8:
		dspcntr |= DISPPLANE_8BPP;
		break;
	case DRM_FORMAT_XRGB1555:
	case DRM_FORMAT_ARGB1555:
		dspcntr |= DISPPLANE_BGRX555;
		break;
	case DRM_FORMAT_RGB565:
		dspcntr |= DISPPLANE_BGRX565;
		break;
	case DRM_FORMAT_XRGB8888:
	case DRM_FORMAT_ARGB8888:
		dspcntr |= DISPPLANE_BGRX888;
		break;
	case DRM_FORMAT_XBGR8888:
	case DRM_FORMAT_ABGR8888:
		dspcntr |= DISPPLANE_RGBX888;
		break;
	case DRM_FORMAT_XRGB2101010:
	case DRM_FORMAT_ARGB2101010:
		dspcntr |= DISPPLANE_BGRX101010;
		break;
	case DRM_FORMAT_XBGR2101010:
	case DRM_FORMAT_ABGR2101010:
		dspcntr |= DISPPLANE_RGBX101010;
		break;
	default:
		BUG();
	}

	if (INTEL_INFO(dev)->gen >= 4) {
		if (obj->tiling_mode != I915_TILING_NONE)
			dspcntr |= DISPPLANE_TILED;
		else
			dspcntr &= ~DISPPLANE_TILED;
	}

	if (IS_G4X(dev))
		dspcntr |= DISPPLANE_TRICKLE_FEED_DISABLE;

	I915_WRITE(reg, dspcntr);

	linear_offset = y * fb->pitches[0] + x * (fb->bits_per_pixel / 8);

	if (INTEL_INFO(dev)->gen >= 4) {
		intel_crtc->dspaddr_offset =
			intel_gen4_compute_page_offset(&x, &y, obj->tiling_mode,
						       fb->bits_per_pixel / 8,
						       fb->pitches[0]);
		linear_offset -= intel_crtc->dspaddr_offset;
	} else {
		intel_crtc->dspaddr_offset = linear_offset;
	}

	DRM_DEBUG_KMS("Writing base %08lX %08lX %d %d %d\n",
		      i915_gem_obj_ggtt_offset(obj), linear_offset, x, y,
		      fb->pitches[0]);
	I915_WRITE(DSPSTRIDE(plane), fb->pitches[0]);
	if (INTEL_INFO(dev)->gen >= 4) {
		I915_WRITE(DSPSURF(plane),
			   i915_gem_obj_ggtt_offset(obj) + intel_crtc->dspaddr_offset);
		I915_WRITE(DSPTILEOFF(plane), (y << 16) | x);
		I915_WRITE(DSPLINOFF(plane), linear_offset);
	} else
		I915_WRITE(DSPADDR(plane), i915_gem_obj_ggtt_offset(obj) + linear_offset);
	POSTING_READ(reg);
}

static void ironlake_update_primary_plane(struct drm_crtc *crtc,
					  struct drm_framebuffer *fb,
					  int x, int y)
{
	struct drm_device *dev = crtc->dev;
	struct drm_i915_private *dev_priv = dev->dev_private;
	struct intel_crtc *intel_crtc = to_intel_crtc(crtc);
	struct drm_i915_gem_object *obj = intel_fb_obj(fb);
	int plane = intel_crtc->plane;
	unsigned long linear_offset;
	u32 dspcntr;
	u32 reg;

	reg = DSPCNTR(plane);
	dspcntr = I915_READ(reg);
	/* Mask out pixel format bits in case we change it */
	dspcntr &= ~DISPPLANE_PIXFORMAT_MASK;
	switch (fb->pixel_format) {
	case DRM_FORMAT_C8:
		dspcntr |= DISPPLANE_8BPP;
		break;
	case DRM_FORMAT_RGB565:
		dspcntr |= DISPPLANE_BGRX565;
		break;
	case DRM_FORMAT_XRGB8888:
	case DRM_FORMAT_ARGB8888:
		dspcntr |= DISPPLANE_BGRX888;
		break;
	case DRM_FORMAT_XBGR8888:
	case DRM_FORMAT_ABGR8888:
		dspcntr |= DISPPLANE_RGBX888;
		break;
	case DRM_FORMAT_XRGB2101010:
	case DRM_FORMAT_ARGB2101010:
		dspcntr |= DISPPLANE_BGRX101010;
		break;
	case DRM_FORMAT_XBGR2101010:
	case DRM_FORMAT_ABGR2101010:
		dspcntr |= DISPPLANE_RGBX101010;
		break;
	default:
		BUG();
	}

	if (obj->tiling_mode != I915_TILING_NONE)
		dspcntr |= DISPPLANE_TILED;
	else
		dspcntr &= ~DISPPLANE_TILED;

	if (IS_HASWELL(dev) || IS_BROADWELL(dev))
		dspcntr &= ~DISPPLANE_TRICKLE_FEED_DISABLE;
	else
		dspcntr |= DISPPLANE_TRICKLE_FEED_DISABLE;

	I915_WRITE(reg, dspcntr);

	linear_offset = y * fb->pitches[0] + x * (fb->bits_per_pixel / 8);
	intel_crtc->dspaddr_offset =
		intel_gen4_compute_page_offset(&x, &y, obj->tiling_mode,
					       fb->bits_per_pixel / 8,
					       fb->pitches[0]);
	linear_offset -= intel_crtc->dspaddr_offset;

	DRM_DEBUG_KMS("Writing base %08lX %08lX %d %d %d\n",
		      i915_gem_obj_ggtt_offset(obj), linear_offset, x, y,
		      fb->pitches[0]);
	I915_WRITE(DSPSTRIDE(plane), fb->pitches[0]);
	I915_WRITE(DSPSURF(plane),
		   i915_gem_obj_ggtt_offset(obj) + intel_crtc->dspaddr_offset);
	if (IS_HASWELL(dev) || IS_BROADWELL(dev)) {
		I915_WRITE(DSPOFFSET(plane), (y << 16) | x);
	} else {
		I915_WRITE(DSPTILEOFF(plane), (y << 16) | x);
		I915_WRITE(DSPLINOFF(plane), linear_offset);
	}
	POSTING_READ(reg);
}

/* Assume fb object is pinned & idle & fenced and just update base pointers */
static int
intel_pipe_set_base_atomic(struct drm_crtc *crtc, struct drm_framebuffer *fb,
			   int x, int y, enum mode_set_atomic state)
{
	struct drm_device *dev = crtc->dev;
	struct drm_i915_private *dev_priv = dev->dev_private;

	if (dev_priv->display.disable_fbc)
		dev_priv->display.disable_fbc(dev);
	intel_increase_pllclock(dev, to_intel_crtc(crtc)->pipe);

	dev_priv->display.update_primary_plane(crtc, fb, x, y);

	return 0;
}

void intel_display_handle_reset(struct drm_device *dev)
{
	struct drm_i915_private *dev_priv = dev->dev_private;
	struct drm_crtc *crtc;

	/*
	 * Flips in the rings have been nuked by the reset,
	 * so complete all pending flips so that user space
	 * will get its events and not get stuck.
	 *
	 * Also update the base address of all primary
	 * planes to the the last fb to make sure we're
	 * showing the correct fb after a reset.
	 *
	 * Need to make two loops over the crtcs so that we
	 * don't try to grab a crtc mutex before the
	 * pending_flip_queue really got woken up.
	 */

	for_each_crtc(dev, crtc) {
		struct intel_crtc *intel_crtc = to_intel_crtc(crtc);
		enum plane plane = intel_crtc->plane;

		intel_prepare_page_flip(dev, plane);
		intel_finish_page_flip_plane(dev, plane);
	}

	for_each_crtc(dev, crtc) {
		struct intel_crtc *intel_crtc = to_intel_crtc(crtc);

		drm_modeset_lock(&crtc->mutex, NULL);
		/*
		 * FIXME: Once we have proper support for primary planes (and
		 * disabling them without disabling the entire crtc) allow again
		 * a NULL crtc->primary->fb.
		 */
		if (intel_crtc->active && crtc->primary->fb)
			dev_priv->display.update_primary_plane(crtc,
							       crtc->primary->fb,
							       crtc->x,
							       crtc->y);
		drm_modeset_unlock(&crtc->mutex);
	}
}

static int
intel_finish_fb(struct drm_framebuffer *old_fb)
{
	struct drm_i915_gem_object *obj = intel_fb_obj(old_fb);
	struct drm_i915_private *dev_priv = obj->base.dev->dev_private;
	bool was_interruptible = dev_priv->mm.interruptible;
	int ret;

	/* Big Hammer, we also need to ensure that any pending
	 * MI_WAIT_FOR_EVENT inside a user batch buffer on the
	 * current scanout is retired before unpinning the old
	 * framebuffer.
	 *
	 * This should only fail upon a hung GPU, in which case we
	 * can safely continue.
	 */
	dev_priv->mm.interruptible = false;
	ret = i915_gem_object_finish_gpu(obj);
	dev_priv->mm.interruptible = was_interruptible;

	return ret;
}

static bool intel_crtc_has_pending_flip(struct drm_crtc *crtc)
{
	struct drm_device *dev = crtc->dev;
	struct drm_i915_private *dev_priv = dev->dev_private;
	struct intel_crtc *intel_crtc = to_intel_crtc(crtc);
	unsigned long flags;
	bool pending;

	if (i915_reset_in_progress(&dev_priv->gpu_error) ||
	    intel_crtc->reset_counter != atomic_read(&dev_priv->gpu_error.reset_counter))
		return false;

	spin_lock_irqsave(&dev->event_lock, flags);
	pending = to_intel_crtc(crtc)->unpin_work != NULL;
	spin_unlock_irqrestore(&dev->event_lock, flags);

	return pending;
}

static int
intel_pipe_set_base(struct drm_crtc *crtc, int x, int y,
		    struct drm_framebuffer *fb)
{
	struct drm_device *dev = crtc->dev;
	struct drm_i915_private *dev_priv = dev->dev_private;
	struct intel_crtc *intel_crtc = to_intel_crtc(crtc);
	enum pipe pipe = intel_crtc->pipe;
	struct drm_framebuffer *old_fb = crtc->primary->fb;
	struct drm_i915_gem_object *obj = intel_fb_obj(fb);
	struct drm_i915_gem_object *old_obj = intel_fb_obj(old_fb);
	int ret;

	if (intel_crtc_has_pending_flip(crtc)) {
		DRM_ERROR("pipe is still busy with an old pageflip\n");
		return -EBUSY;
	}

	/* no fb bound */
	if (!fb) {
		DRM_ERROR("No FB bound\n");
		return 0;
	}

	if (intel_crtc->plane > INTEL_INFO(dev)->num_pipes) {
		DRM_ERROR("no plane for crtc: plane %c, num_pipes %d\n",
			  plane_name(intel_crtc->plane),
			  INTEL_INFO(dev)->num_pipes);
		return -EINVAL;
	}

	mutex_lock(&dev->struct_mutex);
	ret = intel_pin_and_fence_fb_obj(dev, obj, NULL);
	if (ret == 0)
		i915_gem_track_fb(old_obj, obj,
				  INTEL_FRONTBUFFER_PRIMARY(pipe));
	mutex_unlock(&dev->struct_mutex);
	if (ret != 0) {
		DRM_ERROR("pin & fence failed\n");
		return ret;
	}

	/*
	 * Update pipe size and adjust fitter if needed: the reason for this is
	 * that in compute_mode_changes we check the native mode (not the pfit
	 * mode) to see if we can flip rather than do a full mode set. In the
	 * fastboot case, we'll flip, but if we don't update the pipesrc and
	 * pfit state, we'll end up with a big fb scanned out into the wrong
	 * sized surface.
	 *
	 * To fix this properly, we need to hoist the checks up into
	 * compute_mode_changes (or above), check the actual pfit state and
	 * whether the platform allows pfit disable with pipe active, and only
	 * then update the pipesrc and pfit state, even on the flip path.
	 */
	if (i915.fastboot) {
		const struct drm_display_mode *adjusted_mode =
			&intel_crtc->config.adjusted_mode;

		I915_WRITE(PIPESRC(intel_crtc->pipe),
			   ((adjusted_mode->crtc_hdisplay - 1) << 16) |
			   (adjusted_mode->crtc_vdisplay - 1));
		if (!intel_crtc->config.pch_pfit.enabled &&
		    (intel_pipe_has_type(crtc, INTEL_OUTPUT_LVDS) ||
		     intel_pipe_has_type(crtc, INTEL_OUTPUT_EDP))) {
			I915_WRITE(PF_CTL(intel_crtc->pipe), 0);
			I915_WRITE(PF_WIN_POS(intel_crtc->pipe), 0);
			I915_WRITE(PF_WIN_SZ(intel_crtc->pipe), 0);
		}
		intel_crtc->config.pipe_src_w = adjusted_mode->crtc_hdisplay;
		intel_crtc->config.pipe_src_h = adjusted_mode->crtc_vdisplay;
	}

	dev_priv->display.update_primary_plane(crtc, fb, x, y);

	if (intel_crtc->active)
		intel_frontbuffer_flip(dev, INTEL_FRONTBUFFER_PRIMARY(pipe));

	crtc->primary->fb = fb;
	crtc->x = x;
	crtc->y = y;

	if (old_fb) {
		if (intel_crtc->active && old_fb != fb)
			intel_wait_for_vblank(dev, intel_crtc->pipe);
		mutex_lock(&dev->struct_mutex);
		intel_unpin_fb_obj(old_obj);
		mutex_unlock(&dev->struct_mutex);
	}

	mutex_lock(&dev->struct_mutex);
	intel_update_fbc(dev);
	mutex_unlock(&dev->struct_mutex);

	return 0;
}

static void intel_fdi_normal_train(struct drm_crtc *crtc)
{
	struct drm_device *dev = crtc->dev;
	struct drm_i915_private *dev_priv = dev->dev_private;
	struct intel_crtc *intel_crtc = to_intel_crtc(crtc);
	int pipe = intel_crtc->pipe;
	u32 reg, temp;

	/* enable normal train */
	reg = FDI_TX_CTL(pipe);
	temp = I915_READ(reg);
	if (IS_IVYBRIDGE(dev)) {
		temp &= ~FDI_LINK_TRAIN_NONE_IVB;
		temp |= FDI_LINK_TRAIN_NONE_IVB | FDI_TX_ENHANCE_FRAME_ENABLE;
	} else {
		temp &= ~FDI_LINK_TRAIN_NONE;
		temp |= FDI_LINK_TRAIN_NONE | FDI_TX_ENHANCE_FRAME_ENABLE;
	}
	I915_WRITE(reg, temp);

	reg = FDI_RX_CTL(pipe);
	temp = I915_READ(reg);
	if (HAS_PCH_CPT(dev)) {
		temp &= ~FDI_LINK_TRAIN_PATTERN_MASK_CPT;
		temp |= FDI_LINK_TRAIN_NORMAL_CPT;
	} else {
		temp &= ~FDI_LINK_TRAIN_NONE;
		temp |= FDI_LINK_TRAIN_NONE;
	}
	I915_WRITE(reg, temp | FDI_RX_ENHANCE_FRAME_ENABLE);

	/* wait one idle pattern time */
	POSTING_READ(reg);
	udelay(1000);

	/* IVB wants error correction enabled */
	if (IS_IVYBRIDGE(dev))
		I915_WRITE(reg, I915_READ(reg) | FDI_FS_ERRC_ENABLE |
			   FDI_FE_ERRC_ENABLE);
}

static bool pipe_has_enabled_pch(struct intel_crtc *crtc)
{
	return crtc->base.enabled && crtc->active &&
		crtc->config.has_pch_encoder;
}

static void ivb_modeset_global_resources(struct drm_device *dev)
{
	struct drm_i915_private *dev_priv = dev->dev_private;
	struct intel_crtc *pipe_B_crtc =
		to_intel_crtc(dev_priv->pipe_to_crtc_mapping[PIPE_B]);
	struct intel_crtc *pipe_C_crtc =
		to_intel_crtc(dev_priv->pipe_to_crtc_mapping[PIPE_C]);
	uint32_t temp;

	/*
	 * When everything is off disable fdi C so that we could enable fdi B
	 * with all lanes. Note that we don't care about enabled pipes without
	 * an enabled pch encoder.
	 */
	if (!pipe_has_enabled_pch(pipe_B_crtc) &&
	    !pipe_has_enabled_pch(pipe_C_crtc)) {
		WARN_ON(I915_READ(FDI_RX_CTL(PIPE_B)) & FDI_RX_ENABLE);
		WARN_ON(I915_READ(FDI_RX_CTL(PIPE_C)) & FDI_RX_ENABLE);

		temp = I915_READ(SOUTH_CHICKEN1);
		temp &= ~FDI_BC_BIFURCATION_SELECT;
		DRM_DEBUG_KMS("disabling fdi C rx\n");
		I915_WRITE(SOUTH_CHICKEN1, temp);
	}
}

/* The FDI link training functions for ILK/Ibexpeak. */
static void ironlake_fdi_link_train(struct drm_crtc *crtc)
{
	struct drm_device *dev = crtc->dev;
	struct drm_i915_private *dev_priv = dev->dev_private;
	struct intel_crtc *intel_crtc = to_intel_crtc(crtc);
	int pipe = intel_crtc->pipe;
	u32 reg, temp, tries;

	/* FDI needs bits from pipe first */
	assert_pipe_enabled(dev_priv, pipe);

	/* Train 1: umask FDI RX Interrupt symbol_lock and bit_lock bit
	   for train result */
	reg = FDI_RX_IMR(pipe);
	temp = I915_READ(reg);
	temp &= ~FDI_RX_SYMBOL_LOCK;
	temp &= ~FDI_RX_BIT_LOCK;
	I915_WRITE(reg, temp);
	I915_READ(reg);
	udelay(150);

	/* enable CPU FDI TX and PCH FDI RX */
	reg = FDI_TX_CTL(pipe);
	temp = I915_READ(reg);
	temp &= ~FDI_DP_PORT_WIDTH_MASK;
	temp |= FDI_DP_PORT_WIDTH(intel_crtc->config.fdi_lanes);
	temp &= ~FDI_LINK_TRAIN_NONE;
	temp |= FDI_LINK_TRAIN_PATTERN_1;
	I915_WRITE(reg, temp | FDI_TX_ENABLE);

	reg = FDI_RX_CTL(pipe);
	temp = I915_READ(reg);
	temp &= ~FDI_LINK_TRAIN_NONE;
	temp |= FDI_LINK_TRAIN_PATTERN_1;
	I915_WRITE(reg, temp | FDI_RX_ENABLE);

	POSTING_READ(reg);
	udelay(150);

	/* Ironlake workaround, enable clock pointer after FDI enable*/
	I915_WRITE(FDI_RX_CHICKEN(pipe), FDI_RX_PHASE_SYNC_POINTER_OVR);
	I915_WRITE(FDI_RX_CHICKEN(pipe), FDI_RX_PHASE_SYNC_POINTER_OVR |
		   FDI_RX_PHASE_SYNC_POINTER_EN);

	reg = FDI_RX_IIR(pipe);
	for (tries = 0; tries < 5; tries++) {
		temp = I915_READ(reg);
		DRM_DEBUG_KMS("FDI_RX_IIR 0x%x\n", temp);

		if ((temp & FDI_RX_BIT_LOCK)) {
			DRM_DEBUG_KMS("FDI train 1 done.\n");
			I915_WRITE(reg, temp | FDI_RX_BIT_LOCK);
			break;
		}
	}
	if (tries == 5)
		DRM_ERROR("FDI train 1 fail!\n");

	/* Train 2 */
	reg = FDI_TX_CTL(pipe);
	temp = I915_READ(reg);
	temp &= ~FDI_LINK_TRAIN_NONE;
	temp |= FDI_LINK_TRAIN_PATTERN_2;
	I915_WRITE(reg, temp);

	reg = FDI_RX_CTL(pipe);
	temp = I915_READ(reg);
	temp &= ~FDI_LINK_TRAIN_NONE;
	temp |= FDI_LINK_TRAIN_PATTERN_2;
	I915_WRITE(reg, temp);

	POSTING_READ(reg);
	udelay(150);

	reg = FDI_RX_IIR(pipe);
	for (tries = 0; tries < 5; tries++) {
		temp = I915_READ(reg);
		DRM_DEBUG_KMS("FDI_RX_IIR 0x%x\n", temp);

		if (temp & FDI_RX_SYMBOL_LOCK) {
			I915_WRITE(reg, temp | FDI_RX_SYMBOL_LOCK);
			DRM_DEBUG_KMS("FDI train 2 done.\n");
			break;
		}
	}
	if (tries == 5)
		DRM_ERROR("FDI train 2 fail!\n");

	DRM_DEBUG_KMS("FDI train done\n");

}

static const int snb_b_fdi_train_param[] = {
	FDI_LINK_TRAIN_400MV_0DB_SNB_B,
	FDI_LINK_TRAIN_400MV_6DB_SNB_B,
	FDI_LINK_TRAIN_600MV_3_5DB_SNB_B,
	FDI_LINK_TRAIN_800MV_0DB_SNB_B,
};

/* The FDI link training functions for SNB/Cougarpoint. */
static void gen6_fdi_link_train(struct drm_crtc *crtc)
{
	struct drm_device *dev = crtc->dev;
	struct drm_i915_private *dev_priv = dev->dev_private;
	struct intel_crtc *intel_crtc = to_intel_crtc(crtc);
	int pipe = intel_crtc->pipe;
	u32 reg, temp, i, retry;

	/* Train 1: umask FDI RX Interrupt symbol_lock and bit_lock bit
	   for train result */
	reg = FDI_RX_IMR(pipe);
	temp = I915_READ(reg);
	temp &= ~FDI_RX_SYMBOL_LOCK;
	temp &= ~FDI_RX_BIT_LOCK;
	I915_WRITE(reg, temp);

	POSTING_READ(reg);
	udelay(150);

	/* enable CPU FDI TX and PCH FDI RX */
	reg = FDI_TX_CTL(pipe);
	temp = I915_READ(reg);
	temp &= ~FDI_DP_PORT_WIDTH_MASK;
	temp |= FDI_DP_PORT_WIDTH(intel_crtc->config.fdi_lanes);
	temp &= ~FDI_LINK_TRAIN_NONE;
	temp |= FDI_LINK_TRAIN_PATTERN_1;
	temp &= ~FDI_LINK_TRAIN_VOL_EMP_MASK;
	/* SNB-B */
	temp |= FDI_LINK_TRAIN_400MV_0DB_SNB_B;
	I915_WRITE(reg, temp | FDI_TX_ENABLE);

	I915_WRITE(FDI_RX_MISC(pipe),
		   FDI_RX_TP1_TO_TP2_48 | FDI_RX_FDI_DELAY_90);

	reg = FDI_RX_CTL(pipe);
	temp = I915_READ(reg);
	if (HAS_PCH_CPT(dev)) {
		temp &= ~FDI_LINK_TRAIN_PATTERN_MASK_CPT;
		temp |= FDI_LINK_TRAIN_PATTERN_1_CPT;
	} else {
		temp &= ~FDI_LINK_TRAIN_NONE;
		temp |= FDI_LINK_TRAIN_PATTERN_1;
	}
	I915_WRITE(reg, temp | FDI_RX_ENABLE);

	POSTING_READ(reg);
	udelay(150);

	for (i = 0; i < 4; i++) {
		reg = FDI_TX_CTL(pipe);
		temp = I915_READ(reg);
		temp &= ~FDI_LINK_TRAIN_VOL_EMP_MASK;
		temp |= snb_b_fdi_train_param[i];
		I915_WRITE(reg, temp);

		POSTING_READ(reg);
		udelay(500);

		for (retry = 0; retry < 5; retry++) {
			reg = FDI_RX_IIR(pipe);
			temp = I915_READ(reg);
			DRM_DEBUG_KMS("FDI_RX_IIR 0x%x\n", temp);
			if (temp & FDI_RX_BIT_LOCK) {
				I915_WRITE(reg, temp | FDI_RX_BIT_LOCK);
				DRM_DEBUG_KMS("FDI train 1 done.\n");
				break;
			}
			udelay(50);
		}
		if (retry < 5)
			break;
	}
	if (i == 4)
		DRM_ERROR("FDI train 1 fail!\n");

	/* Train 2 */
	reg = FDI_TX_CTL(pipe);
	temp = I915_READ(reg);
	temp &= ~FDI_LINK_TRAIN_NONE;
	temp |= FDI_LINK_TRAIN_PATTERN_2;
	if (IS_GEN6(dev)) {
		temp &= ~FDI_LINK_TRAIN_VOL_EMP_MASK;
		/* SNB-B */
		temp |= FDI_LINK_TRAIN_400MV_0DB_SNB_B;
	}
	I915_WRITE(reg, temp);

	reg = FDI_RX_CTL(pipe);
	temp = I915_READ(reg);
	if (HAS_PCH_CPT(dev)) {
		temp &= ~FDI_LINK_TRAIN_PATTERN_MASK_CPT;
		temp |= FDI_LINK_TRAIN_PATTERN_2_CPT;
	} else {
		temp &= ~FDI_LINK_TRAIN_NONE;
		temp |= FDI_LINK_TRAIN_PATTERN_2;
	}
	I915_WRITE(reg, temp);

	POSTING_READ(reg);
	udelay(150);

	for (i = 0; i < 4; i++) {
		reg = FDI_TX_CTL(pipe);
		temp = I915_READ(reg);
		temp &= ~FDI_LINK_TRAIN_VOL_EMP_MASK;
		temp |= snb_b_fdi_train_param[i];
		I915_WRITE(reg, temp);

		POSTING_READ(reg);
		udelay(500);

		for (retry = 0; retry < 5; retry++) {
			reg = FDI_RX_IIR(pipe);
			temp = I915_READ(reg);
			DRM_DEBUG_KMS("FDI_RX_IIR 0x%x\n", temp);
			if (temp & FDI_RX_SYMBOL_LOCK) {
				I915_WRITE(reg, temp | FDI_RX_SYMBOL_LOCK);
				DRM_DEBUG_KMS("FDI train 2 done.\n");
				break;
			}
			udelay(50);
		}
		if (retry < 5)
			break;
	}
	if (i == 4)
		DRM_ERROR("FDI train 2 fail!\n");

	DRM_DEBUG_KMS("FDI train done.\n");
}

/* Manual link training for Ivy Bridge A0 parts */
static void ivb_manual_fdi_link_train(struct drm_crtc *crtc)
{
	struct drm_device *dev = crtc->dev;
	struct drm_i915_private *dev_priv = dev->dev_private;
	struct intel_crtc *intel_crtc = to_intel_crtc(crtc);
	int pipe = intel_crtc->pipe;
	u32 reg, temp, i, j;

	/* Train 1: umask FDI RX Interrupt symbol_lock and bit_lock bit
	   for train result */
	reg = FDI_RX_IMR(pipe);
	temp = I915_READ(reg);
	temp &= ~FDI_RX_SYMBOL_LOCK;
	temp &= ~FDI_RX_BIT_LOCK;
	I915_WRITE(reg, temp);

	POSTING_READ(reg);
	udelay(150);

	DRM_DEBUG_KMS("FDI_RX_IIR before link train 0x%x\n",
		      I915_READ(FDI_RX_IIR(pipe)));

	/* Try each vswing and preemphasis setting twice before moving on */
	for (j = 0; j < ARRAY_SIZE(snb_b_fdi_train_param) * 2; j++) {
		/* disable first in case we need to retry */
		reg = FDI_TX_CTL(pipe);
		temp = I915_READ(reg);
		temp &= ~(FDI_LINK_TRAIN_AUTO | FDI_LINK_TRAIN_NONE_IVB);
		temp &= ~FDI_TX_ENABLE;
		I915_WRITE(reg, temp);

		reg = FDI_RX_CTL(pipe);
		temp = I915_READ(reg);
		temp &= ~FDI_LINK_TRAIN_AUTO;
		temp &= ~FDI_LINK_TRAIN_PATTERN_MASK_CPT;
		temp &= ~FDI_RX_ENABLE;
		I915_WRITE(reg, temp);

		/* enable CPU FDI TX and PCH FDI RX */
		reg = FDI_TX_CTL(pipe);
		temp = I915_READ(reg);
		temp &= ~FDI_DP_PORT_WIDTH_MASK;
		temp |= FDI_DP_PORT_WIDTH(intel_crtc->config.fdi_lanes);
		temp |= FDI_LINK_TRAIN_PATTERN_1_IVB;
		temp &= ~FDI_LINK_TRAIN_VOL_EMP_MASK;
		temp |= snb_b_fdi_train_param[j/2];
		temp |= FDI_COMPOSITE_SYNC;
		I915_WRITE(reg, temp | FDI_TX_ENABLE);

		I915_WRITE(FDI_RX_MISC(pipe),
			   FDI_RX_TP1_TO_TP2_48 | FDI_RX_FDI_DELAY_90);

		reg = FDI_RX_CTL(pipe);
		temp = I915_READ(reg);
		temp |= FDI_LINK_TRAIN_PATTERN_1_CPT;
		temp |= FDI_COMPOSITE_SYNC;
		I915_WRITE(reg, temp | FDI_RX_ENABLE);

		POSTING_READ(reg);
		udelay(1); /* should be 0.5us */

		for (i = 0; i < 4; i++) {
			reg = FDI_RX_IIR(pipe);
			temp = I915_READ(reg);
			DRM_DEBUG_KMS("FDI_RX_IIR 0x%x\n", temp);

			if (temp & FDI_RX_BIT_LOCK ||
			    (I915_READ(reg) & FDI_RX_BIT_LOCK)) {
				I915_WRITE(reg, temp | FDI_RX_BIT_LOCK);
				DRM_DEBUG_KMS("FDI train 1 done, level %i.\n",
					      i);
				break;
			}
			udelay(1); /* should be 0.5us */
		}
		if (i == 4) {
			DRM_DEBUG_KMS("FDI train 1 fail on vswing %d\n", j / 2);
			continue;
		}

		/* Train 2 */
		reg = FDI_TX_CTL(pipe);
		temp = I915_READ(reg);
		temp &= ~FDI_LINK_TRAIN_NONE_IVB;
		temp |= FDI_LINK_TRAIN_PATTERN_2_IVB;
		I915_WRITE(reg, temp);

		reg = FDI_RX_CTL(pipe);
		temp = I915_READ(reg);
		temp &= ~FDI_LINK_TRAIN_PATTERN_MASK_CPT;
		temp |= FDI_LINK_TRAIN_PATTERN_2_CPT;
		I915_WRITE(reg, temp);

		POSTING_READ(reg);
		udelay(2); /* should be 1.5us */

		for (i = 0; i < 4; i++) {
			reg = FDI_RX_IIR(pipe);
			temp = I915_READ(reg);
			DRM_DEBUG_KMS("FDI_RX_IIR 0x%x\n", temp);

			if (temp & FDI_RX_SYMBOL_LOCK ||
			    (I915_READ(reg) & FDI_RX_SYMBOL_LOCK)) {
				I915_WRITE(reg, temp | FDI_RX_SYMBOL_LOCK);
				DRM_DEBUG_KMS("FDI train 2 done, level %i.\n",
					      i);
				goto train_done;
			}
			udelay(2); /* should be 1.5us */
		}
		if (i == 4)
			DRM_DEBUG_KMS("FDI train 2 fail on vswing %d\n", j / 2);
	}

train_done:
	DRM_DEBUG_KMS("FDI train done.\n");
}

static void ironlake_fdi_pll_enable(struct intel_crtc *intel_crtc)
{
	struct drm_device *dev = intel_crtc->base.dev;
	struct drm_i915_private *dev_priv = dev->dev_private;
	int pipe = intel_crtc->pipe;
	u32 reg, temp;


	/* enable PCH FDI RX PLL, wait warmup plus DMI latency */
	reg = FDI_RX_CTL(pipe);
	temp = I915_READ(reg);
	temp &= ~(FDI_DP_PORT_WIDTH_MASK | (0x7 << 16));
	temp |= FDI_DP_PORT_WIDTH(intel_crtc->config.fdi_lanes);
	temp |= (I915_READ(PIPECONF(pipe)) & PIPECONF_BPC_MASK) << 11;
	I915_WRITE(reg, temp | FDI_RX_PLL_ENABLE);

	POSTING_READ(reg);
	udelay(200);

	/* Switch from Rawclk to PCDclk */
	temp = I915_READ(reg);
	I915_WRITE(reg, temp | FDI_PCDCLK);

	POSTING_READ(reg);
	udelay(200);

	/* Enable CPU FDI TX PLL, always on for Ironlake */
	reg = FDI_TX_CTL(pipe);
	temp = I915_READ(reg);
	if ((temp & FDI_TX_PLL_ENABLE) == 0) {
		I915_WRITE(reg, temp | FDI_TX_PLL_ENABLE);

		POSTING_READ(reg);
		udelay(100);
	}
}

static void ironlake_fdi_pll_disable(struct intel_crtc *intel_crtc)
{
	struct drm_device *dev = intel_crtc->base.dev;
	struct drm_i915_private *dev_priv = dev->dev_private;
	int pipe = intel_crtc->pipe;
	u32 reg, temp;

	/* Switch from PCDclk to Rawclk */
	reg = FDI_RX_CTL(pipe);
	temp = I915_READ(reg);
	I915_WRITE(reg, temp & ~FDI_PCDCLK);

	/* Disable CPU FDI TX PLL */
	reg = FDI_TX_CTL(pipe);
	temp = I915_READ(reg);
	I915_WRITE(reg, temp & ~FDI_TX_PLL_ENABLE);

	POSTING_READ(reg);
	udelay(100);

	reg = FDI_RX_CTL(pipe);
	temp = I915_READ(reg);
	I915_WRITE(reg, temp & ~FDI_RX_PLL_ENABLE);

	/* Wait for the clocks to turn off. */
	POSTING_READ(reg);
	udelay(100);
}

static void ironlake_fdi_disable(struct drm_crtc *crtc)
{
	struct drm_device *dev = crtc->dev;
	struct drm_i915_private *dev_priv = dev->dev_private;
	struct intel_crtc *intel_crtc = to_intel_crtc(crtc);
	int pipe = intel_crtc->pipe;
	u32 reg, temp;

	/* disable CPU FDI tx and PCH FDI rx */
	reg = FDI_TX_CTL(pipe);
	temp = I915_READ(reg);
	I915_WRITE(reg, temp & ~FDI_TX_ENABLE);
	POSTING_READ(reg);

	reg = FDI_RX_CTL(pipe);
	temp = I915_READ(reg);
	temp &= ~(0x7 << 16);
	temp |= (I915_READ(PIPECONF(pipe)) & PIPECONF_BPC_MASK) << 11;
	I915_WRITE(reg, temp & ~FDI_RX_ENABLE);

	POSTING_READ(reg);
	udelay(100);

	/* Ironlake workaround, disable clock pointer after downing FDI */
	if (HAS_PCH_IBX(dev))
		I915_WRITE(FDI_RX_CHICKEN(pipe), FDI_RX_PHASE_SYNC_POINTER_OVR);

	/* still set train pattern 1 */
	reg = FDI_TX_CTL(pipe);
	temp = I915_READ(reg);
	temp &= ~FDI_LINK_TRAIN_NONE;
	temp |= FDI_LINK_TRAIN_PATTERN_1;
	I915_WRITE(reg, temp);

	reg = FDI_RX_CTL(pipe);
	temp = I915_READ(reg);
	if (HAS_PCH_CPT(dev)) {
		temp &= ~FDI_LINK_TRAIN_PATTERN_MASK_CPT;
		temp |= FDI_LINK_TRAIN_PATTERN_1_CPT;
	} else {
		temp &= ~FDI_LINK_TRAIN_NONE;
		temp |= FDI_LINK_TRAIN_PATTERN_1;
	}
	/* BPC in FDI rx is consistent with that in PIPECONF */
	temp &= ~(0x07 << 16);
	temp |= (I915_READ(PIPECONF(pipe)) & PIPECONF_BPC_MASK) << 11;
	I915_WRITE(reg, temp);

	POSTING_READ(reg);
	udelay(100);
}

bool intel_has_pending_fb_unpin(struct drm_device *dev)
{
	struct intel_crtc *crtc;

	/* Note that we don't need to be called with mode_config.lock here
	 * as our list of CRTC objects is static for the lifetime of the
	 * device and so cannot disappear as we iterate. Similarly, we can
	 * happily treat the predicates as racy, atomic checks as userspace
	 * cannot claim and pin a new fb without at least acquring the
	 * struct_mutex and so serialising with us.
	 */
	for_each_intel_crtc(dev, crtc) {
		if (atomic_read(&crtc->unpin_work_count) == 0)
			continue;

		if (crtc->unpin_work)
			intel_wait_for_vblank(dev, crtc->pipe);

		return true;
	}

	return false;
}

void intel_crtc_wait_for_pending_flips(struct drm_crtc *crtc)
{
	struct drm_device *dev = crtc->dev;
	struct drm_i915_private *dev_priv = dev->dev_private;

	if (crtc->primary->fb == NULL)
		return;

	WARN_ON(waitqueue_active(&dev_priv->pending_flip_queue));

	WARN_ON(wait_event_timeout(dev_priv->pending_flip_queue,
				   !intel_crtc_has_pending_flip(crtc),
				   60*HZ) == 0);

	mutex_lock(&dev->struct_mutex);
	intel_finish_fb(crtc->primary->fb);
	mutex_unlock(&dev->struct_mutex);
}

/* Program iCLKIP clock to the desired frequency */
static void lpt_program_iclkip(struct drm_crtc *crtc)
{
	struct drm_device *dev = crtc->dev;
	struct drm_i915_private *dev_priv = dev->dev_private;
	int clock = to_intel_crtc(crtc)->config.adjusted_mode.crtc_clock;
	u32 divsel, phaseinc, auxdiv, phasedir = 0;
	u32 temp;

	mutex_lock(&dev_priv->dpio_lock);

	/* It is necessary to ungate the pixclk gate prior to programming
	 * the divisors, and gate it back when it is done.
	 */
	I915_WRITE(PIXCLK_GATE, PIXCLK_GATE_GATE);

	/* Disable SSCCTL */
	intel_sbi_write(dev_priv, SBI_SSCCTL6,
			intel_sbi_read(dev_priv, SBI_SSCCTL6, SBI_ICLK) |
				SBI_SSCCTL_DISABLE,
			SBI_ICLK);

	/* 20MHz is a corner case which is out of range for the 7-bit divisor */
	if (clock == 20000) {
		auxdiv = 1;
		divsel = 0x41;
		phaseinc = 0x20;
	} else {
		/* The iCLK virtual clock root frequency is in MHz,
		 * but the adjusted_mode->crtc_clock in in KHz. To get the
		 * divisors, it is necessary to divide one by another, so we
		 * convert the virtual clock precision to KHz here for higher
		 * precision.
		 */
		u32 iclk_virtual_root_freq = 172800 * 1000;
		u32 iclk_pi_range = 64;
		u32 desired_divisor, msb_divisor_value, pi_value;

		desired_divisor = (iclk_virtual_root_freq / clock);
		msb_divisor_value = desired_divisor / iclk_pi_range;
		pi_value = desired_divisor % iclk_pi_range;

		auxdiv = 0;
		divsel = msb_divisor_value - 2;
		phaseinc = pi_value;
	}

	/* This should not happen with any sane values */
	WARN_ON(SBI_SSCDIVINTPHASE_DIVSEL(divsel) &
		~SBI_SSCDIVINTPHASE_DIVSEL_MASK);
	WARN_ON(SBI_SSCDIVINTPHASE_DIR(phasedir) &
		~SBI_SSCDIVINTPHASE_INCVAL_MASK);

	DRM_DEBUG_KMS("iCLKIP clock: found settings for %dKHz refresh rate: auxdiv=%x, divsel=%x, phasedir=%x, phaseinc=%x\n",
			clock,
			auxdiv,
			divsel,
			phasedir,
			phaseinc);

	/* Program SSCDIVINTPHASE6 */
	temp = intel_sbi_read(dev_priv, SBI_SSCDIVINTPHASE6, SBI_ICLK);
	temp &= ~SBI_SSCDIVINTPHASE_DIVSEL_MASK;
	temp |= SBI_SSCDIVINTPHASE_DIVSEL(divsel);
	temp &= ~SBI_SSCDIVINTPHASE_INCVAL_MASK;
	temp |= SBI_SSCDIVINTPHASE_INCVAL(phaseinc);
	temp |= SBI_SSCDIVINTPHASE_DIR(phasedir);
	temp |= SBI_SSCDIVINTPHASE_PROPAGATE;
	intel_sbi_write(dev_priv, SBI_SSCDIVINTPHASE6, temp, SBI_ICLK);

	/* Program SSCAUXDIV */
	temp = intel_sbi_read(dev_priv, SBI_SSCAUXDIV6, SBI_ICLK);
	temp &= ~SBI_SSCAUXDIV_FINALDIV2SEL(1);
	temp |= SBI_SSCAUXDIV_FINALDIV2SEL(auxdiv);
	intel_sbi_write(dev_priv, SBI_SSCAUXDIV6, temp, SBI_ICLK);

	/* Enable modulator and associated divider */
	temp = intel_sbi_read(dev_priv, SBI_SSCCTL6, SBI_ICLK);
	temp &= ~SBI_SSCCTL_DISABLE;
	intel_sbi_write(dev_priv, SBI_SSCCTL6, temp, SBI_ICLK);

	/* Wait for initialization time */
	udelay(24);

	I915_WRITE(PIXCLK_GATE, PIXCLK_GATE_UNGATE);

	mutex_unlock(&dev_priv->dpio_lock);
}

static void ironlake_pch_transcoder_set_timings(struct intel_crtc *crtc,
						enum pipe pch_transcoder)
{
	struct drm_device *dev = crtc->base.dev;
	struct drm_i915_private *dev_priv = dev->dev_private;
	enum transcoder cpu_transcoder = crtc->config.cpu_transcoder;

	I915_WRITE(PCH_TRANS_HTOTAL(pch_transcoder),
		   I915_READ(HTOTAL(cpu_transcoder)));
	I915_WRITE(PCH_TRANS_HBLANK(pch_transcoder),
		   I915_READ(HBLANK(cpu_transcoder)));
	I915_WRITE(PCH_TRANS_HSYNC(pch_transcoder),
		   I915_READ(HSYNC(cpu_transcoder)));

	I915_WRITE(PCH_TRANS_VTOTAL(pch_transcoder),
		   I915_READ(VTOTAL(cpu_transcoder)));
	I915_WRITE(PCH_TRANS_VBLANK(pch_transcoder),
		   I915_READ(VBLANK(cpu_transcoder)));
	I915_WRITE(PCH_TRANS_VSYNC(pch_transcoder),
		   I915_READ(VSYNC(cpu_transcoder)));
	I915_WRITE(PCH_TRANS_VSYNCSHIFT(pch_transcoder),
		   I915_READ(VSYNCSHIFT(cpu_transcoder)));
}

static void cpt_enable_fdi_bc_bifurcation(struct drm_device *dev)
{
	struct drm_i915_private *dev_priv = dev->dev_private;
	uint32_t temp;

	temp = I915_READ(SOUTH_CHICKEN1);
	if (temp & FDI_BC_BIFURCATION_SELECT)
		return;

	WARN_ON(I915_READ(FDI_RX_CTL(PIPE_B)) & FDI_RX_ENABLE);
	WARN_ON(I915_READ(FDI_RX_CTL(PIPE_C)) & FDI_RX_ENABLE);

	temp |= FDI_BC_BIFURCATION_SELECT;
	DRM_DEBUG_KMS("enabling fdi C rx\n");
	I915_WRITE(SOUTH_CHICKEN1, temp);
	POSTING_READ(SOUTH_CHICKEN1);
}

static void ivybridge_update_fdi_bc_bifurcation(struct intel_crtc *intel_crtc)
{
	struct drm_device *dev = intel_crtc->base.dev;
	struct drm_i915_private *dev_priv = dev->dev_private;

	switch (intel_crtc->pipe) {
	case PIPE_A:
		break;
	case PIPE_B:
		if (intel_crtc->config.fdi_lanes > 2)
			WARN_ON(I915_READ(SOUTH_CHICKEN1) & FDI_BC_BIFURCATION_SELECT);
		else
			cpt_enable_fdi_bc_bifurcation(dev);

		break;
	case PIPE_C:
		cpt_enable_fdi_bc_bifurcation(dev);

		break;
	default:
		BUG();
	}
}

/*
 * Enable PCH resources required for PCH ports:
 *   - PCH PLLs
 *   - FDI training & RX/TX
 *   - update transcoder timings
 *   - DP transcoding bits
 *   - transcoder
 */
static void ironlake_pch_enable(struct drm_crtc *crtc)
{
	struct drm_device *dev = crtc->dev;
	struct drm_i915_private *dev_priv = dev->dev_private;
	struct intel_crtc *intel_crtc = to_intel_crtc(crtc);
	int pipe = intel_crtc->pipe;
	u32 reg, temp;

	assert_pch_transcoder_disabled(dev_priv, pipe);

	if (IS_IVYBRIDGE(dev))
		ivybridge_update_fdi_bc_bifurcation(intel_crtc);

	/* Write the TU size bits before fdi link training, so that error
	 * detection works. */
	I915_WRITE(FDI_RX_TUSIZE1(pipe),
		   I915_READ(PIPE_DATA_M1(pipe)) & TU_SIZE_MASK);

	/* For PCH output, training FDI link */
	dev_priv->display.fdi_link_train(crtc);

	/* We need to program the right clock selection before writing the pixel
	 * mutliplier into the DPLL. */
	if (HAS_PCH_CPT(dev)) {
		u32 sel;

		temp = I915_READ(PCH_DPLL_SEL);
		temp |= TRANS_DPLL_ENABLE(pipe);
		sel = TRANS_DPLLB_SEL(pipe);
		if (intel_crtc->config.shared_dpll == DPLL_ID_PCH_PLL_B)
			temp |= sel;
		else
			temp &= ~sel;
		I915_WRITE(PCH_DPLL_SEL, temp);
	}

	/* XXX: pch pll's can be enabled any time before we enable the PCH
	 * transcoder, and we actually should do this to not upset any PCH
	 * transcoder that already use the clock when we share it.
	 *
	 * Note that enable_shared_dpll tries to do the right thing, but
	 * get_shared_dpll unconditionally resets the pll - we need that to have
	 * the right LVDS enable sequence. */
	intel_enable_shared_dpll(intel_crtc);

	/* set transcoder timing, panel must allow it */
	assert_panel_unlocked(dev_priv, pipe);
	ironlake_pch_transcoder_set_timings(intel_crtc, pipe);

	intel_fdi_normal_train(crtc);

	/* For PCH DP, enable TRANS_DP_CTL */
	if (HAS_PCH_CPT(dev) &&
	    (intel_pipe_has_type(crtc, INTEL_OUTPUT_DISPLAYPORT) ||
	     intel_pipe_has_type(crtc, INTEL_OUTPUT_EDP))) {
		u32 bpc = (I915_READ(PIPECONF(pipe)) & PIPECONF_BPC_MASK) >> 5;
		reg = TRANS_DP_CTL(pipe);
		temp = I915_READ(reg);
		temp &= ~(TRANS_DP_PORT_SEL_MASK |
			  TRANS_DP_SYNC_MASK |
			  TRANS_DP_BPC_MASK);
		temp |= (TRANS_DP_OUTPUT_ENABLE |
			 TRANS_DP_ENH_FRAMING);
		temp |= bpc << 9; /* same format but at 11:9 */

		if (crtc->mode.flags & DRM_MODE_FLAG_PHSYNC)
			temp |= TRANS_DP_HSYNC_ACTIVE_HIGH;
		if (crtc->mode.flags & DRM_MODE_FLAG_PVSYNC)
			temp |= TRANS_DP_VSYNC_ACTIVE_HIGH;

		switch (intel_trans_dp_port_sel(crtc)) {
		case PCH_DP_B:
			temp |= TRANS_DP_PORT_SEL_B;
			break;
		case PCH_DP_C:
			temp |= TRANS_DP_PORT_SEL_C;
			break;
		case PCH_DP_D:
			temp |= TRANS_DP_PORT_SEL_D;
			break;
		default:
			BUG();
		}

		I915_WRITE(reg, temp);
	}

	ironlake_enable_pch_transcoder(dev_priv, pipe);
}

static void lpt_pch_enable(struct drm_crtc *crtc)
{
	struct drm_device *dev = crtc->dev;
	struct drm_i915_private *dev_priv = dev->dev_private;
	struct intel_crtc *intel_crtc = to_intel_crtc(crtc);
	enum transcoder cpu_transcoder = intel_crtc->config.cpu_transcoder;

	assert_pch_transcoder_disabled(dev_priv, TRANSCODER_A);

	lpt_program_iclkip(crtc);

	/* Set transcoder timing. */
	ironlake_pch_transcoder_set_timings(intel_crtc, PIPE_A);

	lpt_enable_pch_transcoder(dev_priv, cpu_transcoder);
}

void intel_put_shared_dpll(struct intel_crtc *crtc)
{
	struct intel_shared_dpll *pll = intel_crtc_to_shared_dpll(crtc);

	if (pll == NULL)
		return;

	if (pll->refcount == 0) {
		WARN(1, "bad %s refcount\n", pll->name);
		return;
	}

	if (--pll->refcount == 0) {
		WARN_ON(pll->on);
		WARN_ON(pll->active);
	}

	crtc->config.shared_dpll = DPLL_ID_PRIVATE;
}

struct intel_shared_dpll *intel_get_shared_dpll(struct intel_crtc *crtc)
{
	struct drm_i915_private *dev_priv = crtc->base.dev->dev_private;
	struct intel_shared_dpll *pll = intel_crtc_to_shared_dpll(crtc);
	enum intel_dpll_id i;

	if (pll) {
		DRM_DEBUG_KMS("CRTC:%d dropping existing %s\n",
			      crtc->base.base.id, pll->name);
		intel_put_shared_dpll(crtc);
	}

	if (HAS_PCH_IBX(dev_priv->dev)) {
		/* Ironlake PCH has a fixed PLL->PCH pipe mapping. */
		i = (enum intel_dpll_id) crtc->pipe;
		pll = &dev_priv->shared_dplls[i];

		DRM_DEBUG_KMS("CRTC:%d using pre-allocated %s\n",
			      crtc->base.base.id, pll->name);

		WARN_ON(pll->refcount);

		goto found;
	}

	for (i = 0; i < dev_priv->num_shared_dpll; i++) {
		pll = &dev_priv->shared_dplls[i];

		/* Only want to check enabled timings first */
		if (pll->refcount == 0)
			continue;

		if (memcmp(&crtc->config.dpll_hw_state, &pll->hw_state,
			   sizeof(pll->hw_state)) == 0) {
			DRM_DEBUG_KMS("CRTC:%d sharing existing %s (refcount %d, ative %d)\n",
				      crtc->base.base.id,
				      pll->name, pll->refcount, pll->active);

			goto found;
		}
	}

	/* Ok no matching timings, maybe there's a free one? */
	for (i = 0; i < dev_priv->num_shared_dpll; i++) {
		pll = &dev_priv->shared_dplls[i];
		if (pll->refcount == 0) {
			DRM_DEBUG_KMS("CRTC:%d allocated %s\n",
				      crtc->base.base.id, pll->name);
			goto found;
		}
	}

	return NULL;

found:
	if (pll->refcount == 0)
		pll->hw_state = crtc->config.dpll_hw_state;

	crtc->config.shared_dpll = i;
	DRM_DEBUG_DRIVER("using %s for pipe %c\n", pll->name,
			 pipe_name(crtc->pipe));

	pll->refcount++;

	return pll;
}

static void cpt_verify_modeset(struct drm_device *dev, int pipe)
{
	struct drm_i915_private *dev_priv = dev->dev_private;
	int dslreg = PIPEDSL(pipe);
	u32 temp;

	temp = I915_READ(dslreg);
	udelay(500);
	if (wait_for(I915_READ(dslreg) != temp, 5)) {
		if (wait_for(I915_READ(dslreg) != temp, 5))
			DRM_ERROR("mode set failed: pipe %c stuck\n", pipe_name(pipe));
	}
}

static void ironlake_pfit_enable(struct intel_crtc *crtc)
{
	struct drm_device *dev = crtc->base.dev;
	struct drm_i915_private *dev_priv = dev->dev_private;
	int pipe = crtc->pipe;

	if (crtc->config.pch_pfit.enabled) {
		/* Force use of hard-coded filter coefficients
		 * as some pre-programmed values are broken,
		 * e.g. x201.
		 */
		if (IS_IVYBRIDGE(dev) || IS_HASWELL(dev))
			I915_WRITE(PF_CTL(pipe), PF_ENABLE | PF_FILTER_MED_3x3 |
						 PF_PIPE_SEL_IVB(pipe));
		else
			I915_WRITE(PF_CTL(pipe), PF_ENABLE | PF_FILTER_MED_3x3);
		I915_WRITE(PF_WIN_POS(pipe), crtc->config.pch_pfit.pos);
		I915_WRITE(PF_WIN_SZ(pipe), crtc->config.pch_pfit.size);
	}
}

static void intel_enable_planes(struct drm_crtc *crtc)
{
	struct drm_device *dev = crtc->dev;
	enum pipe pipe = to_intel_crtc(crtc)->pipe;
	struct drm_plane *plane;
	struct intel_plane *intel_plane;

	drm_for_each_legacy_plane(plane, &dev->mode_config.plane_list) {
		intel_plane = to_intel_plane(plane);
		if (intel_plane->pipe == pipe)
			intel_plane_restore(&intel_plane->base);
	}
}

static void intel_disable_planes(struct drm_crtc *crtc)
{
	struct drm_device *dev = crtc->dev;
	enum pipe pipe = to_intel_crtc(crtc)->pipe;
	struct drm_plane *plane;
	struct intel_plane *intel_plane;

	drm_for_each_legacy_plane(plane, &dev->mode_config.plane_list) {
		intel_plane = to_intel_plane(plane);
		if (intel_plane->pipe == pipe)
			intel_plane_disable(&intel_plane->base);
	}
}

void hsw_enable_ips(struct intel_crtc *crtc)
{
	struct drm_device *dev = crtc->base.dev;
	struct drm_i915_private *dev_priv = dev->dev_private;

	if (!crtc->config.ips_enabled)
		return;

	/* We can only enable IPS after we enable a plane and wait for a vblank */
	intel_wait_for_vblank(dev, crtc->pipe);

	assert_plane_enabled(dev_priv, crtc->plane);
	if (IS_BROADWELL(dev)) {
		mutex_lock(&dev_priv->rps.hw_lock);
		WARN_ON(sandybridge_pcode_write(dev_priv, DISPLAY_IPS_CONTROL, 0xc0000000));
		mutex_unlock(&dev_priv->rps.hw_lock);
		/* Quoting Art Runyan: "its not safe to expect any particular
		 * value in IPS_CTL bit 31 after enabling IPS through the
		 * mailbox." Moreover, the mailbox may return a bogus state,
		 * so we need to just enable it and continue on.
		 */
	} else {
		I915_WRITE(IPS_CTL, IPS_ENABLE);
		/* The bit only becomes 1 in the next vblank, so this wait here
		 * is essentially intel_wait_for_vblank. If we don't have this
		 * and don't wait for vblanks until the end of crtc_enable, then
		 * the HW state readout code will complain that the expected
		 * IPS_CTL value is not the one we read. */
		if (wait_for(I915_READ_NOTRACE(IPS_CTL) & IPS_ENABLE, 50))
			DRM_ERROR("Timed out waiting for IPS enable\n");
	}
}

void hsw_disable_ips(struct intel_crtc *crtc)
{
	struct drm_device *dev = crtc->base.dev;
	struct drm_i915_private *dev_priv = dev->dev_private;

	if (!crtc->config.ips_enabled)
		return;

	assert_plane_enabled(dev_priv, crtc->plane);
	if (IS_BROADWELL(dev)) {
		mutex_lock(&dev_priv->rps.hw_lock);
		WARN_ON(sandybridge_pcode_write(dev_priv, DISPLAY_IPS_CONTROL, 0));
		mutex_unlock(&dev_priv->rps.hw_lock);
		/* wait for pcode to finish disabling IPS, which may take up to 42ms */
		if (wait_for((I915_READ(IPS_CTL) & IPS_ENABLE) == 0, 42))
			DRM_ERROR("Timed out waiting for IPS disable\n");
	} else {
		I915_WRITE(IPS_CTL, 0);
		POSTING_READ(IPS_CTL);
	}

	/* We need to wait for a vblank before we can disable the plane. */
	intel_wait_for_vblank(dev, crtc->pipe);
}

/** Loads the palette/gamma unit for the CRTC with the prepared values */
static void intel_crtc_load_lut(struct drm_crtc *crtc)
{
	struct drm_device *dev = crtc->dev;
	struct drm_i915_private *dev_priv = dev->dev_private;
	struct intel_crtc *intel_crtc = to_intel_crtc(crtc);
	enum pipe pipe = intel_crtc->pipe;
	int palreg = PALETTE(pipe);
	int i;
	bool reenable_ips = false;

	/* The clocks have to be on to load the palette. */
	if (!crtc->enabled || !intel_crtc->active)
		return;

	if (!HAS_PCH_SPLIT(dev_priv->dev)) {
		if (intel_pipe_has_type(crtc, INTEL_OUTPUT_DSI))
			assert_dsi_pll_enabled(dev_priv);
		else
			assert_pll_enabled(dev_priv, pipe);
	}

	/* use legacy palette for Ironlake */
	if (!HAS_GMCH_DISPLAY(dev))
		palreg = LGC_PALETTE(pipe);

	/* Workaround : Do not read or write the pipe palette/gamma data while
	 * GAMMA_MODE is configured for split gamma and IPS_CTL has IPS enabled.
	 */
	if (IS_HASWELL(dev) && intel_crtc->config.ips_enabled &&
	    ((I915_READ(GAMMA_MODE(pipe)) & GAMMA_MODE_MODE_MASK) ==
	     GAMMA_MODE_MODE_SPLIT)) {
		hsw_disable_ips(intel_crtc);
		reenable_ips = true;
	}

	for (i = 0; i < 256; i++) {
		I915_WRITE(palreg + 4 * i,
			   (intel_crtc->lut_r[i] << 16) |
			   (intel_crtc->lut_g[i] << 8) |
			   intel_crtc->lut_b[i]);
	}

	if (reenable_ips)
		hsw_enable_ips(intel_crtc);
}

static void intel_crtc_dpms_overlay(struct intel_crtc *intel_crtc, bool enable)
{
	if (!enable && intel_crtc->overlay) {
		struct drm_device *dev = intel_crtc->base.dev;
		struct drm_i915_private *dev_priv = dev->dev_private;

		mutex_lock(&dev->struct_mutex);
		dev_priv->mm.interruptible = false;
		(void) intel_overlay_switch_off(intel_crtc->overlay);
		dev_priv->mm.interruptible = true;
		mutex_unlock(&dev->struct_mutex);
	}

	/* Let userspace switch the overlay on again. In most cases userspace
	 * has to recompute where to put it anyway.
	 */
}

static void intel_crtc_enable_planes(struct drm_crtc *crtc)
{
	struct drm_device *dev = crtc->dev;
	struct drm_i915_private *dev_priv = dev->dev_private;
	struct intel_crtc *intel_crtc = to_intel_crtc(crtc);
	int pipe = intel_crtc->pipe;
	int plane = intel_crtc->plane;

	drm_vblank_on(dev, pipe);

	intel_enable_primary_hw_plane(dev_priv, plane, pipe);
	intel_enable_planes(crtc);
	intel_crtc_update_cursor(crtc, true);
	intel_crtc_dpms_overlay(intel_crtc, true);

	hsw_enable_ips(intel_crtc);

	mutex_lock(&dev->struct_mutex);
	intel_update_fbc(dev);
	mutex_unlock(&dev->struct_mutex);

	/*
	 * FIXME: Once we grow proper nuclear flip support out of this we need
	 * to compute the mask of flip planes precisely. For the time being
	 * consider this a flip from a NULL plane.
	 */
	intel_frontbuffer_flip(dev, INTEL_FRONTBUFFER_ALL_MASK(pipe));
}

static void intel_crtc_disable_planes(struct drm_crtc *crtc)
{
	struct drm_device *dev = crtc->dev;
	struct drm_i915_private *dev_priv = dev->dev_private;
	struct intel_crtc *intel_crtc = to_intel_crtc(crtc);
	int pipe = intel_crtc->pipe;
	int plane = intel_crtc->plane;

	intel_crtc_wait_for_pending_flips(crtc);

	if (dev_priv->fbc.plane == plane)
		intel_disable_fbc(dev);

	hsw_disable_ips(intel_crtc);

	intel_crtc_dpms_overlay(intel_crtc, false);
	intel_crtc_update_cursor(crtc, false);
	intel_disable_planes(crtc);
	intel_disable_primary_hw_plane(dev_priv, plane, pipe);

	/*
	 * FIXME: Once we grow proper nuclear flip support out of this we need
	 * to compute the mask of flip planes precisely. For the time being
	 * consider this a flip to a NULL plane.
	 */
	intel_frontbuffer_flip(dev, INTEL_FRONTBUFFER_ALL_MASK(pipe));

	drm_vblank_off(dev, pipe);
}

static void ironlake_crtc_enable(struct drm_crtc *crtc)
{
	struct drm_device *dev = crtc->dev;
	struct drm_i915_private *dev_priv = dev->dev_private;
	struct intel_crtc *intel_crtc = to_intel_crtc(crtc);
	struct intel_encoder *encoder;
	int pipe = intel_crtc->pipe;
	enum plane plane = intel_crtc->plane;

	WARN_ON(!crtc->enabled);

	if (intel_crtc->active)
		return;

	if (intel_crtc->config.has_pch_encoder)
		intel_prepare_shared_dpll(intel_crtc);

	if (intel_crtc->config.has_dp_encoder)
		intel_dp_set_m_n(intel_crtc);

	intel_set_pipe_timings(intel_crtc);

	if (intel_crtc->config.has_pch_encoder) {
		intel_cpu_transcoder_set_m_n(intel_crtc,
					     &intel_crtc->config.fdi_m_n);
	}

	ironlake_set_pipeconf(crtc);

	/* Set up the display plane register */
	I915_WRITE(DSPCNTR(plane), DISPPLANE_GAMMA_ENABLE);
	POSTING_READ(DSPCNTR(plane));

	dev_priv->display.update_primary_plane(crtc, crtc->primary->fb,
					       crtc->x, crtc->y);

	intel_crtc->active = true;

	intel_set_cpu_fifo_underrun_reporting(dev, pipe, true);
	intel_set_pch_fifo_underrun_reporting(dev, pipe, true);

	for_each_encoder_on_crtc(dev, crtc, encoder)
		if (encoder->pre_enable)
			encoder->pre_enable(encoder);

	if (intel_crtc->config.has_pch_encoder) {
		/* Note: FDI PLL enabling _must_ be done before we enable the
		 * cpu pipes, hence this is separate from all the other fdi/pch
		 * enabling. */
		ironlake_fdi_pll_enable(intel_crtc);
	} else {
		assert_fdi_tx_disabled(dev_priv, pipe);
		assert_fdi_rx_disabled(dev_priv, pipe);
	}

	ironlake_pfit_enable(intel_crtc);

	/*
	 * On ILK+ LUT must be loaded before the pipe is running but with
	 * clocks enabled
	 */
	intel_crtc_load_lut(crtc);

	intel_update_watermarks(crtc);
	intel_enable_pipe(intel_crtc);

	if (intel_crtc->config.has_pch_encoder)
		ironlake_pch_enable(crtc);

	for_each_encoder_on_crtc(dev, crtc, encoder)
		encoder->enable(encoder);

	if (HAS_PCH_CPT(dev))
		cpt_verify_modeset(dev, intel_crtc->pipe);

	intel_crtc_enable_planes(crtc);
}

/* IPS only exists on ULT machines and is tied to pipe A. */
static bool hsw_crtc_supports_ips(struct intel_crtc *crtc)
{
	return HAS_IPS(crtc->base.dev) && crtc->pipe == PIPE_A;
}

/*
 * This implements the workaround described in the "notes" section of the mode
 * set sequence documentation. When going from no pipes or single pipe to
 * multiple pipes, and planes are enabled after the pipe, we need to wait at
 * least 2 vblanks on the first pipe before enabling planes on the second pipe.
 */
static void haswell_mode_set_planes_workaround(struct intel_crtc *crtc)
{
	struct drm_device *dev = crtc->base.dev;
	struct intel_crtc *crtc_it, *other_active_crtc = NULL;

	/* We want to get the other_active_crtc only if there's only 1 other
	 * active crtc. */
	for_each_intel_crtc(dev, crtc_it) {
		if (!crtc_it->active || crtc_it == crtc)
			continue;

		if (other_active_crtc)
			return;

		other_active_crtc = crtc_it;
	}
	if (!other_active_crtc)
		return;

	intel_wait_for_vblank(dev, other_active_crtc->pipe);
	intel_wait_for_vblank(dev, other_active_crtc->pipe);
}

static void haswell_crtc_enable(struct drm_crtc *crtc)
{
	struct drm_device *dev = crtc->dev;
	struct drm_i915_private *dev_priv = dev->dev_private;
	struct intel_crtc *intel_crtc = to_intel_crtc(crtc);
	struct intel_encoder *encoder;
	int pipe = intel_crtc->pipe;
	enum plane plane = intel_crtc->plane;

	WARN_ON(!crtc->enabled);

	if (intel_crtc->active)
		return;

	if (intel_crtc_to_shared_dpll(intel_crtc))
		intel_enable_shared_dpll(intel_crtc);

	if (intel_crtc->config.has_dp_encoder)
		intel_dp_set_m_n(intel_crtc);

	intel_set_pipe_timings(intel_crtc);

	if (intel_crtc->config.has_pch_encoder) {
		intel_cpu_transcoder_set_m_n(intel_crtc,
					     &intel_crtc->config.fdi_m_n);
	}

	haswell_set_pipeconf(crtc);

	intel_set_pipe_csc(crtc);

	/* Set up the display plane register */
	I915_WRITE(DSPCNTR(plane), DISPPLANE_GAMMA_ENABLE | DISPPLANE_PIPE_CSC_ENABLE);
	POSTING_READ(DSPCNTR(plane));

	dev_priv->display.update_primary_plane(crtc, crtc->primary->fb,
					       crtc->x, crtc->y);

	intel_crtc->active = true;

	intel_set_cpu_fifo_underrun_reporting(dev, pipe, true);
	for_each_encoder_on_crtc(dev, crtc, encoder)
		if (encoder->pre_enable)
			encoder->pre_enable(encoder);

	if (intel_crtc->config.has_pch_encoder) {
		intel_set_pch_fifo_underrun_reporting(dev, TRANSCODER_A, true);
		dev_priv->display.fdi_link_train(crtc);
	}

	intel_ddi_enable_pipe_clock(intel_crtc);

	ironlake_pfit_enable(intel_crtc);

	/*
	 * On ILK+ LUT must be loaded before the pipe is running but with
	 * clocks enabled
	 */
	intel_crtc_load_lut(crtc);

	intel_ddi_set_pipe_settings(crtc);
	intel_ddi_enable_transcoder_func(crtc);

	intel_update_watermarks(crtc);
	intel_enable_pipe(intel_crtc);

	if (intel_crtc->config.has_pch_encoder)
		lpt_pch_enable(crtc);

	if (intel_crtc->config.dp_encoder_is_mst)
		intel_ddi_set_vc_payload_alloc(crtc, true);

	for_each_encoder_on_crtc(dev, crtc, encoder) {
		encoder->enable(encoder);
		intel_opregion_notify_encoder(encoder, true);
	}

	/* If we change the relative order between pipe/planes enabling, we need
	 * to change the workaround. */
	haswell_mode_set_planes_workaround(intel_crtc);
	intel_crtc_enable_planes(crtc);
}

static void ironlake_pfit_disable(struct intel_crtc *crtc)
{
	struct drm_device *dev = crtc->base.dev;
	struct drm_i915_private *dev_priv = dev->dev_private;
	int pipe = crtc->pipe;

	/* To avoid upsetting the power well on haswell only disable the pfit if
	 * it's in use. The hw state code will make sure we get this right. */
	if (crtc->config.pch_pfit.enabled) {
		I915_WRITE(PF_CTL(pipe), 0);
		I915_WRITE(PF_WIN_POS(pipe), 0);
		I915_WRITE(PF_WIN_SZ(pipe), 0);
	}
}

static void ironlake_crtc_disable(struct drm_crtc *crtc)
{
	struct drm_device *dev = crtc->dev;
	struct drm_i915_private *dev_priv = dev->dev_private;
	struct intel_crtc *intel_crtc = to_intel_crtc(crtc);
	struct intel_encoder *encoder;
	int pipe = intel_crtc->pipe;
	u32 reg, temp;

	if (!intel_crtc->active)
		return;

	intel_crtc_disable_planes(crtc);

	for_each_encoder_on_crtc(dev, crtc, encoder)
		encoder->disable(encoder);

	if (intel_crtc->config.has_pch_encoder)
		intel_set_pch_fifo_underrun_reporting(dev, pipe, false);

	intel_disable_pipe(dev_priv, pipe);

	if (intel_crtc->config.dp_encoder_is_mst)
		intel_ddi_set_vc_payload_alloc(crtc, false);

	ironlake_pfit_disable(intel_crtc);

	for_each_encoder_on_crtc(dev, crtc, encoder)
		if (encoder->post_disable)
			encoder->post_disable(encoder);

	if (intel_crtc->config.has_pch_encoder) {
		ironlake_fdi_disable(crtc);

		ironlake_disable_pch_transcoder(dev_priv, pipe);
		intel_set_pch_fifo_underrun_reporting(dev, pipe, true);

		if (HAS_PCH_CPT(dev)) {
			/* disable TRANS_DP_CTL */
			reg = TRANS_DP_CTL(pipe);
			temp = I915_READ(reg);
			temp &= ~(TRANS_DP_OUTPUT_ENABLE |
				  TRANS_DP_PORT_SEL_MASK);
			temp |= TRANS_DP_PORT_SEL_NONE;
			I915_WRITE(reg, temp);

			/* disable DPLL_SEL */
			temp = I915_READ(PCH_DPLL_SEL);
			temp &= ~(TRANS_DPLL_ENABLE(pipe) | TRANS_DPLLB_SEL(pipe));
			I915_WRITE(PCH_DPLL_SEL, temp);
		}

		/* disable PCH DPLL */
		intel_disable_shared_dpll(intel_crtc);

		ironlake_fdi_pll_disable(intel_crtc);
	}

	intel_crtc->active = false;
	intel_update_watermarks(crtc);

	mutex_lock(&dev->struct_mutex);
	intel_update_fbc(dev);
	mutex_unlock(&dev->struct_mutex);
}

static void haswell_crtc_disable(struct drm_crtc *crtc)
{
	struct drm_device *dev = crtc->dev;
	struct drm_i915_private *dev_priv = dev->dev_private;
	struct intel_crtc *intel_crtc = to_intel_crtc(crtc);
	struct intel_encoder *encoder;
	int pipe = intel_crtc->pipe;
	enum transcoder cpu_transcoder = intel_crtc->config.cpu_transcoder;

	if (!intel_crtc->active)
		return;

	intel_crtc_disable_planes(crtc);

	for_each_encoder_on_crtc(dev, crtc, encoder) {
		intel_opregion_notify_encoder(encoder, false);
		encoder->disable(encoder);
	}

	if (intel_crtc->config.has_pch_encoder)
		intel_set_pch_fifo_underrun_reporting(dev, TRANSCODER_A, false);
	intel_disable_pipe(dev_priv, pipe);

	intel_ddi_disable_transcoder_func(dev_priv, cpu_transcoder);

	ironlake_pfit_disable(intel_crtc);

	intel_ddi_disable_pipe_clock(intel_crtc);

	if (intel_crtc->config.has_pch_encoder) {
		lpt_disable_pch_transcoder(dev_priv);
		intel_set_pch_fifo_underrun_reporting(dev, TRANSCODER_A, true);
		intel_ddi_fdi_disable(crtc);
	}

	for_each_encoder_on_crtc(dev, crtc, encoder)
		if (encoder->post_disable)
			encoder->post_disable(encoder);

	intel_crtc->active = false;
	intel_update_watermarks(crtc);

	mutex_lock(&dev->struct_mutex);
	intel_update_fbc(dev);
	mutex_unlock(&dev->struct_mutex);

	if (intel_crtc_to_shared_dpll(intel_crtc))
		intel_disable_shared_dpll(intel_crtc);
}

static void ironlake_crtc_off(struct drm_crtc *crtc)
{
	struct intel_crtc *intel_crtc = to_intel_crtc(crtc);
	intel_put_shared_dpll(intel_crtc);
}


static void i9xx_pfit_enable(struct intel_crtc *crtc)
{
	struct drm_device *dev = crtc->base.dev;
	struct drm_i915_private *dev_priv = dev->dev_private;
	struct intel_crtc_config *pipe_config = &crtc->config;

	if (!crtc->config.gmch_pfit.control)
		return;

	/*
	 * The panel fitter should only be adjusted whilst the pipe is disabled,
	 * according to register description and PRM.
	 */
	WARN_ON(I915_READ(PFIT_CONTROL) & PFIT_ENABLE);
	assert_pipe_disabled(dev_priv, crtc->pipe);

	I915_WRITE(PFIT_PGM_RATIOS, pipe_config->gmch_pfit.pgm_ratios);
	I915_WRITE(PFIT_CONTROL, pipe_config->gmch_pfit.control);

	/* Border color in case we don't scale up to the full screen. Black by
	 * default, change to something else for debugging. */
	I915_WRITE(BCLRPAT(crtc->pipe), 0);
}

static enum intel_display_power_domain port_to_power_domain(enum port port)
{
	switch (port) {
	case PORT_A:
		return POWER_DOMAIN_PORT_DDI_A_4_LANES;
	case PORT_B:
		return POWER_DOMAIN_PORT_DDI_B_4_LANES;
	case PORT_C:
		return POWER_DOMAIN_PORT_DDI_C_4_LANES;
	case PORT_D:
		return POWER_DOMAIN_PORT_DDI_D_4_LANES;
	default:
		WARN_ON_ONCE(1);
		return POWER_DOMAIN_PORT_OTHER;
	}
}

#define for_each_power_domain(domain, mask)				\
	for ((domain) = 0; (domain) < POWER_DOMAIN_NUM; (domain)++)	\
		if ((1 << (domain)) & (mask))

enum intel_display_power_domain
intel_display_port_power_domain(struct intel_encoder *intel_encoder)
{
	struct drm_device *dev = intel_encoder->base.dev;
	struct intel_digital_port *intel_dig_port;

	switch (intel_encoder->type) {
	case INTEL_OUTPUT_UNKNOWN:
		/* Only DDI platforms should ever use this output type */
		WARN_ON_ONCE(!HAS_DDI(dev));
	case INTEL_OUTPUT_DISPLAYPORT:
	case INTEL_OUTPUT_HDMI:
	case INTEL_OUTPUT_EDP:
		intel_dig_port = enc_to_dig_port(&intel_encoder->base);
		return port_to_power_domain(intel_dig_port->port);
	case INTEL_OUTPUT_DP_MST:
		intel_dig_port = enc_to_mst(&intel_encoder->base)->primary;
		return port_to_power_domain(intel_dig_port->port);
	case INTEL_OUTPUT_ANALOG:
		return POWER_DOMAIN_PORT_CRT;
	case INTEL_OUTPUT_DSI:
		return POWER_DOMAIN_PORT_DSI;
	default:
		return POWER_DOMAIN_PORT_OTHER;
	}
}

static unsigned long get_crtc_power_domains(struct drm_crtc *crtc)
{
	struct drm_device *dev = crtc->dev;
	struct intel_encoder *intel_encoder;
	struct intel_crtc *intel_crtc = to_intel_crtc(crtc);
	enum pipe pipe = intel_crtc->pipe;
	unsigned long mask;
	enum transcoder transcoder;

	transcoder = intel_pipe_to_cpu_transcoder(dev->dev_private, pipe);

	mask = BIT(POWER_DOMAIN_PIPE(pipe));
	mask |= BIT(POWER_DOMAIN_TRANSCODER(transcoder));
	if (intel_crtc->config.pch_pfit.enabled ||
	    intel_crtc->config.pch_pfit.force_thru)
		mask |= BIT(POWER_DOMAIN_PIPE_PANEL_FITTER(pipe));

	for_each_encoder_on_crtc(dev, crtc, intel_encoder)
		mask |= BIT(intel_display_port_power_domain(intel_encoder));

	return mask;
}

void intel_display_set_init_power(struct drm_i915_private *dev_priv,
				  bool enable)
{
	if (dev_priv->power_domains.init_power_on == enable)
		return;

	if (enable)
		intel_display_power_get(dev_priv, POWER_DOMAIN_INIT);
	else
		intel_display_power_put(dev_priv, POWER_DOMAIN_INIT);

	dev_priv->power_domains.init_power_on = enable;
}

static void modeset_update_crtc_power_domains(struct drm_device *dev)
{
	struct drm_i915_private *dev_priv = dev->dev_private;
	unsigned long pipe_domains[I915_MAX_PIPES] = { 0, };
	struct intel_crtc *crtc;

	/*
	 * First get all needed power domains, then put all unneeded, to avoid
	 * any unnecessary toggling of the power wells.
	 */
	for_each_intel_crtc(dev, crtc) {
		enum intel_display_power_domain domain;

		if (!crtc->base.enabled)
			continue;

		pipe_domains[crtc->pipe] = get_crtc_power_domains(&crtc->base);

		for_each_power_domain(domain, pipe_domains[crtc->pipe])
			intel_display_power_get(dev_priv, domain);
	}

	for_each_intel_crtc(dev, crtc) {
		enum intel_display_power_domain domain;

		for_each_power_domain(domain, crtc->enabled_power_domains)
			intel_display_power_put(dev_priv, domain);

		crtc->enabled_power_domains = pipe_domains[crtc->pipe];
	}

	intel_display_set_init_power(dev_priv, false);
}

/* returns HPLL frequency in kHz */
static int valleyview_get_vco(struct drm_i915_private *dev_priv)
{
	int hpll_freq, vco_freq[] = { 800, 1600, 2000, 2400 };

	/* Obtain SKU information */
	mutex_lock(&dev_priv->dpio_lock);
	hpll_freq = vlv_cck_read(dev_priv, CCK_FUSE_REG) &
		CCK_FUSE_HPLL_FREQ_MASK;
	mutex_unlock(&dev_priv->dpio_lock);

	return vco_freq[hpll_freq] * 1000;
}

static void vlv_update_cdclk(struct drm_device *dev)
{
	struct drm_i915_private *dev_priv = dev->dev_private;

	dev_priv->vlv_cdclk_freq = dev_priv->display.get_display_clock_speed(dev);
	DRM_DEBUG_DRIVER("Current CD clock rate: %d kHz",
			 dev_priv->vlv_cdclk_freq);

	/*
	 * Program the gmbus_freq based on the cdclk frequency.
	 * BSpec erroneously claims we should aim for 4MHz, but
	 * in fact 1MHz is the correct frequency.
	 */
	I915_WRITE(GMBUSFREQ_VLV, dev_priv->vlv_cdclk_freq);
}

/* Adjust CDclk dividers to allow high res or save power if possible */
static void valleyview_set_cdclk(struct drm_device *dev, int cdclk)
{
	struct drm_i915_private *dev_priv = dev->dev_private;
	u32 val, cmd;

	WARN_ON(dev_priv->display.get_display_clock_speed(dev) != dev_priv->vlv_cdclk_freq);

	if (cdclk >= 320000) /* jump to highest voltage for 400MHz too */
		cmd = 2;
	else if (cdclk == 266667)
		cmd = 1;
	else
		cmd = 0;

	mutex_lock(&dev_priv->rps.hw_lock);
	val = vlv_punit_read(dev_priv, PUNIT_REG_DSPFREQ);
	val &= ~DSPFREQGUAR_MASK;
	val |= (cmd << DSPFREQGUAR_SHIFT);
	vlv_punit_write(dev_priv, PUNIT_REG_DSPFREQ, val);
	if (wait_for((vlv_punit_read(dev_priv, PUNIT_REG_DSPFREQ) &
		      DSPFREQSTAT_MASK) == (cmd << DSPFREQSTAT_SHIFT),
		     50)) {
		DRM_ERROR("timed out waiting for CDclk change\n");
	}
	mutex_unlock(&dev_priv->rps.hw_lock);

	if (cdclk == 400000) {
		u32 divider, vco;

		vco = valleyview_get_vco(dev_priv);
		divider = DIV_ROUND_CLOSEST(vco << 1, cdclk) - 1;

		mutex_lock(&dev_priv->dpio_lock);
		/* adjust cdclk divider */
		val = vlv_cck_read(dev_priv, CCK_DISPLAY_CLOCK_CONTROL);
		val &= ~DISPLAY_FREQUENCY_VALUES;
		val |= divider;
		vlv_cck_write(dev_priv, CCK_DISPLAY_CLOCK_CONTROL, val);

		if (wait_for((vlv_cck_read(dev_priv, CCK_DISPLAY_CLOCK_CONTROL) &
			      DISPLAY_FREQUENCY_STATUS) == (divider << DISPLAY_FREQUENCY_STATUS_SHIFT),
			     50))
			DRM_ERROR("timed out waiting for CDclk change\n");
		mutex_unlock(&dev_priv->dpio_lock);
	}

	mutex_lock(&dev_priv->dpio_lock);
	/* adjust self-refresh exit latency value */
	val = vlv_bunit_read(dev_priv, BUNIT_REG_BISOC);
	val &= ~0x7f;

	/*
	 * For high bandwidth configs, we set a higher latency in the bunit
	 * so that the core display fetch happens in time to avoid underruns.
	 */
	if (cdclk == 400000)
		val |= 4500 / 250; /* 4.5 usec */
	else
		val |= 3000 / 250; /* 3.0 usec */
	vlv_bunit_write(dev_priv, BUNIT_REG_BISOC, val);
	mutex_unlock(&dev_priv->dpio_lock);

	vlv_update_cdclk(dev);
}

static int valleyview_calc_cdclk(struct drm_i915_private *dev_priv,
				 int max_pixclk)
{
	int vco = valleyview_get_vco(dev_priv);
	int freq_320 = (vco <<  1) % 320000 != 0 ? 333333 : 320000;

	/*
	 * Really only a few cases to deal with, as only 4 CDclks are supported:
	 *   200MHz
	 *   267MHz
	 *   320/333MHz (depends on HPLL freq)
	 *   400MHz
	 * So we check to see whether we're above 90% of the lower bin and
	 * adjust if needed.
	 *
	 * We seem to get an unstable or solid color picture at 200MHz.
	 * Not sure what's wrong. For now use 200MHz only when all pipes
	 * are off.
	 */
	if (max_pixclk > freq_320*9/10)
		return 400000;
	else if (max_pixclk > 266667*9/10)
		return freq_320;
	else if (max_pixclk > 0)
		return 266667;
	else
		return 200000;
}

/* compute the max pixel clock for new configuration */
static int intel_mode_max_pixclk(struct drm_i915_private *dev_priv)
{
	struct drm_device *dev = dev_priv->dev;
	struct intel_crtc *intel_crtc;
	int max_pixclk = 0;

	for_each_intel_crtc(dev, intel_crtc) {
		if (intel_crtc->new_enabled)
			max_pixclk = max(max_pixclk,
					 intel_crtc->new_config->adjusted_mode.crtc_clock);
	}

	return max_pixclk;
}

static void valleyview_modeset_global_pipes(struct drm_device *dev,
					    unsigned *prepare_pipes)
{
	struct drm_i915_private *dev_priv = dev->dev_private;
	struct intel_crtc *intel_crtc;
	int max_pixclk = intel_mode_max_pixclk(dev_priv);

	if (valleyview_calc_cdclk(dev_priv, max_pixclk) ==
	    dev_priv->vlv_cdclk_freq)
		return;

	/* disable/enable all currently active pipes while we change cdclk */
	for_each_intel_crtc(dev, intel_crtc)
		if (intel_crtc->base.enabled)
			*prepare_pipes |= (1 << intel_crtc->pipe);
}

static void valleyview_modeset_global_resources(struct drm_device *dev)
{
	struct drm_i915_private *dev_priv = dev->dev_private;
	int max_pixclk = intel_mode_max_pixclk(dev_priv);
	int req_cdclk = valleyview_calc_cdclk(dev_priv, max_pixclk);

	if (req_cdclk != dev_priv->vlv_cdclk_freq)
		valleyview_set_cdclk(dev, req_cdclk);
	modeset_update_crtc_power_domains(dev);
}

static void valleyview_crtc_enable(struct drm_crtc *crtc)
{
	struct drm_device *dev = crtc->dev;
	struct drm_i915_private *dev_priv = dev->dev_private;
	struct intel_crtc *intel_crtc = to_intel_crtc(crtc);
	struct intel_encoder *encoder;
	int pipe = intel_crtc->pipe;
	int plane = intel_crtc->plane;
	bool is_dsi;
	u32 dspcntr;

	WARN_ON(!crtc->enabled);

	if (intel_crtc->active)
		return;

	is_dsi = intel_pipe_has_type(crtc, INTEL_OUTPUT_DSI);

	if (!is_dsi && !IS_CHERRYVIEW(dev))
		vlv_prepare_pll(intel_crtc);

	/* Set up the display plane register */
	dspcntr = DISPPLANE_GAMMA_ENABLE;

	if (intel_crtc->config.has_dp_encoder)
		intel_dp_set_m_n(intel_crtc);

	intel_set_pipe_timings(intel_crtc);

	/* pipesrc and dspsize control the size that is scaled from,
	 * which should always be the user's requested size.
	 */
	I915_WRITE(DSPSIZE(plane),
		   ((intel_crtc->config.pipe_src_h - 1) << 16) |
		   (intel_crtc->config.pipe_src_w - 1));
	I915_WRITE(DSPPOS(plane), 0);

	i9xx_set_pipeconf(intel_crtc);

	I915_WRITE(DSPCNTR(plane), dspcntr);
	POSTING_READ(DSPCNTR(plane));

	dev_priv->display.update_primary_plane(crtc, crtc->primary->fb,
					       crtc->x, crtc->y);

	intel_crtc->active = true;

	intel_set_cpu_fifo_underrun_reporting(dev, pipe, true);

	for_each_encoder_on_crtc(dev, crtc, encoder)
		if (encoder->pre_pll_enable)
			encoder->pre_pll_enable(encoder);

	if (!is_dsi) {
		if (IS_CHERRYVIEW(dev))
			chv_enable_pll(intel_crtc);
		else
			vlv_enable_pll(intel_crtc);
	}

	for_each_encoder_on_crtc(dev, crtc, encoder)
		if (encoder->pre_enable)
			encoder->pre_enable(encoder);

	i9xx_pfit_enable(intel_crtc);

	intel_crtc_load_lut(crtc);

	intel_update_watermarks(crtc);
	intel_enable_pipe(intel_crtc);

	for_each_encoder_on_crtc(dev, crtc, encoder)
		encoder->enable(encoder);

	intel_crtc_enable_planes(crtc);

	/* Underruns don't raise interrupts, so check manually. */
	i9xx_check_fifo_underruns(dev);
}

static void i9xx_set_pll_dividers(struct intel_crtc *crtc)
{
	struct drm_device *dev = crtc->base.dev;
	struct drm_i915_private *dev_priv = dev->dev_private;

	I915_WRITE(FP0(crtc->pipe), crtc->config.dpll_hw_state.fp0);
	I915_WRITE(FP1(crtc->pipe), crtc->config.dpll_hw_state.fp1);
}

static void i9xx_crtc_enable(struct drm_crtc *crtc)
{
	struct drm_device *dev = crtc->dev;
	struct drm_i915_private *dev_priv = dev->dev_private;
	struct intel_crtc *intel_crtc = to_intel_crtc(crtc);
	struct intel_encoder *encoder;
	int pipe = intel_crtc->pipe;
	int plane = intel_crtc->plane;
	u32 dspcntr;

	WARN_ON(!crtc->enabled);

	if (intel_crtc->active)
		return;

	i9xx_set_pll_dividers(intel_crtc);

	/* Set up the display plane register */
	dspcntr = DISPPLANE_GAMMA_ENABLE;

	if (pipe == 0)
		dspcntr &= ~DISPPLANE_SEL_PIPE_MASK;
	else
		dspcntr |= DISPPLANE_SEL_PIPE_B;

	if (intel_crtc->config.has_dp_encoder)
		intel_dp_set_m_n(intel_crtc);

	intel_set_pipe_timings(intel_crtc);

	/* pipesrc and dspsize control the size that is scaled from,
	 * which should always be the user's requested size.
	 */
	I915_WRITE(DSPSIZE(plane),
		   ((intel_crtc->config.pipe_src_h - 1) << 16) |
		   (intel_crtc->config.pipe_src_w - 1));
	I915_WRITE(DSPPOS(plane), 0);

	i9xx_set_pipeconf(intel_crtc);

	I915_WRITE(DSPCNTR(plane), dspcntr);
	POSTING_READ(DSPCNTR(plane));

	dev_priv->display.update_primary_plane(crtc, crtc->primary->fb,
					       crtc->x, crtc->y);

	intel_crtc->active = true;

	if (!IS_GEN2(dev))
		intel_set_cpu_fifo_underrun_reporting(dev, pipe, true);

	for_each_encoder_on_crtc(dev, crtc, encoder)
		if (encoder->pre_enable)
			encoder->pre_enable(encoder);

	i9xx_enable_pll(intel_crtc);

	i9xx_pfit_enable(intel_crtc);

	intel_crtc_load_lut(crtc);

	intel_update_watermarks(crtc);
	intel_enable_pipe(intel_crtc);

	for_each_encoder_on_crtc(dev, crtc, encoder)
		encoder->enable(encoder);

	intel_crtc_enable_planes(crtc);

	/*
	 * Gen2 reports pipe underruns whenever all planes are disabled.
	 * So don't enable underrun reporting before at least some planes
	 * are enabled.
	 * FIXME: Need to fix the logic to work when we turn off all planes
	 * but leave the pipe running.
	 */
	if (IS_GEN2(dev))
		intel_set_cpu_fifo_underrun_reporting(dev, pipe, true);

	/* Underruns don't raise interrupts, so check manually. */
	i9xx_check_fifo_underruns(dev);
}

static void i9xx_pfit_disable(struct intel_crtc *crtc)
{
	struct drm_device *dev = crtc->base.dev;
	struct drm_i915_private *dev_priv = dev->dev_private;

	if (!crtc->config.gmch_pfit.control)
		return;

	assert_pipe_disabled(dev_priv, crtc->pipe);

	DRM_DEBUG_DRIVER("disabling pfit, current: 0x%08x\n",
			 I915_READ(PFIT_CONTROL));
	I915_WRITE(PFIT_CONTROL, 0);
}

static void i9xx_crtc_disable(struct drm_crtc *crtc)
{
	struct drm_device *dev = crtc->dev;
	struct drm_i915_private *dev_priv = dev->dev_private;
	struct intel_crtc *intel_crtc = to_intel_crtc(crtc);
	struct intel_encoder *encoder;
	int pipe = intel_crtc->pipe;

	if (!intel_crtc->active)
		return;

	/*
	 * Gen2 reports pipe underruns whenever all planes are disabled.
	 * So diasble underrun reporting before all the planes get disabled.
	 * FIXME: Need to fix the logic to work when we turn off all planes
	 * but leave the pipe running.
	 */
	if (IS_GEN2(dev))
		intel_set_cpu_fifo_underrun_reporting(dev, pipe, false);

	/*
	 * Vblank time updates from the shadow to live plane control register
	 * are blocked if the memory self-refresh mode is active at that
	 * moment. So to make sure the plane gets truly disabled, disable
	 * first the self-refresh mode. The self-refresh enable bit in turn
	 * will be checked/applied by the HW only at the next frame start
	 * event which is after the vblank start event, so we need to have a
	 * wait-for-vblank between disabling the plane and the pipe.
	 */
	intel_set_memory_cxsr(dev_priv, false);
	intel_crtc_disable_planes(crtc);

	for_each_encoder_on_crtc(dev, crtc, encoder)
		encoder->disable(encoder);

	/*
	 * On gen2 planes are double buffered but the pipe isn't, so we must
	 * wait for planes to fully turn off before disabling the pipe.
	 * We also need to wait on all gmch platforms because of the
	 * self-refresh mode constraint explained above.
	 */
	intel_wait_for_vblank(dev, pipe);

	intel_disable_pipe(dev_priv, pipe);

	i9xx_pfit_disable(intel_crtc);

	for_each_encoder_on_crtc(dev, crtc, encoder)
		if (encoder->post_disable)
			encoder->post_disable(encoder);

	if (!intel_pipe_has_type(crtc, INTEL_OUTPUT_DSI)) {
		if (IS_CHERRYVIEW(dev))
			chv_disable_pll(dev_priv, pipe);
		else if (IS_VALLEYVIEW(dev))
			vlv_disable_pll(dev_priv, pipe);
		else
			i9xx_disable_pll(dev_priv, pipe);
	}

	if (!IS_GEN2(dev))
		intel_set_cpu_fifo_underrun_reporting(dev, pipe, false);

	intel_crtc->active = false;
	intel_update_watermarks(crtc);

	mutex_lock(&dev->struct_mutex);
	intel_update_fbc(dev);
	mutex_unlock(&dev->struct_mutex);
}

static void i9xx_crtc_off(struct drm_crtc *crtc)
{
}

static void intel_crtc_update_sarea(struct drm_crtc *crtc,
				    bool enabled)
{
	struct drm_device *dev = crtc->dev;
	struct drm_i915_master_private *master_priv;
	struct intel_crtc *intel_crtc = to_intel_crtc(crtc);
	int pipe = intel_crtc->pipe;

	if (!dev->primary->master)
		return;

	master_priv = dev->primary->master->driver_priv;
	if (!master_priv->sarea_priv)
		return;

	switch (pipe) {
	case 0:
		master_priv->sarea_priv->pipeA_w = enabled ? crtc->mode.hdisplay : 0;
		master_priv->sarea_priv->pipeA_h = enabled ? crtc->mode.vdisplay : 0;
		break;
	case 1:
		master_priv->sarea_priv->pipeB_w = enabled ? crtc->mode.hdisplay : 0;
		master_priv->sarea_priv->pipeB_h = enabled ? crtc->mode.vdisplay : 0;
		break;
	default:
		DRM_ERROR("Can't update pipe %c in SAREA\n", pipe_name(pipe));
		break;
	}
}

/* Master function to enable/disable CRTC and corresponding power wells */
void intel_crtc_control(struct drm_crtc *crtc, bool enable)
{
	struct drm_device *dev = crtc->dev;
	struct drm_i915_private *dev_priv = dev->dev_private;
	struct intel_crtc *intel_crtc = to_intel_crtc(crtc);
	enum intel_display_power_domain domain;
	unsigned long domains;

	if (enable) {
		if (!intel_crtc->active) {
			domains = get_crtc_power_domains(crtc);
			for_each_power_domain(domain, domains)
				intel_display_power_get(dev_priv, domain);
			intel_crtc->enabled_power_domains = domains;

			dev_priv->display.crtc_enable(crtc);
		}
	} else {
		if (intel_crtc->active) {
			dev_priv->display.crtc_disable(crtc);

			domains = intel_crtc->enabled_power_domains;
			for_each_power_domain(domain, domains)
				intel_display_power_put(dev_priv, domain);
			intel_crtc->enabled_power_domains = 0;
		}
	}
}

/**
 * Sets the power management mode of the pipe and plane.
 */
void intel_crtc_update_dpms(struct drm_crtc *crtc)
{
	struct drm_device *dev = crtc->dev;
	struct intel_encoder *intel_encoder;
	bool enable = false;

	for_each_encoder_on_crtc(dev, crtc, intel_encoder)
		enable |= intel_encoder->connectors_active;

	intel_crtc_control(crtc, enable);

	intel_crtc_update_sarea(crtc, enable);
}

static void intel_crtc_disable(struct drm_crtc *crtc)
{
	struct drm_device *dev = crtc->dev;
	struct drm_connector *connector;
	struct drm_i915_private *dev_priv = dev->dev_private;
	struct drm_i915_gem_object *old_obj = intel_fb_obj(crtc->primary->fb);
	enum pipe pipe = to_intel_crtc(crtc)->pipe;

	/* crtc should still be enabled when we disable it. */
	WARN_ON(!crtc->enabled);

	dev_priv->display.crtc_disable(crtc);
	intel_crtc_update_sarea(crtc, false);
	dev_priv->display.off(crtc);

	if (crtc->primary->fb) {
		mutex_lock(&dev->struct_mutex);
		intel_unpin_fb_obj(old_obj);
		i915_gem_track_fb(old_obj, NULL,
				  INTEL_FRONTBUFFER_PRIMARY(pipe));
		mutex_unlock(&dev->struct_mutex);
		crtc->primary->fb = NULL;
	}

	/* Update computed state. */
	list_for_each_entry(connector, &dev->mode_config.connector_list, head) {
		if (!connector->encoder || !connector->encoder->crtc)
			continue;

		if (connector->encoder->crtc != crtc)
			continue;

		connector->dpms = DRM_MODE_DPMS_OFF;
		to_intel_encoder(connector->encoder)->connectors_active = false;
	}
}

void intel_encoder_destroy(struct drm_encoder *encoder)
{
	struct intel_encoder *intel_encoder = to_intel_encoder(encoder);

	drm_encoder_cleanup(encoder);
	kfree(intel_encoder);
}

/* Simple dpms helper for encoders with just one connector, no cloning and only
 * one kind of off state. It clamps all !ON modes to fully OFF and changes the
 * state of the entire output pipe. */
static void intel_encoder_dpms(struct intel_encoder *encoder, int mode)
{
	if (mode == DRM_MODE_DPMS_ON) {
		encoder->connectors_active = true;

		intel_crtc_update_dpms(encoder->base.crtc);
	} else {
		encoder->connectors_active = false;

		intel_crtc_update_dpms(encoder->base.crtc);
	}
}

/* Cross check the actual hw state with our own modeset state tracking (and it's
 * internal consistency). */
static void intel_connector_check_state(struct intel_connector *connector)
{
	if (connector->get_hw_state(connector)) {
		struct intel_encoder *encoder = connector->encoder;
		struct drm_crtc *crtc;
		bool encoder_enabled;
		enum pipe pipe;

		DRM_DEBUG_KMS("[CONNECTOR:%d:%s]\n",
			      connector->base.base.id,
			      connector->base.name);

		/* there is no real hw state for MST connectors */
		if (connector->mst_port)
			return;

		WARN(connector->base.dpms == DRM_MODE_DPMS_OFF,
		     "wrong connector dpms state\n");
		WARN(connector->base.encoder != &encoder->base,
		     "active connector not linked to encoder\n");

		if (encoder) {
			WARN(!encoder->connectors_active,
			     "encoder->connectors_active not set\n");

			encoder_enabled = encoder->get_hw_state(encoder, &pipe);
			WARN(!encoder_enabled, "encoder not enabled\n");
			if (WARN_ON(!encoder->base.crtc))
				return;

			crtc = encoder->base.crtc;

			WARN(!crtc->enabled, "crtc not enabled\n");
			WARN(!to_intel_crtc(crtc)->active, "crtc not active\n");
			WARN(pipe != to_intel_crtc(crtc)->pipe,
			     "encoder active on the wrong pipe\n");
		}
	}
}

/* Even simpler default implementation, if there's really no special case to
 * consider. */
void intel_connector_dpms(struct drm_connector *connector, int mode)
{
	/* All the simple cases only support two dpms states. */
	if (mode != DRM_MODE_DPMS_ON)
		mode = DRM_MODE_DPMS_OFF;

	if (mode == connector->dpms)
		return;

	connector->dpms = mode;

	/* Only need to change hw state when actually enabled */
	if (connector->encoder)
		intel_encoder_dpms(to_intel_encoder(connector->encoder), mode);

	intel_modeset_check_state(connector->dev);
}

/* Simple connector->get_hw_state implementation for encoders that support only
 * one connector and no cloning and hence the encoder state determines the state
 * of the connector. */
bool intel_connector_get_hw_state(struct intel_connector *connector)
{
	enum pipe pipe = 0;
	struct intel_encoder *encoder = connector->encoder;

	return encoder->get_hw_state(encoder, &pipe);
}

static bool ironlake_check_fdi_lanes(struct drm_device *dev, enum pipe pipe,
				     struct intel_crtc_config *pipe_config)
{
	struct drm_i915_private *dev_priv = dev->dev_private;
	struct intel_crtc *pipe_B_crtc =
		to_intel_crtc(dev_priv->pipe_to_crtc_mapping[PIPE_B]);

	DRM_DEBUG_KMS("checking fdi config on pipe %c, lanes %i\n",
		      pipe_name(pipe), pipe_config->fdi_lanes);
	if (pipe_config->fdi_lanes > 4) {
		DRM_DEBUG_KMS("invalid fdi lane config on pipe %c: %i lanes\n",
			      pipe_name(pipe), pipe_config->fdi_lanes);
		return false;
	}

	if (IS_HASWELL(dev) || IS_BROADWELL(dev)) {
		if (pipe_config->fdi_lanes > 2) {
			DRM_DEBUG_KMS("only 2 lanes on haswell, required: %i lanes\n",
				      pipe_config->fdi_lanes);
			return false;
		} else {
			return true;
		}
	}

	if (INTEL_INFO(dev)->num_pipes == 2)
		return true;

	/* Ivybridge 3 pipe is really complicated */
	switch (pipe) {
	case PIPE_A:
		return true;
	case PIPE_B:
		if (dev_priv->pipe_to_crtc_mapping[PIPE_C]->enabled &&
		    pipe_config->fdi_lanes > 2) {
			DRM_DEBUG_KMS("invalid shared fdi lane config on pipe %c: %i lanes\n",
				      pipe_name(pipe), pipe_config->fdi_lanes);
			return false;
		}
		return true;
	case PIPE_C:
		if (!pipe_has_enabled_pch(pipe_B_crtc) ||
		    pipe_B_crtc->config.fdi_lanes <= 2) {
			if (pipe_config->fdi_lanes > 2) {
				DRM_DEBUG_KMS("invalid shared fdi lane config on pipe %c: %i lanes\n",
					      pipe_name(pipe), pipe_config->fdi_lanes);
				return false;
			}
		} else {
			DRM_DEBUG_KMS("fdi link B uses too many lanes to enable link C\n");
			return false;
		}
		return true;
	default:
		BUG();
	}
}

#define RETRY 1
static int ironlake_fdi_compute_config(struct intel_crtc *intel_crtc,
				       struct intel_crtc_config *pipe_config)
{
	struct drm_device *dev = intel_crtc->base.dev;
	struct drm_display_mode *adjusted_mode = &pipe_config->adjusted_mode;
	int lane, link_bw, fdi_dotclock;
	bool setup_ok, needs_recompute = false;

retry:
	/* FDI is a binary signal running at ~2.7GHz, encoding
	 * each output octet as 10 bits. The actual frequency
	 * is stored as a divider into a 100MHz clock, and the
	 * mode pixel clock is stored in units of 1KHz.
	 * Hence the bw of each lane in terms of the mode signal
	 * is:
	 */
	link_bw = intel_fdi_link_freq(dev) * MHz(100)/KHz(1)/10;

	fdi_dotclock = adjusted_mode->crtc_clock;

	lane = ironlake_get_lanes_required(fdi_dotclock, link_bw,
					   pipe_config->pipe_bpp);

	pipe_config->fdi_lanes = lane;

	intel_link_compute_m_n(pipe_config->pipe_bpp, lane, fdi_dotclock,
			       link_bw, &pipe_config->fdi_m_n);

	setup_ok = ironlake_check_fdi_lanes(intel_crtc->base.dev,
					    intel_crtc->pipe, pipe_config);
	if (!setup_ok && pipe_config->pipe_bpp > 6*3) {
		pipe_config->pipe_bpp -= 2*3;
		DRM_DEBUG_KMS("fdi link bw constraint, reducing pipe bpp to %i\n",
			      pipe_config->pipe_bpp);
		needs_recompute = true;
		pipe_config->bw_constrained = true;

		goto retry;
	}

	if (needs_recompute)
		return RETRY;

	return setup_ok ? 0 : -EINVAL;
}

static void hsw_compute_ips_config(struct intel_crtc *crtc,
				   struct intel_crtc_config *pipe_config)
{
	pipe_config->ips_enabled = i915.enable_ips &&
				   hsw_crtc_supports_ips(crtc) &&
				   pipe_config->pipe_bpp <= 24;
}

static int intel_crtc_compute_config(struct intel_crtc *crtc,
				     struct intel_crtc_config *pipe_config)
{
	struct drm_device *dev = crtc->base.dev;
	struct drm_display_mode *adjusted_mode = &pipe_config->adjusted_mode;

	/* FIXME should check pixel clock limits on all platforms */
	if (INTEL_INFO(dev)->gen < 4) {
		struct drm_i915_private *dev_priv = dev->dev_private;
		int clock_limit =
			dev_priv->display.get_display_clock_speed(dev);

		/*
		 * Enable pixel doubling when the dot clock
		 * is > 90% of the (display) core speed.
		 *
		 * GDG double wide on either pipe,
		 * otherwise pipe A only.
		 */
		if ((crtc->pipe == PIPE_A || IS_I915G(dev)) &&
		    adjusted_mode->crtc_clock > clock_limit * 9 / 10) {
			clock_limit *= 2;
			pipe_config->double_wide = true;
		}

		if (adjusted_mode->crtc_clock > clock_limit * 9 / 10)
			return -EINVAL;
	}

	/*
	 * Pipe horizontal size must be even in:
	 * - DVO ganged mode
	 * - LVDS dual channel mode
	 * - Double wide pipe
	 */
	if ((intel_pipe_has_type(&crtc->base, INTEL_OUTPUT_LVDS) &&
	     intel_is_dual_link_lvds(dev)) || pipe_config->double_wide)
		pipe_config->pipe_src_w &= ~1;

	/* Cantiga+ cannot handle modes with a hsync front porch of 0.
	 * WaPruneModeWithIncorrectHsyncOffset:ctg,elk,ilk,snb,ivb,vlv,hsw.
	 */
	if ((INTEL_INFO(dev)->gen > 4 || IS_G4X(dev)) &&
		adjusted_mode->hsync_start == adjusted_mode->hdisplay)
		return -EINVAL;

	if ((IS_G4X(dev) || IS_VALLEYVIEW(dev)) && pipe_config->pipe_bpp > 10*3) {
		pipe_config->pipe_bpp = 10*3; /* 12bpc is gen5+ */
	} else if (INTEL_INFO(dev)->gen <= 4 && pipe_config->pipe_bpp > 8*3) {
		/* only a 8bpc pipe, with 6bpc dither through the panel fitter
		 * for lvds. */
		pipe_config->pipe_bpp = 8*3;
	}

	if (HAS_IPS(dev))
		hsw_compute_ips_config(crtc, pipe_config);

	/*
	 * XXX: PCH/WRPLL clock sharing is done in ->mode_set, so make sure the
	 * old clock survives for now.
	 */
	if (HAS_PCH_IBX(dev) || HAS_PCH_CPT(dev) || HAS_DDI(dev))
		pipe_config->shared_dpll = crtc->config.shared_dpll;

	if (pipe_config->has_pch_encoder)
		return ironlake_fdi_compute_config(crtc, pipe_config);

	return 0;
}

static int valleyview_get_display_clock_speed(struct drm_device *dev)
{
	struct drm_i915_private *dev_priv = dev->dev_private;
	int vco = valleyview_get_vco(dev_priv);
	u32 val;
	int divider;

	mutex_lock(&dev_priv->dpio_lock);
	val = vlv_cck_read(dev_priv, CCK_DISPLAY_CLOCK_CONTROL);
	mutex_unlock(&dev_priv->dpio_lock);

	divider = val & DISPLAY_FREQUENCY_VALUES;

	WARN((val & DISPLAY_FREQUENCY_STATUS) !=
	     (divider << DISPLAY_FREQUENCY_STATUS_SHIFT),
	     "cdclk change in progress\n");

	return DIV_ROUND_CLOSEST(vco << 1, divider + 1);
}

static int i945_get_display_clock_speed(struct drm_device *dev)
{
	return 400000;
}

static int i915_get_display_clock_speed(struct drm_device *dev)
{
	return 333000;
}

static int i9xx_misc_get_display_clock_speed(struct drm_device *dev)
{
	return 200000;
}

static int pnv_get_display_clock_speed(struct drm_device *dev)
{
	u16 gcfgc = 0;

	pci_read_config_word(dev->pdev, GCFGC, &gcfgc);

	switch (gcfgc & GC_DISPLAY_CLOCK_MASK) {
	case GC_DISPLAY_CLOCK_267_MHZ_PNV:
		return 267000;
	case GC_DISPLAY_CLOCK_333_MHZ_PNV:
		return 333000;
	case GC_DISPLAY_CLOCK_444_MHZ_PNV:
		return 444000;
	case GC_DISPLAY_CLOCK_200_MHZ_PNV:
		return 200000;
	default:
		DRM_ERROR("Unknown pnv display core clock 0x%04x\n", gcfgc);
	case GC_DISPLAY_CLOCK_133_MHZ_PNV:
		return 133000;
	case GC_DISPLAY_CLOCK_167_MHZ_PNV:
		return 167000;
	}
}

static int i915gm_get_display_clock_speed(struct drm_device *dev)
{
	u16 gcfgc = 0;

	pci_read_config_word(dev->pdev, GCFGC, &gcfgc);

	if (gcfgc & GC_LOW_FREQUENCY_ENABLE)
		return 133000;
	else {
		switch (gcfgc & GC_DISPLAY_CLOCK_MASK) {
		case GC_DISPLAY_CLOCK_333_MHZ:
			return 333000;
		default:
		case GC_DISPLAY_CLOCK_190_200_MHZ:
			return 190000;
		}
	}
}

static int i865_get_display_clock_speed(struct drm_device *dev)
{
	return 266000;
}

static int i855_get_display_clock_speed(struct drm_device *dev)
{
	u16 hpllcc = 0;
	/* Assume that the hardware is in the high speed state.  This
	 * should be the default.
	 */
	switch (hpllcc & GC_CLOCK_CONTROL_MASK) {
	case GC_CLOCK_133_200:
	case GC_CLOCK_100_200:
		return 200000;
	case GC_CLOCK_166_250:
		return 250000;
	case GC_CLOCK_100_133:
		return 133000;
	}

	/* Shouldn't happen */
	return 0;
}

static int i830_get_display_clock_speed(struct drm_device *dev)
{
	return 133000;
}

static void
intel_reduce_m_n_ratio(uint32_t *num, uint32_t *den)
{
	while (*num > DATA_LINK_M_N_MASK ||
	       *den > DATA_LINK_M_N_MASK) {
		*num >>= 1;
		*den >>= 1;
	}
}

static void compute_m_n(unsigned int m, unsigned int n,
			uint32_t *ret_m, uint32_t *ret_n)
{
	*ret_n = min_t(unsigned int, roundup_pow_of_two(n), DATA_LINK_N_MAX);
	*ret_m = div_u64((uint64_t) m * *ret_n, n);
	intel_reduce_m_n_ratio(ret_m, ret_n);
}

void
intel_link_compute_m_n(int bits_per_pixel, int nlanes,
		       int pixel_clock, int link_clock,
		       struct intel_link_m_n *m_n)
{
	m_n->tu = 64;

	compute_m_n(bits_per_pixel * pixel_clock,
		    link_clock * nlanes * 8,
		    &m_n->gmch_m, &m_n->gmch_n);

	compute_m_n(pixel_clock, link_clock,
		    &m_n->link_m, &m_n->link_n);
}

static inline bool intel_panel_use_ssc(struct drm_i915_private *dev_priv)
{
	if (i915.panel_use_ssc >= 0)
		return i915.panel_use_ssc != 0;
	return dev_priv->vbt.lvds_use_ssc
		&& !(dev_priv->quirks & QUIRK_LVDS_SSC_DISABLE);
}

static int i9xx_get_refclk(struct drm_crtc *crtc, int num_connectors)
{
	struct drm_device *dev = crtc->dev;
	struct drm_i915_private *dev_priv = dev->dev_private;
	int refclk;

	if (IS_VALLEYVIEW(dev)) {
		refclk = 100000;
	} else if (intel_pipe_has_type(crtc, INTEL_OUTPUT_LVDS) &&
	    intel_panel_use_ssc(dev_priv) && num_connectors < 2) {
		refclk = dev_priv->vbt.lvds_ssc_freq;
		DRM_DEBUG_KMS("using SSC reference clock of %d kHz\n", refclk);
	} else if (!IS_GEN2(dev)) {
		refclk = 96000;
	} else {
		refclk = 48000;
	}

	return refclk;
}

static uint32_t pnv_dpll_compute_fp(struct dpll *dpll)
{
	return (1 << dpll->n) << 16 | dpll->m2;
}

static uint32_t i9xx_dpll_compute_fp(struct dpll *dpll)
{
	return dpll->n << 16 | dpll->m1 << 8 | dpll->m2;
}

static void i9xx_update_pll_dividers(struct intel_crtc *crtc,
				     intel_clock_t *reduced_clock)
{
	struct drm_device *dev = crtc->base.dev;
	u32 fp, fp2 = 0;

	if (IS_PINEVIEW(dev)) {
		fp = pnv_dpll_compute_fp(&crtc->config.dpll);
		if (reduced_clock)
			fp2 = pnv_dpll_compute_fp(reduced_clock);
	} else {
		fp = i9xx_dpll_compute_fp(&crtc->config.dpll);
		if (reduced_clock)
			fp2 = i9xx_dpll_compute_fp(reduced_clock);
	}

	crtc->config.dpll_hw_state.fp0 = fp;

	crtc->lowfreq_avail = false;
	if (intel_pipe_has_type(&crtc->base, INTEL_OUTPUT_LVDS) &&
	    reduced_clock && i915.powersave) {
		crtc->config.dpll_hw_state.fp1 = fp2;
		crtc->lowfreq_avail = true;
	} else {
		crtc->config.dpll_hw_state.fp1 = fp;
	}
}

static void vlv_pllb_recal_opamp(struct drm_i915_private *dev_priv, enum pipe
		pipe)
{
	u32 reg_val;

	/*
	 * PLLB opamp always calibrates to max value of 0x3f, force enable it
	 * and set it to a reasonable value instead.
	 */
	reg_val = vlv_dpio_read(dev_priv, pipe, VLV_PLL_DW9(1));
	reg_val &= 0xffffff00;
	reg_val |= 0x00000030;
	vlv_dpio_write(dev_priv, pipe, VLV_PLL_DW9(1), reg_val);

	reg_val = vlv_dpio_read(dev_priv, pipe, VLV_REF_DW13);
	reg_val &= 0x8cffffff;
	reg_val = 0x8c000000;
	vlv_dpio_write(dev_priv, pipe, VLV_REF_DW13, reg_val);

	reg_val = vlv_dpio_read(dev_priv, pipe, VLV_PLL_DW9(1));
	reg_val &= 0xffffff00;
	vlv_dpio_write(dev_priv, pipe, VLV_PLL_DW9(1), reg_val);

	reg_val = vlv_dpio_read(dev_priv, pipe, VLV_REF_DW13);
	reg_val &= 0x00ffffff;
	reg_val |= 0xb0000000;
	vlv_dpio_write(dev_priv, pipe, VLV_REF_DW13, reg_val);
}

static void intel_pch_transcoder_set_m_n(struct intel_crtc *crtc,
					 struct intel_link_m_n *m_n)
{
	struct drm_device *dev = crtc->base.dev;
	struct drm_i915_private *dev_priv = dev->dev_private;
	int pipe = crtc->pipe;

	I915_WRITE(PCH_TRANS_DATA_M1(pipe), TU_SIZE(m_n->tu) | m_n->gmch_m);
	I915_WRITE(PCH_TRANS_DATA_N1(pipe), m_n->gmch_n);
	I915_WRITE(PCH_TRANS_LINK_M1(pipe), m_n->link_m);
	I915_WRITE(PCH_TRANS_LINK_N1(pipe), m_n->link_n);
}

static void intel_cpu_transcoder_set_m_n(struct intel_crtc *crtc,
					 struct intel_link_m_n *m_n)
{
	struct drm_device *dev = crtc->base.dev;
	struct drm_i915_private *dev_priv = dev->dev_private;
	int pipe = crtc->pipe;
	enum transcoder transcoder = crtc->config.cpu_transcoder;

	if (INTEL_INFO(dev)->gen >= 5) {
		I915_WRITE(PIPE_DATA_M1(transcoder), TU_SIZE(m_n->tu) | m_n->gmch_m);
		I915_WRITE(PIPE_DATA_N1(transcoder), m_n->gmch_n);
		I915_WRITE(PIPE_LINK_M1(transcoder), m_n->link_m);
		I915_WRITE(PIPE_LINK_N1(transcoder), m_n->link_n);
	} else {
		I915_WRITE(PIPE_DATA_M_G4X(pipe), TU_SIZE(m_n->tu) | m_n->gmch_m);
		I915_WRITE(PIPE_DATA_N_G4X(pipe), m_n->gmch_n);
		I915_WRITE(PIPE_LINK_M_G4X(pipe), m_n->link_m);
		I915_WRITE(PIPE_LINK_N_G4X(pipe), m_n->link_n);
	}
}

static void intel_dp_set_m_n(struct intel_crtc *crtc)
{
	if (crtc->config.has_pch_encoder)
		intel_pch_transcoder_set_m_n(crtc, &crtc->config.dp_m_n);
	else
		intel_cpu_transcoder_set_m_n(crtc, &crtc->config.dp_m_n);
}

static void vlv_update_pll(struct intel_crtc *crtc)
{
	u32 dpll, dpll_md;

	/*
	 * Enable DPIO clock input. We should never disable the reference
	 * clock for pipe B, since VGA hotplug / manual detection depends
	 * on it.
	 */
	dpll = DPLL_EXT_BUFFER_ENABLE_VLV | DPLL_REFA_CLK_ENABLE_VLV |
		DPLL_VGA_MODE_DIS | DPLL_INTEGRATED_CLOCK_VLV;
	/* We should never disable this, set it here for state tracking */
	if (crtc->pipe == PIPE_B)
		dpll |= DPLL_INTEGRATED_CRI_CLK_VLV;
	dpll |= DPLL_VCO_ENABLE;
	crtc->config.dpll_hw_state.dpll = dpll;

	dpll_md = (crtc->config.pixel_multiplier - 1)
		<< DPLL_MD_UDI_MULTIPLIER_SHIFT;
	crtc->config.dpll_hw_state.dpll_md = dpll_md;
}

static void vlv_prepare_pll(struct intel_crtc *crtc)
{
	struct drm_device *dev = crtc->base.dev;
	struct drm_i915_private *dev_priv = dev->dev_private;
	int pipe = crtc->pipe;
	u32 mdiv;
	u32 bestn, bestm1, bestm2, bestp1, bestp2;
	u32 coreclk, reg_val;

	mutex_lock(&dev_priv->dpio_lock);

	bestn = crtc->config.dpll.n;
	bestm1 = crtc->config.dpll.m1;
	bestm2 = crtc->config.dpll.m2;
	bestp1 = crtc->config.dpll.p1;
	bestp2 = crtc->config.dpll.p2;

	/* See eDP HDMI DPIO driver vbios notes doc */

	/* PLL B needs special handling */
	if (pipe == PIPE_B)
		vlv_pllb_recal_opamp(dev_priv, pipe);

	/* Set up Tx target for periodic Rcomp update */
	vlv_dpio_write(dev_priv, pipe, VLV_PLL_DW9_BCAST, 0x0100000f);

	/* Disable target IRef on PLL */
	reg_val = vlv_dpio_read(dev_priv, pipe, VLV_PLL_DW8(pipe));
	reg_val &= 0x00ffffff;
	vlv_dpio_write(dev_priv, pipe, VLV_PLL_DW8(pipe), reg_val);

	/* Disable fast lock */
	vlv_dpio_write(dev_priv, pipe, VLV_CMN_DW0, 0x610);

	/* Set idtafcrecal before PLL is enabled */
	mdiv = ((bestm1 << DPIO_M1DIV_SHIFT) | (bestm2 & DPIO_M2DIV_MASK));
	mdiv |= ((bestp1 << DPIO_P1_SHIFT) | (bestp2 << DPIO_P2_SHIFT));
	mdiv |= ((bestn << DPIO_N_SHIFT));
	mdiv |= (1 << DPIO_K_SHIFT);

	/*
	 * Post divider depends on pixel clock rate, DAC vs digital (and LVDS,
	 * but we don't support that).
	 * Note: don't use the DAC post divider as it seems unstable.
	 */
	mdiv |= (DPIO_POST_DIV_HDMIDP << DPIO_POST_DIV_SHIFT);
	vlv_dpio_write(dev_priv, pipe, VLV_PLL_DW3(pipe), mdiv);

	mdiv |= DPIO_ENABLE_CALIBRATION;
	vlv_dpio_write(dev_priv, pipe, VLV_PLL_DW3(pipe), mdiv);

	/* Set HBR and RBR LPF coefficients */
	if (crtc->config.port_clock == 162000 ||
	    intel_pipe_has_type(&crtc->base, INTEL_OUTPUT_ANALOG) ||
	    intel_pipe_has_type(&crtc->base, INTEL_OUTPUT_HDMI))
		vlv_dpio_write(dev_priv, pipe, VLV_PLL_DW10(pipe),
				 0x009f0003);
	else
		vlv_dpio_write(dev_priv, pipe, VLV_PLL_DW10(pipe),
				 0x00d0000f);

	if (intel_pipe_has_type(&crtc->base, INTEL_OUTPUT_EDP) ||
	    intel_pipe_has_type(&crtc->base, INTEL_OUTPUT_DISPLAYPORT)) {
		/* Use SSC source */
		if (pipe == PIPE_A)
			vlv_dpio_write(dev_priv, pipe, VLV_PLL_DW5(pipe),
					 0x0df40000);
		else
			vlv_dpio_write(dev_priv, pipe, VLV_PLL_DW5(pipe),
					 0x0df70000);
	} else { /* HDMI or VGA */
		/* Use bend source */
		if (pipe == PIPE_A)
			vlv_dpio_write(dev_priv, pipe, VLV_PLL_DW5(pipe),
					 0x0df70000);
		else
			vlv_dpio_write(dev_priv, pipe, VLV_PLL_DW5(pipe),
					 0x0df40000);
	}

	coreclk = vlv_dpio_read(dev_priv, pipe, VLV_PLL_DW7(pipe));
	coreclk = (coreclk & 0x0000ff00) | 0x01c00000;
	if (intel_pipe_has_type(&crtc->base, INTEL_OUTPUT_DISPLAYPORT) ||
	    intel_pipe_has_type(&crtc->base, INTEL_OUTPUT_EDP))
		coreclk |= 0x01000000;
	vlv_dpio_write(dev_priv, pipe, VLV_PLL_DW7(pipe), coreclk);

	vlv_dpio_write(dev_priv, pipe, VLV_PLL_DW11(pipe), 0x87871000);
	mutex_unlock(&dev_priv->dpio_lock);
}

static void chv_update_pll(struct intel_crtc *crtc)
{
	struct drm_device *dev = crtc->base.dev;
	struct drm_i915_private *dev_priv = dev->dev_private;
	int pipe = crtc->pipe;
	int dpll_reg = DPLL(crtc->pipe);
	enum dpio_channel port = vlv_pipe_to_channel(pipe);
	u32 loopfilter, intcoeff;
	u32 bestn, bestm1, bestm2, bestp1, bestp2, bestm2_frac;
	int refclk;

	crtc->config.dpll_hw_state.dpll = DPLL_SSC_REF_CLOCK_CHV |
		DPLL_REFA_CLK_ENABLE_VLV | DPLL_VGA_MODE_DIS |
		DPLL_VCO_ENABLE;
	if (pipe != PIPE_A)
		crtc->config.dpll_hw_state.dpll |= DPLL_INTEGRATED_CRI_CLK_VLV;

	crtc->config.dpll_hw_state.dpll_md =
		(crtc->config.pixel_multiplier - 1) << DPLL_MD_UDI_MULTIPLIER_SHIFT;

	bestn = crtc->config.dpll.n;
	bestm2_frac = crtc->config.dpll.m2 & 0x3fffff;
	bestm1 = crtc->config.dpll.m1;
	bestm2 = crtc->config.dpll.m2 >> 22;
	bestp1 = crtc->config.dpll.p1;
	bestp2 = crtc->config.dpll.p2;

	/*
	 * Enable Refclk and SSC
	 */
	I915_WRITE(dpll_reg,
		   crtc->config.dpll_hw_state.dpll & ~DPLL_VCO_ENABLE);

	mutex_lock(&dev_priv->dpio_lock);

	/* p1 and p2 divider */
	vlv_dpio_write(dev_priv, pipe, CHV_CMN_DW13(port),
			5 << DPIO_CHV_S1_DIV_SHIFT |
			bestp1 << DPIO_CHV_P1_DIV_SHIFT |
			bestp2 << DPIO_CHV_P2_DIV_SHIFT |
			1 << DPIO_CHV_K_DIV_SHIFT);

	/* Feedback post-divider - m2 */
	vlv_dpio_write(dev_priv, pipe, CHV_PLL_DW0(port), bestm2);

	/* Feedback refclk divider - n and m1 */
	vlv_dpio_write(dev_priv, pipe, CHV_PLL_DW1(port),
			DPIO_CHV_M1_DIV_BY_2 |
			1 << DPIO_CHV_N_DIV_SHIFT);

	/* M2 fraction division */
	vlv_dpio_write(dev_priv, pipe, CHV_PLL_DW2(port), bestm2_frac);

	/* M2 fraction division enable */
	vlv_dpio_write(dev_priv, pipe, CHV_PLL_DW3(port),
		       DPIO_CHV_FRAC_DIV_EN |
		       (2 << DPIO_CHV_FEEDFWD_GAIN_SHIFT));

	/* Loop filter */
	refclk = i9xx_get_refclk(&crtc->base, 0);
	loopfilter = 5 << DPIO_CHV_PROP_COEFF_SHIFT |
		2 << DPIO_CHV_GAIN_CTRL_SHIFT;
	if (refclk == 100000)
		intcoeff = 11;
	else if (refclk == 38400)
		intcoeff = 10;
	else
		intcoeff = 9;
	loopfilter |= intcoeff << DPIO_CHV_INT_COEFF_SHIFT;
	vlv_dpio_write(dev_priv, pipe, CHV_PLL_DW6(port), loopfilter);

	/* AFC Recal */
	vlv_dpio_write(dev_priv, pipe, CHV_CMN_DW14(port),
			vlv_dpio_read(dev_priv, pipe, CHV_CMN_DW14(port)) |
			DPIO_AFC_RECAL);

	mutex_unlock(&dev_priv->dpio_lock);
}

static void i9xx_update_pll(struct intel_crtc *crtc,
			    intel_clock_t *reduced_clock,
			    int num_connectors)
{
	struct drm_device *dev = crtc->base.dev;
	struct drm_i915_private *dev_priv = dev->dev_private;
	u32 dpll;
	bool is_sdvo;
	struct dpll *clock = &crtc->config.dpll;

	i9xx_update_pll_dividers(crtc, reduced_clock);

	is_sdvo = intel_pipe_has_type(&crtc->base, INTEL_OUTPUT_SDVO) ||
		intel_pipe_has_type(&crtc->base, INTEL_OUTPUT_HDMI);

	dpll = DPLL_VGA_MODE_DIS;

	if (intel_pipe_has_type(&crtc->base, INTEL_OUTPUT_LVDS))
		dpll |= DPLLB_MODE_LVDS;
	else
		dpll |= DPLLB_MODE_DAC_SERIAL;

	if (IS_I945G(dev) || IS_I945GM(dev) || IS_G33(dev)) {
		dpll |= (crtc->config.pixel_multiplier - 1)
			<< SDVO_MULTIPLIER_SHIFT_HIRES;
	}

	if (is_sdvo)
		dpll |= DPLL_SDVO_HIGH_SPEED;

	if (intel_pipe_has_type(&crtc->base, INTEL_OUTPUT_DISPLAYPORT))
		dpll |= DPLL_SDVO_HIGH_SPEED;

	/* compute bitmask from p1 value */
	if (IS_PINEVIEW(dev))
		dpll |= (1 << (clock->p1 - 1)) << DPLL_FPA01_P1_POST_DIV_SHIFT_PINEVIEW;
	else {
		dpll |= (1 << (clock->p1 - 1)) << DPLL_FPA01_P1_POST_DIV_SHIFT;
		if (IS_G4X(dev) && reduced_clock)
			dpll |= (1 << (reduced_clock->p1 - 1)) << DPLL_FPA1_P1_POST_DIV_SHIFT;
	}
	switch (clock->p2) {
	case 5:
		dpll |= DPLL_DAC_SERIAL_P2_CLOCK_DIV_5;
		break;
	case 7:
		dpll |= DPLLB_LVDS_P2_CLOCK_DIV_7;
		break;
	case 10:
		dpll |= DPLL_DAC_SERIAL_P2_CLOCK_DIV_10;
		break;
	case 14:
		dpll |= DPLLB_LVDS_P2_CLOCK_DIV_14;
		break;
	}
	if (INTEL_INFO(dev)->gen >= 4)
		dpll |= (6 << PLL_LOAD_PULSE_PHASE_SHIFT);

	if (crtc->config.sdvo_tv_clock)
		dpll |= PLL_REF_INPUT_TVCLKINBC;
	else if (intel_pipe_has_type(&crtc->base, INTEL_OUTPUT_LVDS) &&
		 intel_panel_use_ssc(dev_priv) && num_connectors < 2)
		dpll |= PLLB_REF_INPUT_SPREADSPECTRUMIN;
	else
		dpll |= PLL_REF_INPUT_DREFCLK;

	dpll |= DPLL_VCO_ENABLE;
	crtc->config.dpll_hw_state.dpll = dpll;

	if (INTEL_INFO(dev)->gen >= 4) {
		u32 dpll_md = (crtc->config.pixel_multiplier - 1)
			<< DPLL_MD_UDI_MULTIPLIER_SHIFT;
		crtc->config.dpll_hw_state.dpll_md = dpll_md;
	}
}

static void i8xx_update_pll(struct intel_crtc *crtc,
			    intel_clock_t *reduced_clock,
			    int num_connectors)
{
	struct drm_device *dev = crtc->base.dev;
	struct drm_i915_private *dev_priv = dev->dev_private;
	u32 dpll;
	struct dpll *clock = &crtc->config.dpll;

	i9xx_update_pll_dividers(crtc, reduced_clock);

	dpll = DPLL_VGA_MODE_DIS;

	if (intel_pipe_has_type(&crtc->base, INTEL_OUTPUT_LVDS)) {
		dpll |= (1 << (clock->p1 - 1)) << DPLL_FPA01_P1_POST_DIV_SHIFT;
	} else {
		if (clock->p1 == 2)
			dpll |= PLL_P1_DIVIDE_BY_TWO;
		else
			dpll |= (clock->p1 - 2) << DPLL_FPA01_P1_POST_DIV_SHIFT;
		if (clock->p2 == 4)
			dpll |= PLL_P2_DIVIDE_BY_4;
	}

	if (intel_pipe_has_type(&crtc->base, INTEL_OUTPUT_DVO))
		dpll |= DPLL_DVO_2X_MODE;

	if (intel_pipe_has_type(&crtc->base, INTEL_OUTPUT_LVDS) &&
		 intel_panel_use_ssc(dev_priv) && num_connectors < 2)
		dpll |= PLLB_REF_INPUT_SPREADSPECTRUMIN;
	else
		dpll |= PLL_REF_INPUT_DREFCLK;

	dpll |= DPLL_VCO_ENABLE;
	crtc->config.dpll_hw_state.dpll = dpll;
}

static void intel_set_pipe_timings(struct intel_crtc *intel_crtc)
{
	struct drm_device *dev = intel_crtc->base.dev;
	struct drm_i915_private *dev_priv = dev->dev_private;
	enum pipe pipe = intel_crtc->pipe;
	enum transcoder cpu_transcoder = intel_crtc->config.cpu_transcoder;
	struct drm_display_mode *adjusted_mode =
		&intel_crtc->config.adjusted_mode;
	uint32_t crtc_vtotal, crtc_vblank_end;
	int vsyncshift = 0;

	/* We need to be careful not to changed the adjusted mode, for otherwise
	 * the hw state checker will get angry at the mismatch. */
	crtc_vtotal = adjusted_mode->crtc_vtotal;
	crtc_vblank_end = adjusted_mode->crtc_vblank_end;

	if (adjusted_mode->flags & DRM_MODE_FLAG_INTERLACE) {
		/* the chip adds 2 halflines automatically */
		crtc_vtotal -= 1;
		crtc_vblank_end -= 1;

		if (intel_pipe_has_type(&intel_crtc->base, INTEL_OUTPUT_SDVO))
			vsyncshift = (adjusted_mode->crtc_htotal - 1) / 2;
		else
			vsyncshift = adjusted_mode->crtc_hsync_start -
				adjusted_mode->crtc_htotal / 2;
		if (vsyncshift < 0)
			vsyncshift += adjusted_mode->crtc_htotal;
	}

	if (INTEL_INFO(dev)->gen > 3)
		I915_WRITE(VSYNCSHIFT(cpu_transcoder), vsyncshift);

	I915_WRITE(HTOTAL(cpu_transcoder),
		   (adjusted_mode->crtc_hdisplay - 1) |
		   ((adjusted_mode->crtc_htotal - 1) << 16));
	I915_WRITE(HBLANK(cpu_transcoder),
		   (adjusted_mode->crtc_hblank_start - 1) |
		   ((adjusted_mode->crtc_hblank_end - 1) << 16));
	I915_WRITE(HSYNC(cpu_transcoder),
		   (adjusted_mode->crtc_hsync_start - 1) |
		   ((adjusted_mode->crtc_hsync_end - 1) << 16));

	I915_WRITE(VTOTAL(cpu_transcoder),
		   (adjusted_mode->crtc_vdisplay - 1) |
		   ((crtc_vtotal - 1) << 16));
	I915_WRITE(VBLANK(cpu_transcoder),
		   (adjusted_mode->crtc_vblank_start - 1) |
		   ((crtc_vblank_end - 1) << 16));
	I915_WRITE(VSYNC(cpu_transcoder),
		   (adjusted_mode->crtc_vsync_start - 1) |
		   ((adjusted_mode->crtc_vsync_end - 1) << 16));

	/* Workaround: when the EDP input selection is B, the VTOTAL_B must be
	 * programmed with the VTOTAL_EDP value. Same for VTOTAL_C. This is
	 * documented on the DDI_FUNC_CTL register description, EDP Input Select
	 * bits. */
	if (IS_HASWELL(dev) && cpu_transcoder == TRANSCODER_EDP &&
	    (pipe == PIPE_B || pipe == PIPE_C))
		I915_WRITE(VTOTAL(pipe), I915_READ(VTOTAL(cpu_transcoder)));

	/* pipesrc controls the size that is scaled from, which should
	 * always be the user's requested size.
	 */
	I915_WRITE(PIPESRC(pipe),
		   ((intel_crtc->config.pipe_src_w - 1) << 16) |
		   (intel_crtc->config.pipe_src_h - 1));
}

static void intel_get_pipe_timings(struct intel_crtc *crtc,
				   struct intel_crtc_config *pipe_config)
{
	struct drm_device *dev = crtc->base.dev;
	struct drm_i915_private *dev_priv = dev->dev_private;
	enum transcoder cpu_transcoder = pipe_config->cpu_transcoder;
	uint32_t tmp;

	tmp = I915_READ(HTOTAL(cpu_transcoder));
	pipe_config->adjusted_mode.crtc_hdisplay = (tmp & 0xffff) + 1;
	pipe_config->adjusted_mode.crtc_htotal = ((tmp >> 16) & 0xffff) + 1;
	tmp = I915_READ(HBLANK(cpu_transcoder));
	pipe_config->adjusted_mode.crtc_hblank_start = (tmp & 0xffff) + 1;
	pipe_config->adjusted_mode.crtc_hblank_end = ((tmp >> 16) & 0xffff) + 1;
	tmp = I915_READ(HSYNC(cpu_transcoder));
	pipe_config->adjusted_mode.crtc_hsync_start = (tmp & 0xffff) + 1;
	pipe_config->adjusted_mode.crtc_hsync_end = ((tmp >> 16) & 0xffff) + 1;

	tmp = I915_READ(VTOTAL(cpu_transcoder));
	pipe_config->adjusted_mode.crtc_vdisplay = (tmp & 0xffff) + 1;
	pipe_config->adjusted_mode.crtc_vtotal = ((tmp >> 16) & 0xffff) + 1;
	tmp = I915_READ(VBLANK(cpu_transcoder));
	pipe_config->adjusted_mode.crtc_vblank_start = (tmp & 0xffff) + 1;
	pipe_config->adjusted_mode.crtc_vblank_end = ((tmp >> 16) & 0xffff) + 1;
	tmp = I915_READ(VSYNC(cpu_transcoder));
	pipe_config->adjusted_mode.crtc_vsync_start = (tmp & 0xffff) + 1;
	pipe_config->adjusted_mode.crtc_vsync_end = ((tmp >> 16) & 0xffff) + 1;

	if (I915_READ(PIPECONF(cpu_transcoder)) & PIPECONF_INTERLACE_MASK) {
		pipe_config->adjusted_mode.flags |= DRM_MODE_FLAG_INTERLACE;
		pipe_config->adjusted_mode.crtc_vtotal += 1;
		pipe_config->adjusted_mode.crtc_vblank_end += 1;
	}

	tmp = I915_READ(PIPESRC(crtc->pipe));
	pipe_config->pipe_src_h = (tmp & 0xffff) + 1;
	pipe_config->pipe_src_w = ((tmp >> 16) & 0xffff) + 1;

	pipe_config->requested_mode.vdisplay = pipe_config->pipe_src_h;
	pipe_config->requested_mode.hdisplay = pipe_config->pipe_src_w;
}

void intel_mode_from_pipe_config(struct drm_display_mode *mode,
				 struct intel_crtc_config *pipe_config)
{
	mode->hdisplay = pipe_config->adjusted_mode.crtc_hdisplay;
	mode->htotal = pipe_config->adjusted_mode.crtc_htotal;
	mode->hsync_start = pipe_config->adjusted_mode.crtc_hsync_start;
	mode->hsync_end = pipe_config->adjusted_mode.crtc_hsync_end;

	mode->vdisplay = pipe_config->adjusted_mode.crtc_vdisplay;
	mode->vtotal = pipe_config->adjusted_mode.crtc_vtotal;
	mode->vsync_start = pipe_config->adjusted_mode.crtc_vsync_start;
	mode->vsync_end = pipe_config->adjusted_mode.crtc_vsync_end;

	mode->flags = pipe_config->adjusted_mode.flags;

	mode->clock = pipe_config->adjusted_mode.crtc_clock;
	mode->flags |= pipe_config->adjusted_mode.flags;
}

static void i9xx_set_pipeconf(struct intel_crtc *intel_crtc)
{
	struct drm_device *dev = intel_crtc->base.dev;
	struct drm_i915_private *dev_priv = dev->dev_private;
	uint32_t pipeconf;

	pipeconf = 0;

	if (dev_priv->quirks & QUIRK_PIPEA_FORCE &&
	    I915_READ(PIPECONF(intel_crtc->pipe)) & PIPECONF_ENABLE)
		pipeconf |= PIPECONF_ENABLE;

	if (intel_crtc->config.double_wide)
		pipeconf |= PIPECONF_DOUBLE_WIDE;

	/* only g4x and later have fancy bpc/dither controls */
	if (IS_G4X(dev) || IS_VALLEYVIEW(dev)) {
		/* Bspec claims that we can't use dithering for 30bpp pipes. */
		if (intel_crtc->config.dither && intel_crtc->config.pipe_bpp != 30)
			pipeconf |= PIPECONF_DITHER_EN |
				    PIPECONF_DITHER_TYPE_SP;

		switch (intel_crtc->config.pipe_bpp) {
		case 18:
			pipeconf |= PIPECONF_6BPC;
			break;
		case 24:
			pipeconf |= PIPECONF_8BPC;
			break;
		case 30:
			pipeconf |= PIPECONF_10BPC;
			break;
		default:
			/* Case prevented by intel_choose_pipe_bpp_dither. */
			BUG();
		}
	}

	if (HAS_PIPE_CXSR(dev)) {
		if (intel_crtc->lowfreq_avail) {
			DRM_DEBUG_KMS("enabling CxSR downclocking\n");
			pipeconf |= PIPECONF_CXSR_DOWNCLOCK;
		} else {
			DRM_DEBUG_KMS("disabling CxSR downclocking\n");
		}
	}

	if (intel_crtc->config.adjusted_mode.flags & DRM_MODE_FLAG_INTERLACE) {
		if (INTEL_INFO(dev)->gen < 4 ||
		    intel_pipe_has_type(&intel_crtc->base, INTEL_OUTPUT_SDVO))
			pipeconf |= PIPECONF_INTERLACE_W_FIELD_INDICATION;
		else
			pipeconf |= PIPECONF_INTERLACE_W_SYNC_SHIFT;
	} else
		pipeconf |= PIPECONF_PROGRESSIVE;

	if (IS_VALLEYVIEW(dev) && intel_crtc->config.limited_color_range)
		pipeconf |= PIPECONF_COLOR_RANGE_SELECT;

	I915_WRITE(PIPECONF(intel_crtc->pipe), pipeconf);
	POSTING_READ(PIPECONF(intel_crtc->pipe));
}

static int i9xx_crtc_mode_set(struct drm_crtc *crtc,
			      int x, int y,
			      struct drm_framebuffer *fb)
{
	struct drm_device *dev = crtc->dev;
	struct drm_i915_private *dev_priv = dev->dev_private;
	struct intel_crtc *intel_crtc = to_intel_crtc(crtc);
	int refclk, num_connectors = 0;
	intel_clock_t clock, reduced_clock;
	bool ok, has_reduced_clock = false;
	bool is_lvds = false, is_dsi = false;
	struct intel_encoder *encoder;
	const intel_limit_t *limit;

	for_each_encoder_on_crtc(dev, crtc, encoder) {
		switch (encoder->type) {
		case INTEL_OUTPUT_LVDS:
			is_lvds = true;
			break;
		case INTEL_OUTPUT_DSI:
			is_dsi = true;
			break;
		}

		num_connectors++;
	}

	if (is_dsi)
		return 0;

	if (!intel_crtc->config.clock_set) {
		refclk = i9xx_get_refclk(crtc, num_connectors);

		/*
		 * Returns a set of divisors for the desired target clock with
		 * the given refclk, or FALSE.  The returned values represent
		 * the clock equation: reflck * (5 * (m1 + 2) + (m2 + 2)) / (n +
		 * 2) / p1 / p2.
		 */
		limit = intel_limit(crtc, refclk);
		ok = dev_priv->display.find_dpll(limit, crtc,
						 intel_crtc->config.port_clock,
						 refclk, NULL, &clock);
		if (!ok) {
			DRM_ERROR("Couldn't find PLL settings for mode!\n");
			return -EINVAL;
		}

		if (is_lvds && dev_priv->lvds_downclock_avail) {
			/*
			 * Ensure we match the reduced clock's P to the target
			 * clock.  If the clocks don't match, we can't switch
			 * the display clock by using the FP0/FP1. In such case
			 * we will disable the LVDS downclock feature.
			 */
			has_reduced_clock =
				dev_priv->display.find_dpll(limit, crtc,
							    dev_priv->lvds_downclock,
							    refclk, &clock,
							    &reduced_clock);
		}
		/* Compat-code for transition, will disappear. */
		intel_crtc->config.dpll.n = clock.n;
		intel_crtc->config.dpll.m1 = clock.m1;
		intel_crtc->config.dpll.m2 = clock.m2;
		intel_crtc->config.dpll.p1 = clock.p1;
		intel_crtc->config.dpll.p2 = clock.p2;
	}

	if (IS_GEN2(dev)) {
		i8xx_update_pll(intel_crtc,
				has_reduced_clock ? &reduced_clock : NULL,
				num_connectors);
	} else if (IS_CHERRYVIEW(dev)) {
		chv_update_pll(intel_crtc);
	} else if (IS_VALLEYVIEW(dev)) {
		vlv_update_pll(intel_crtc);
	} else {
		i9xx_update_pll(intel_crtc,
				has_reduced_clock ? &reduced_clock : NULL,
				num_connectors);
	}

	return 0;
}

static void i9xx_get_pfit_config(struct intel_crtc *crtc,
				 struct intel_crtc_config *pipe_config)
{
	struct drm_device *dev = crtc->base.dev;
	struct drm_i915_private *dev_priv = dev->dev_private;
	uint32_t tmp;

	if (INTEL_INFO(dev)->gen <= 3 && (IS_I830(dev) || !IS_MOBILE(dev)))
		return;

	tmp = I915_READ(PFIT_CONTROL);
	if (!(tmp & PFIT_ENABLE))
		return;

	/* Check whether the pfit is attached to our pipe. */
	if (INTEL_INFO(dev)->gen < 4) {
		if (crtc->pipe != PIPE_B)
			return;
	} else {
		if ((tmp & PFIT_PIPE_MASK) != (crtc->pipe << PFIT_PIPE_SHIFT))
			return;
	}

	pipe_config->gmch_pfit.control = tmp;
	pipe_config->gmch_pfit.pgm_ratios = I915_READ(PFIT_PGM_RATIOS);
	if (INTEL_INFO(dev)->gen < 5)
		pipe_config->gmch_pfit.lvds_border_bits =
			I915_READ(LVDS) & LVDS_BORDER_ENABLE;
}

static void vlv_crtc_clock_get(struct intel_crtc *crtc,
			       struct intel_crtc_config *pipe_config)
{
	struct drm_device *dev = crtc->base.dev;
	struct drm_i915_private *dev_priv = dev->dev_private;
	int pipe = pipe_config->cpu_transcoder;
	intel_clock_t clock;
	u32 mdiv;
	int refclk = 100000;

	/* In case of MIPI DPLL will not even be used */
	if (!(pipe_config->dpll_hw_state.dpll & DPLL_VCO_ENABLE))
		return;

	mutex_lock(&dev_priv->dpio_lock);
	mdiv = vlv_dpio_read(dev_priv, pipe, VLV_PLL_DW3(pipe));
	mutex_unlock(&dev_priv->dpio_lock);

	clock.m1 = (mdiv >> DPIO_M1DIV_SHIFT) & 7;
	clock.m2 = mdiv & DPIO_M2DIV_MASK;
	clock.n = (mdiv >> DPIO_N_SHIFT) & 0xf;
	clock.p1 = (mdiv >> DPIO_P1_SHIFT) & 7;
	clock.p2 = (mdiv >> DPIO_P2_SHIFT) & 0x1f;

	vlv_clock(refclk, &clock);

	/* clock.dot is the fast clock */
	pipe_config->port_clock = clock.dot / 5;
}

static void i9xx_get_plane_config(struct intel_crtc *crtc,
				  struct intel_plane_config *plane_config)
{
	struct drm_device *dev = crtc->base.dev;
	struct drm_i915_private *dev_priv = dev->dev_private;
	u32 val, base, offset;
	int pipe = crtc->pipe, plane = crtc->plane;
	int fourcc, pixel_format;
	int aligned_height;

	crtc->base.primary->fb = kzalloc(sizeof(struct intel_framebuffer), GFP_KERNEL);
	if (!crtc->base.primary->fb) {
		DRM_DEBUG_KMS("failed to alloc fb\n");
		return;
	}

	val = I915_READ(DSPCNTR(plane));

	if (INTEL_INFO(dev)->gen >= 4)
		if (val & DISPPLANE_TILED)
			plane_config->tiled = true;

	pixel_format = val & DISPPLANE_PIXFORMAT_MASK;
	fourcc = intel_format_to_fourcc(pixel_format);
	crtc->base.primary->fb->pixel_format = fourcc;
	crtc->base.primary->fb->bits_per_pixel =
		drm_format_plane_cpp(fourcc, 0) * 8;

	if (INTEL_INFO(dev)->gen >= 4) {
		if (plane_config->tiled)
			offset = I915_READ(DSPTILEOFF(plane));
		else
			offset = I915_READ(DSPLINOFF(plane));
		base = I915_READ(DSPSURF(plane)) & 0xfffff000;
	} else {
		base = I915_READ(DSPADDR(plane));
	}
	plane_config->base = base;

	val = I915_READ(PIPESRC(pipe));
	crtc->base.primary->fb->width = ((val >> 16) & 0xfff) + 1;
	crtc->base.primary->fb->height = ((val >> 0) & 0xfff) + 1;

	val = I915_READ(DSPSTRIDE(pipe));
	crtc->base.primary->fb->pitches[0] = val & 0xffffff80;

	aligned_height = intel_align_height(dev, crtc->base.primary->fb->height,
					    plane_config->tiled);

	plane_config->size = PAGE_ALIGN(crtc->base.primary->fb->pitches[0] *
					aligned_height);

	DRM_DEBUG_KMS("pipe/plane %d/%d with fb: size=%dx%d@%d, offset=%x, pitch %d, size 0x%x\n",
		      pipe, plane, crtc->base.primary->fb->width,
		      crtc->base.primary->fb->height,
		      crtc->base.primary->fb->bits_per_pixel, base,
		      crtc->base.primary->fb->pitches[0],
		      plane_config->size);

}

static void chv_crtc_clock_get(struct intel_crtc *crtc,
			       struct intel_crtc_config *pipe_config)
{
	struct drm_device *dev = crtc->base.dev;
	struct drm_i915_private *dev_priv = dev->dev_private;
	int pipe = pipe_config->cpu_transcoder;
	enum dpio_channel port = vlv_pipe_to_channel(pipe);
	intel_clock_t clock;
	u32 cmn_dw13, pll_dw0, pll_dw1, pll_dw2;
	int refclk = 100000;

	mutex_lock(&dev_priv->dpio_lock);
	cmn_dw13 = vlv_dpio_read(dev_priv, pipe, CHV_CMN_DW13(port));
	pll_dw0 = vlv_dpio_read(dev_priv, pipe, CHV_PLL_DW0(port));
	pll_dw1 = vlv_dpio_read(dev_priv, pipe, CHV_PLL_DW1(port));
	pll_dw2 = vlv_dpio_read(dev_priv, pipe, CHV_PLL_DW2(port));
	mutex_unlock(&dev_priv->dpio_lock);

	clock.m1 = (pll_dw1 & 0x7) == DPIO_CHV_M1_DIV_BY_2 ? 2 : 0;
	clock.m2 = ((pll_dw0 & 0xff) << 22) | (pll_dw2 & 0x3fffff);
	clock.n = (pll_dw1 >> DPIO_CHV_N_DIV_SHIFT) & 0xf;
	clock.p1 = (cmn_dw13 >> DPIO_CHV_P1_DIV_SHIFT) & 0x7;
	clock.p2 = (cmn_dw13 >> DPIO_CHV_P2_DIV_SHIFT) & 0x1f;

	chv_clock(refclk, &clock);

	/* clock.dot is the fast clock */
	pipe_config->port_clock = clock.dot / 5;
}

static bool i9xx_get_pipe_config(struct intel_crtc *crtc,
				 struct intel_crtc_config *pipe_config)
{
	struct drm_device *dev = crtc->base.dev;
	struct drm_i915_private *dev_priv = dev->dev_private;
	uint32_t tmp;

	if (!intel_display_power_enabled(dev_priv,
					 POWER_DOMAIN_PIPE(crtc->pipe)))
		return false;

	pipe_config->cpu_transcoder = (enum transcoder) crtc->pipe;
	pipe_config->shared_dpll = DPLL_ID_PRIVATE;

	tmp = I915_READ(PIPECONF(crtc->pipe));
	if (!(tmp & PIPECONF_ENABLE))
		return false;

	if (IS_G4X(dev) || IS_VALLEYVIEW(dev)) {
		switch (tmp & PIPECONF_BPC_MASK) {
		case PIPECONF_6BPC:
			pipe_config->pipe_bpp = 18;
			break;
		case PIPECONF_8BPC:
			pipe_config->pipe_bpp = 24;
			break;
		case PIPECONF_10BPC:
			pipe_config->pipe_bpp = 30;
			break;
		default:
			break;
		}
	}

	if (IS_VALLEYVIEW(dev) && (tmp & PIPECONF_COLOR_RANGE_SELECT))
		pipe_config->limited_color_range = true;

	if (INTEL_INFO(dev)->gen < 4)
		pipe_config->double_wide = tmp & PIPECONF_DOUBLE_WIDE;

	intel_get_pipe_timings(crtc, pipe_config);

	i9xx_get_pfit_config(crtc, pipe_config);

	if (INTEL_INFO(dev)->gen >= 4) {
		tmp = I915_READ(DPLL_MD(crtc->pipe));
		pipe_config->pixel_multiplier =
			((tmp & DPLL_MD_UDI_MULTIPLIER_MASK)
			 >> DPLL_MD_UDI_MULTIPLIER_SHIFT) + 1;
		pipe_config->dpll_hw_state.dpll_md = tmp;
	} else if (IS_I945G(dev) || IS_I945GM(dev) || IS_G33(dev)) {
		tmp = I915_READ(DPLL(crtc->pipe));
		pipe_config->pixel_multiplier =
			((tmp & SDVO_MULTIPLIER_MASK)
			 >> SDVO_MULTIPLIER_SHIFT_HIRES) + 1;
	} else {
		/* Note that on i915G/GM the pixel multiplier is in the sdvo
		 * port and will be fixed up in the encoder->get_config
		 * function. */
		pipe_config->pixel_multiplier = 1;
	}
	pipe_config->dpll_hw_state.dpll = I915_READ(DPLL(crtc->pipe));
	if (!IS_VALLEYVIEW(dev)) {
		pipe_config->dpll_hw_state.fp0 = I915_READ(FP0(crtc->pipe));
		pipe_config->dpll_hw_state.fp1 = I915_READ(FP1(crtc->pipe));
	} else {
		/* Mask out read-only status bits. */
		pipe_config->dpll_hw_state.dpll &= ~(DPLL_LOCK_VLV |
						     DPLL_PORTC_READY_MASK |
						     DPLL_PORTB_READY_MASK);
	}

	if (IS_CHERRYVIEW(dev))
		chv_crtc_clock_get(crtc, pipe_config);
	else if (IS_VALLEYVIEW(dev))
		vlv_crtc_clock_get(crtc, pipe_config);
	else
		i9xx_crtc_clock_get(crtc, pipe_config);

	return true;
}

static void ironlake_init_pch_refclk(struct drm_device *dev)
{
	struct drm_i915_private *dev_priv = dev->dev_private;
	struct drm_mode_config *mode_config = &dev->mode_config;
	struct intel_encoder *encoder;
	u32 val, final;
	bool has_lvds = false;
	bool has_cpu_edp = false;
	bool has_panel = false;
	bool has_ck505 = false;
	bool can_ssc = false;

	/* We need to take the global config into account */
	list_for_each_entry(encoder, &mode_config->encoder_list,
			    base.head) {
		switch (encoder->type) {
		case INTEL_OUTPUT_LVDS:
			has_panel = true;
			has_lvds = true;
			break;
		case INTEL_OUTPUT_EDP:
			has_panel = true;
			if (enc_to_dig_port(&encoder->base)->port == PORT_A)
				has_cpu_edp = true;
			break;
		}
	}

	if (HAS_PCH_IBX(dev)) {
		has_ck505 = dev_priv->vbt.display_clock_mode;
		can_ssc = has_ck505;
	} else {
		has_ck505 = false;
		can_ssc = true;
	}

	DRM_DEBUG_KMS("has_panel %d has_lvds %d has_ck505 %d\n",
		      has_panel, has_lvds, has_ck505);

	/* Ironlake: try to setup display ref clock before DPLL
	 * enabling. This is only under driver's control after
	 * PCH B stepping, previous chipset stepping should be
	 * ignoring this setting.
	 */
	val = I915_READ(PCH_DREF_CONTROL);

	/* As we must carefully and slowly disable/enable each source in turn,
	 * compute the final state we want first and check if we need to
	 * make any changes at all.
	 */
	final = val;
	final &= ~DREF_NONSPREAD_SOURCE_MASK;
	if (has_ck505)
		final |= DREF_NONSPREAD_CK505_ENABLE;
	else
		final |= DREF_NONSPREAD_SOURCE_ENABLE;

	final &= ~DREF_SSC_SOURCE_MASK;
	final &= ~DREF_CPU_SOURCE_OUTPUT_MASK;
	final &= ~DREF_SSC1_ENABLE;

	if (has_panel) {
		final |= DREF_SSC_SOURCE_ENABLE;

		if (intel_panel_use_ssc(dev_priv) && can_ssc)
			final |= DREF_SSC1_ENABLE;

		if (has_cpu_edp) {
			if (intel_panel_use_ssc(dev_priv) && can_ssc)
				final |= DREF_CPU_SOURCE_OUTPUT_DOWNSPREAD;
			else
				final |= DREF_CPU_SOURCE_OUTPUT_NONSPREAD;
		} else
			final |= DREF_CPU_SOURCE_OUTPUT_DISABLE;
	} else {
		final |= DREF_SSC_SOURCE_DISABLE;
		final |= DREF_CPU_SOURCE_OUTPUT_DISABLE;
	}

	if (final == val)
		return;

	/* Always enable nonspread source */
	val &= ~DREF_NONSPREAD_SOURCE_MASK;

	if (has_ck505)
		val |= DREF_NONSPREAD_CK505_ENABLE;
	else
		val |= DREF_NONSPREAD_SOURCE_ENABLE;

	if (has_panel) {
		val &= ~DREF_SSC_SOURCE_MASK;
		val |= DREF_SSC_SOURCE_ENABLE;

		/* SSC must be turned on before enabling the CPU output  */
		if (intel_panel_use_ssc(dev_priv) && can_ssc) {
			DRM_DEBUG_KMS("Using SSC on panel\n");
			val |= DREF_SSC1_ENABLE;
		} else
			val &= ~DREF_SSC1_ENABLE;

		/* Get SSC going before enabling the outputs */
		I915_WRITE(PCH_DREF_CONTROL, val);
		POSTING_READ(PCH_DREF_CONTROL);
		udelay(200);

		val &= ~DREF_CPU_SOURCE_OUTPUT_MASK;

		/* Enable CPU source on CPU attached eDP */
		if (has_cpu_edp) {
			if (intel_panel_use_ssc(dev_priv) && can_ssc) {
				DRM_DEBUG_KMS("Using SSC on eDP\n");
				val |= DREF_CPU_SOURCE_OUTPUT_DOWNSPREAD;
			} else
				val |= DREF_CPU_SOURCE_OUTPUT_NONSPREAD;
		} else
			val |= DREF_CPU_SOURCE_OUTPUT_DISABLE;

		I915_WRITE(PCH_DREF_CONTROL, val);
		POSTING_READ(PCH_DREF_CONTROL);
		udelay(200);
	} else {
		DRM_DEBUG_KMS("Disabling SSC entirely\n");

		val &= ~DREF_CPU_SOURCE_OUTPUT_MASK;

		/* Turn off CPU output */
		val |= DREF_CPU_SOURCE_OUTPUT_DISABLE;

		I915_WRITE(PCH_DREF_CONTROL, val);
		POSTING_READ(PCH_DREF_CONTROL);
		udelay(200);

		/* Turn off the SSC source */
		val &= ~DREF_SSC_SOURCE_MASK;
		val |= DREF_SSC_SOURCE_DISABLE;

		/* Turn off SSC1 */
		val &= ~DREF_SSC1_ENABLE;

		I915_WRITE(PCH_DREF_CONTROL, val);
		POSTING_READ(PCH_DREF_CONTROL);
		udelay(200);
	}

	BUG_ON(val != final);
}

static void lpt_reset_fdi_mphy(struct drm_i915_private *dev_priv)
{
	uint32_t tmp;

	tmp = I915_READ(SOUTH_CHICKEN2);
	tmp |= FDI_MPHY_IOSFSB_RESET_CTL;
	I915_WRITE(SOUTH_CHICKEN2, tmp);

	if (wait_for_atomic_us(I915_READ(SOUTH_CHICKEN2) &
			       FDI_MPHY_IOSFSB_RESET_STATUS, 100))
		DRM_ERROR("FDI mPHY reset assert timeout\n");

	tmp = I915_READ(SOUTH_CHICKEN2);
	tmp &= ~FDI_MPHY_IOSFSB_RESET_CTL;
	I915_WRITE(SOUTH_CHICKEN2, tmp);

	if (wait_for_atomic_us((I915_READ(SOUTH_CHICKEN2) &
				FDI_MPHY_IOSFSB_RESET_STATUS) == 0, 100))
		DRM_ERROR("FDI mPHY reset de-assert timeout\n");
}

/* WaMPhyProgramming:hsw */
static void lpt_program_fdi_mphy(struct drm_i915_private *dev_priv)
{
	uint32_t tmp;

	tmp = intel_sbi_read(dev_priv, 0x8008, SBI_MPHY);
	tmp &= ~(0xFF << 24);
	tmp |= (0x12 << 24);
	intel_sbi_write(dev_priv, 0x8008, tmp, SBI_MPHY);

	tmp = intel_sbi_read(dev_priv, 0x2008, SBI_MPHY);
	tmp |= (1 << 11);
	intel_sbi_write(dev_priv, 0x2008, tmp, SBI_MPHY);

	tmp = intel_sbi_read(dev_priv, 0x2108, SBI_MPHY);
	tmp |= (1 << 11);
	intel_sbi_write(dev_priv, 0x2108, tmp, SBI_MPHY);

	tmp = intel_sbi_read(dev_priv, 0x206C, SBI_MPHY);
	tmp |= (1 << 24) | (1 << 21) | (1 << 18);
	intel_sbi_write(dev_priv, 0x206C, tmp, SBI_MPHY);

	tmp = intel_sbi_read(dev_priv, 0x216C, SBI_MPHY);
	tmp |= (1 << 24) | (1 << 21) | (1 << 18);
	intel_sbi_write(dev_priv, 0x216C, tmp, SBI_MPHY);

	tmp = intel_sbi_read(dev_priv, 0x2080, SBI_MPHY);
	tmp &= ~(7 << 13);
	tmp |= (5 << 13);
	intel_sbi_write(dev_priv, 0x2080, tmp, SBI_MPHY);

	tmp = intel_sbi_read(dev_priv, 0x2180, SBI_MPHY);
	tmp &= ~(7 << 13);
	tmp |= (5 << 13);
	intel_sbi_write(dev_priv, 0x2180, tmp, SBI_MPHY);

	tmp = intel_sbi_read(dev_priv, 0x208C, SBI_MPHY);
	tmp &= ~0xFF;
	tmp |= 0x1C;
	intel_sbi_write(dev_priv, 0x208C, tmp, SBI_MPHY);

	tmp = intel_sbi_read(dev_priv, 0x218C, SBI_MPHY);
	tmp &= ~0xFF;
	tmp |= 0x1C;
	intel_sbi_write(dev_priv, 0x218C, tmp, SBI_MPHY);

	tmp = intel_sbi_read(dev_priv, 0x2098, SBI_MPHY);
	tmp &= ~(0xFF << 16);
	tmp |= (0x1C << 16);
	intel_sbi_write(dev_priv, 0x2098, tmp, SBI_MPHY);

	tmp = intel_sbi_read(dev_priv, 0x2198, SBI_MPHY);
	tmp &= ~(0xFF << 16);
	tmp |= (0x1C << 16);
	intel_sbi_write(dev_priv, 0x2198, tmp, SBI_MPHY);

	tmp = intel_sbi_read(dev_priv, 0x20C4, SBI_MPHY);
	tmp |= (1 << 27);
	intel_sbi_write(dev_priv, 0x20C4, tmp, SBI_MPHY);

	tmp = intel_sbi_read(dev_priv, 0x21C4, SBI_MPHY);
	tmp |= (1 << 27);
	intel_sbi_write(dev_priv, 0x21C4, tmp, SBI_MPHY);

	tmp = intel_sbi_read(dev_priv, 0x20EC, SBI_MPHY);
	tmp &= ~(0xF << 28);
	tmp |= (4 << 28);
	intel_sbi_write(dev_priv, 0x20EC, tmp, SBI_MPHY);

	tmp = intel_sbi_read(dev_priv, 0x21EC, SBI_MPHY);
	tmp &= ~(0xF << 28);
	tmp |= (4 << 28);
	intel_sbi_write(dev_priv, 0x21EC, tmp, SBI_MPHY);
}

/* Implements 3 different sequences from BSpec chapter "Display iCLK
 * Programming" based on the parameters passed:
 * - Sequence to enable CLKOUT_DP
 * - Sequence to enable CLKOUT_DP without spread
 * - Sequence to enable CLKOUT_DP for FDI usage and configure PCH FDI I/O
 */
static void lpt_enable_clkout_dp(struct drm_device *dev, bool with_spread,
				 bool with_fdi)
{
	struct drm_i915_private *dev_priv = dev->dev_private;
	uint32_t reg, tmp;

	if (WARN(with_fdi && !with_spread, "FDI requires downspread\n"))
		with_spread = true;
	if (WARN(dev_priv->pch_id == INTEL_PCH_LPT_LP_DEVICE_ID_TYPE &&
		 with_fdi, "LP PCH doesn't have FDI\n"))
		with_fdi = false;

	mutex_lock(&dev_priv->dpio_lock);

	tmp = intel_sbi_read(dev_priv, SBI_SSCCTL, SBI_ICLK);
	tmp &= ~SBI_SSCCTL_DISABLE;
	tmp |= SBI_SSCCTL_PATHALT;
	intel_sbi_write(dev_priv, SBI_SSCCTL, tmp, SBI_ICLK);

	udelay(24);

	if (with_spread) {
		tmp = intel_sbi_read(dev_priv, SBI_SSCCTL, SBI_ICLK);
		tmp &= ~SBI_SSCCTL_PATHALT;
		intel_sbi_write(dev_priv, SBI_SSCCTL, tmp, SBI_ICLK);

		if (with_fdi) {
			lpt_reset_fdi_mphy(dev_priv);
			lpt_program_fdi_mphy(dev_priv);
		}
	}

	reg = (dev_priv->pch_id == INTEL_PCH_LPT_LP_DEVICE_ID_TYPE) ?
	       SBI_GEN0 : SBI_DBUFF0;
	tmp = intel_sbi_read(dev_priv, reg, SBI_ICLK);
	tmp |= SBI_GEN0_CFG_BUFFENABLE_DISABLE;
	intel_sbi_write(dev_priv, reg, tmp, SBI_ICLK);

	mutex_unlock(&dev_priv->dpio_lock);
}

/* Sequence to disable CLKOUT_DP */
static void lpt_disable_clkout_dp(struct drm_device *dev)
{
	struct drm_i915_private *dev_priv = dev->dev_private;
	uint32_t reg, tmp;

	mutex_lock(&dev_priv->dpio_lock);

	reg = (dev_priv->pch_id == INTEL_PCH_LPT_LP_DEVICE_ID_TYPE) ?
	       SBI_GEN0 : SBI_DBUFF0;
	tmp = intel_sbi_read(dev_priv, reg, SBI_ICLK);
	tmp &= ~SBI_GEN0_CFG_BUFFENABLE_DISABLE;
	intel_sbi_write(dev_priv, reg, tmp, SBI_ICLK);

	tmp = intel_sbi_read(dev_priv, SBI_SSCCTL, SBI_ICLK);
	if (!(tmp & SBI_SSCCTL_DISABLE)) {
		if (!(tmp & SBI_SSCCTL_PATHALT)) {
			tmp |= SBI_SSCCTL_PATHALT;
			intel_sbi_write(dev_priv, SBI_SSCCTL, tmp, SBI_ICLK);
			udelay(32);
		}
		tmp |= SBI_SSCCTL_DISABLE;
		intel_sbi_write(dev_priv, SBI_SSCCTL, tmp, SBI_ICLK);
	}

	mutex_unlock(&dev_priv->dpio_lock);
}

static void lpt_init_pch_refclk(struct drm_device *dev)
{
	struct drm_mode_config *mode_config = &dev->mode_config;
	struct intel_encoder *encoder;
	bool has_vga = false;

	list_for_each_entry(encoder, &mode_config->encoder_list, base.head) {
		switch (encoder->type) {
		case INTEL_OUTPUT_ANALOG:
			has_vga = true;
			break;
		}
	}

	if (has_vga)
		lpt_enable_clkout_dp(dev, true, true);
	else
		lpt_disable_clkout_dp(dev);
}

/*
 * Initialize reference clocks when the driver loads
 */
void intel_init_pch_refclk(struct drm_device *dev)
{
	if (HAS_PCH_IBX(dev) || HAS_PCH_CPT(dev))
		ironlake_init_pch_refclk(dev);
	else if (HAS_PCH_LPT(dev))
		lpt_init_pch_refclk(dev);
}

static int ironlake_get_refclk(struct drm_crtc *crtc)
{
	struct drm_device *dev = crtc->dev;
	struct drm_i915_private *dev_priv = dev->dev_private;
	struct intel_encoder *encoder;
	int num_connectors = 0;
	bool is_lvds = false;

	for_each_encoder_on_crtc(dev, crtc, encoder) {
		switch (encoder->type) {
		case INTEL_OUTPUT_LVDS:
			is_lvds = true;
			break;
		}
		num_connectors++;
	}

	if (is_lvds && intel_panel_use_ssc(dev_priv) && num_connectors < 2) {
		DRM_DEBUG_KMS("using SSC reference clock of %d kHz\n",
			      dev_priv->vbt.lvds_ssc_freq);
		return dev_priv->vbt.lvds_ssc_freq;
	}

	return 120000;
}

static void ironlake_set_pipeconf(struct drm_crtc *crtc)
{
	struct drm_i915_private *dev_priv = crtc->dev->dev_private;
	struct intel_crtc *intel_crtc = to_intel_crtc(crtc);
	int pipe = intel_crtc->pipe;
	uint32_t val;

	val = 0;

	switch (intel_crtc->config.pipe_bpp) {
	case 18:
		val |= PIPECONF_6BPC;
		break;
	case 24:
		val |= PIPECONF_8BPC;
		break;
	case 30:
		val |= PIPECONF_10BPC;
		break;
	case 36:
		val |= PIPECONF_12BPC;
		break;
	default:
		/* Case prevented by intel_choose_pipe_bpp_dither. */
		BUG();
	}

	if (intel_crtc->config.dither)
		val |= (PIPECONF_DITHER_EN | PIPECONF_DITHER_TYPE_SP);

	if (intel_crtc->config.adjusted_mode.flags & DRM_MODE_FLAG_INTERLACE)
		val |= PIPECONF_INTERLACED_ILK;
	else
		val |= PIPECONF_PROGRESSIVE;

	if (intel_crtc->config.limited_color_range)
		val |= PIPECONF_COLOR_RANGE_SELECT;

	I915_WRITE(PIPECONF(pipe), val);
	POSTING_READ(PIPECONF(pipe));
}

/*
 * Set up the pipe CSC unit.
 *
 * Currently only full range RGB to limited range RGB conversion
 * is supported, but eventually this should handle various
 * RGB<->YCbCr scenarios as well.
 */
static void intel_set_pipe_csc(struct drm_crtc *crtc)
{
	struct drm_device *dev = crtc->dev;
	struct drm_i915_private *dev_priv = dev->dev_private;
	struct intel_crtc *intel_crtc = to_intel_crtc(crtc);
	int pipe = intel_crtc->pipe;
	uint16_t coeff = 0x7800; /* 1.0 */

	/*
	 * TODO: Check what kind of values actually come out of the pipe
	 * with these coeff/postoff values and adjust to get the best
	 * accuracy. Perhaps we even need to take the bpc value into
	 * consideration.
	 */

	if (intel_crtc->config.limited_color_range)
		coeff = ((235 - 16) * (1 << 12) / 255) & 0xff8; /* 0.xxx... */

	/*
	 * GY/GU and RY/RU should be the other way around according
	 * to BSpec, but reality doesn't agree. Just set them up in
	 * a way that results in the correct picture.
	 */
	I915_WRITE(PIPE_CSC_COEFF_RY_GY(pipe), coeff << 16);
	I915_WRITE(PIPE_CSC_COEFF_BY(pipe), 0);

	I915_WRITE(PIPE_CSC_COEFF_RU_GU(pipe), coeff);
	I915_WRITE(PIPE_CSC_COEFF_BU(pipe), 0);

	I915_WRITE(PIPE_CSC_COEFF_RV_GV(pipe), 0);
	I915_WRITE(PIPE_CSC_COEFF_BV(pipe), coeff << 16);

	I915_WRITE(PIPE_CSC_PREOFF_HI(pipe), 0);
	I915_WRITE(PIPE_CSC_PREOFF_ME(pipe), 0);
	I915_WRITE(PIPE_CSC_PREOFF_LO(pipe), 0);

	if (INTEL_INFO(dev)->gen > 6) {
		uint16_t postoff = 0;

		if (intel_crtc->config.limited_color_range)
			postoff = (16 * (1 << 12) / 255) & 0x1fff;

		I915_WRITE(PIPE_CSC_POSTOFF_HI(pipe), postoff);
		I915_WRITE(PIPE_CSC_POSTOFF_ME(pipe), postoff);
		I915_WRITE(PIPE_CSC_POSTOFF_LO(pipe), postoff);

		I915_WRITE(PIPE_CSC_MODE(pipe), 0);
	} else {
		uint32_t mode = CSC_MODE_YUV_TO_RGB;

		if (intel_crtc->config.limited_color_range)
			mode |= CSC_BLACK_SCREEN_OFFSET;

		I915_WRITE(PIPE_CSC_MODE(pipe), mode);
	}
}

static void haswell_set_pipeconf(struct drm_crtc *crtc)
{
	struct drm_device *dev = crtc->dev;
	struct drm_i915_private *dev_priv = dev->dev_private;
	struct intel_crtc *intel_crtc = to_intel_crtc(crtc);
	enum pipe pipe = intel_crtc->pipe;
	enum transcoder cpu_transcoder = intel_crtc->config.cpu_transcoder;
	uint32_t val;

	val = 0;

	if (IS_HASWELL(dev) && intel_crtc->config.dither)
		val |= (PIPECONF_DITHER_EN | PIPECONF_DITHER_TYPE_SP);

	if (intel_crtc->config.adjusted_mode.flags & DRM_MODE_FLAG_INTERLACE)
		val |= PIPECONF_INTERLACED_ILK;
	else
		val |= PIPECONF_PROGRESSIVE;

	I915_WRITE(PIPECONF(cpu_transcoder), val);
	POSTING_READ(PIPECONF(cpu_transcoder));

	I915_WRITE(GAMMA_MODE(intel_crtc->pipe), GAMMA_MODE_MODE_8BIT);
	POSTING_READ(GAMMA_MODE(intel_crtc->pipe));

	if (IS_BROADWELL(dev)) {
		val = 0;

		switch (intel_crtc->config.pipe_bpp) {
		case 18:
			val |= PIPEMISC_DITHER_6_BPC;
			break;
		case 24:
			val |= PIPEMISC_DITHER_8_BPC;
			break;
		case 30:
			val |= PIPEMISC_DITHER_10_BPC;
			break;
		case 36:
			val |= PIPEMISC_DITHER_12_BPC;
			break;
		default:
			/* Case prevented by pipe_config_set_bpp. */
			BUG();
		}

		if (intel_crtc->config.dither)
			val |= PIPEMISC_DITHER_ENABLE | PIPEMISC_DITHER_TYPE_SP;

		I915_WRITE(PIPEMISC(pipe), val);
	}
}

static bool ironlake_compute_clocks(struct drm_crtc *crtc,
				    intel_clock_t *clock,
				    bool *has_reduced_clock,
				    intel_clock_t *reduced_clock)
{
	struct drm_device *dev = crtc->dev;
	struct drm_i915_private *dev_priv = dev->dev_private;
	struct intel_encoder *intel_encoder;
	int refclk;
	const intel_limit_t *limit;
	bool ret, is_lvds = false;

	for_each_encoder_on_crtc(dev, crtc, intel_encoder) {
		switch (intel_encoder->type) {
		case INTEL_OUTPUT_LVDS:
			is_lvds = true;
			break;
		}
	}

	refclk = ironlake_get_refclk(crtc);

	/*
	 * Returns a set of divisors for the desired target clock with the given
	 * refclk, or FALSE.  The returned values represent the clock equation:
	 * reflck * (5 * (m1 + 2) + (m2 + 2)) / (n + 2) / p1 / p2.
	 */
	limit = intel_limit(crtc, refclk);
	ret = dev_priv->display.find_dpll(limit, crtc,
					  to_intel_crtc(crtc)->config.port_clock,
					  refclk, NULL, clock);
	if (!ret)
		return false;

	if (is_lvds && dev_priv->lvds_downclock_avail) {
		/*
		 * Ensure we match the reduced clock's P to the target clock.
		 * If the clocks don't match, we can't switch the display clock
		 * by using the FP0/FP1. In such case we will disable the LVDS
		 * downclock feature.
		*/
		*has_reduced_clock =
			dev_priv->display.find_dpll(limit, crtc,
						    dev_priv->lvds_downclock,
						    refclk, clock,
						    reduced_clock);
	}

	return true;
}

int ironlake_get_lanes_required(int target_clock, int link_bw, int bpp)
{
	/*
	 * Account for spread spectrum to avoid
	 * oversubscribing the link. Max center spread
	 * is 2.5%; use 5% for safety's sake.
	 */
	u32 bps = target_clock * bpp * 21 / 20;
	return DIV_ROUND_UP(bps, link_bw * 8);
}

static bool ironlake_needs_fb_cb_tune(struct dpll *dpll, int factor)
{
	return i9xx_dpll_compute_m(dpll) < factor * dpll->n;
}

static uint32_t ironlake_compute_dpll(struct intel_crtc *intel_crtc,
				      u32 *fp,
				      intel_clock_t *reduced_clock, u32 *fp2)
{
	struct drm_crtc *crtc = &intel_crtc->base;
	struct drm_device *dev = crtc->dev;
	struct drm_i915_private *dev_priv = dev->dev_private;
	struct intel_encoder *intel_encoder;
	uint32_t dpll;
	int factor, num_connectors = 0;
	bool is_lvds = false, is_sdvo = false;

	for_each_encoder_on_crtc(dev, crtc, intel_encoder) {
		switch (intel_encoder->type) {
		case INTEL_OUTPUT_LVDS:
			is_lvds = true;
			break;
		case INTEL_OUTPUT_SDVO:
		case INTEL_OUTPUT_HDMI:
			is_sdvo = true;
			break;
		}

		num_connectors++;
	}

	/* Enable autotuning of the PLL clock (if permissible) */
	factor = 21;
	if (is_lvds) {
		if ((intel_panel_use_ssc(dev_priv) &&
		     dev_priv->vbt.lvds_ssc_freq == 100000) ||
		    (HAS_PCH_IBX(dev) && intel_is_dual_link_lvds(dev)))
			factor = 25;
	} else if (intel_crtc->config.sdvo_tv_clock)
		factor = 20;

	if (ironlake_needs_fb_cb_tune(&intel_crtc->config.dpll, factor))
		*fp |= FP_CB_TUNE;

	if (fp2 && (reduced_clock->m < factor * reduced_clock->n))
		*fp2 |= FP_CB_TUNE;

	dpll = 0;

	if (is_lvds)
		dpll |= DPLLB_MODE_LVDS;
	else
		dpll |= DPLLB_MODE_DAC_SERIAL;

	dpll |= (intel_crtc->config.pixel_multiplier - 1)
		<< PLL_REF_SDVO_HDMI_MULTIPLIER_SHIFT;

	if (is_sdvo)
		dpll |= DPLL_SDVO_HIGH_SPEED;
	if (intel_crtc->config.has_dp_encoder)
		dpll |= DPLL_SDVO_HIGH_SPEED;

	/* compute bitmask from p1 value */
	dpll |= (1 << (intel_crtc->config.dpll.p1 - 1)) << DPLL_FPA01_P1_POST_DIV_SHIFT;
	/* also FPA1 */
	dpll |= (1 << (intel_crtc->config.dpll.p1 - 1)) << DPLL_FPA1_P1_POST_DIV_SHIFT;

	switch (intel_crtc->config.dpll.p2) {
	case 5:
		dpll |= DPLL_DAC_SERIAL_P2_CLOCK_DIV_5;
		break;
	case 7:
		dpll |= DPLLB_LVDS_P2_CLOCK_DIV_7;
		break;
	case 10:
		dpll |= DPLL_DAC_SERIAL_P2_CLOCK_DIV_10;
		break;
	case 14:
		dpll |= DPLLB_LVDS_P2_CLOCK_DIV_14;
		break;
	}

	if (is_lvds && intel_panel_use_ssc(dev_priv) && num_connectors < 2)
		dpll |= PLLB_REF_INPUT_SPREADSPECTRUMIN;
	else
		dpll |= PLL_REF_INPUT_DREFCLK;

	return dpll | DPLL_VCO_ENABLE;
}

static int ironlake_crtc_mode_set(struct drm_crtc *crtc,
				  int x, int y,
				  struct drm_framebuffer *fb)
{
	struct drm_device *dev = crtc->dev;
	struct intel_crtc *intel_crtc = to_intel_crtc(crtc);
	int num_connectors = 0;
	intel_clock_t clock, reduced_clock;
	u32 dpll = 0, fp = 0, fp2 = 0;
	bool ok, has_reduced_clock = false;
	bool is_lvds = false;
	struct intel_encoder *encoder;
	struct intel_shared_dpll *pll;

	for_each_encoder_on_crtc(dev, crtc, encoder) {
		switch (encoder->type) {
		case INTEL_OUTPUT_LVDS:
			is_lvds = true;
			break;
		}

		num_connectors++;
	}

	WARN(!(HAS_PCH_IBX(dev) || HAS_PCH_CPT(dev)),
	     "Unexpected PCH type %d\n", INTEL_PCH_TYPE(dev));

	ok = ironlake_compute_clocks(crtc, &clock,
				     &has_reduced_clock, &reduced_clock);
	if (!ok && !intel_crtc->config.clock_set) {
		DRM_ERROR("Couldn't find PLL settings for mode!\n");
		return -EINVAL;
	}
	/* Compat-code for transition, will disappear. */
	if (!intel_crtc->config.clock_set) {
		intel_crtc->config.dpll.n = clock.n;
		intel_crtc->config.dpll.m1 = clock.m1;
		intel_crtc->config.dpll.m2 = clock.m2;
		intel_crtc->config.dpll.p1 = clock.p1;
		intel_crtc->config.dpll.p2 = clock.p2;
	}

	/* CPU eDP is the only output that doesn't need a PCH PLL of its own. */
	if (intel_crtc->config.has_pch_encoder) {
		fp = i9xx_dpll_compute_fp(&intel_crtc->config.dpll);
		if (has_reduced_clock)
			fp2 = i9xx_dpll_compute_fp(&reduced_clock);

		dpll = ironlake_compute_dpll(intel_crtc,
					     &fp, &reduced_clock,
					     has_reduced_clock ? &fp2 : NULL);

		intel_crtc->config.dpll_hw_state.dpll = dpll;
		intel_crtc->config.dpll_hw_state.fp0 = fp;
		if (has_reduced_clock)
			intel_crtc->config.dpll_hw_state.fp1 = fp2;
		else
			intel_crtc->config.dpll_hw_state.fp1 = fp;

		pll = intel_get_shared_dpll(intel_crtc);
		if (pll == NULL) {
			DRM_DEBUG_DRIVER("failed to find PLL for pipe %c\n",
					 pipe_name(intel_crtc->pipe));
			return -EINVAL;
		}
	} else
		intel_put_shared_dpll(intel_crtc);

	if (is_lvds && has_reduced_clock && i915.powersave)
		intel_crtc->lowfreq_avail = true;
	else
		intel_crtc->lowfreq_avail = false;

	return 0;
}

static void intel_pch_transcoder_get_m_n(struct intel_crtc *crtc,
					 struct intel_link_m_n *m_n)
{
	struct drm_device *dev = crtc->base.dev;
	struct drm_i915_private *dev_priv = dev->dev_private;
	enum pipe pipe = crtc->pipe;

	m_n->link_m = I915_READ(PCH_TRANS_LINK_M1(pipe));
	m_n->link_n = I915_READ(PCH_TRANS_LINK_N1(pipe));
	m_n->gmch_m = I915_READ(PCH_TRANS_DATA_M1(pipe))
		& ~TU_SIZE_MASK;
	m_n->gmch_n = I915_READ(PCH_TRANS_DATA_N1(pipe));
	m_n->tu = ((I915_READ(PCH_TRANS_DATA_M1(pipe))
		    & TU_SIZE_MASK) >> TU_SIZE_SHIFT) + 1;
}

static void intel_cpu_transcoder_get_m_n(struct intel_crtc *crtc,
					 enum transcoder transcoder,
					 struct intel_link_m_n *m_n)
{
	struct drm_device *dev = crtc->base.dev;
	struct drm_i915_private *dev_priv = dev->dev_private;
	enum pipe pipe = crtc->pipe;

	if (INTEL_INFO(dev)->gen >= 5) {
		m_n->link_m = I915_READ(PIPE_LINK_M1(transcoder));
		m_n->link_n = I915_READ(PIPE_LINK_N1(transcoder));
		m_n->gmch_m = I915_READ(PIPE_DATA_M1(transcoder))
			& ~TU_SIZE_MASK;
		m_n->gmch_n = I915_READ(PIPE_DATA_N1(transcoder));
		m_n->tu = ((I915_READ(PIPE_DATA_M1(transcoder))
			    & TU_SIZE_MASK) >> TU_SIZE_SHIFT) + 1;
	} else {
		m_n->link_m = I915_READ(PIPE_LINK_M_G4X(pipe));
		m_n->link_n = I915_READ(PIPE_LINK_N_G4X(pipe));
		m_n->gmch_m = I915_READ(PIPE_DATA_M_G4X(pipe))
			& ~TU_SIZE_MASK;
		m_n->gmch_n = I915_READ(PIPE_DATA_N_G4X(pipe));
		m_n->tu = ((I915_READ(PIPE_DATA_M_G4X(pipe))
			    & TU_SIZE_MASK) >> TU_SIZE_SHIFT) + 1;
	}
}

void intel_dp_get_m_n(struct intel_crtc *crtc,
		      struct intel_crtc_config *pipe_config)
{
	if (crtc->config.has_pch_encoder)
		intel_pch_transcoder_get_m_n(crtc, &pipe_config->dp_m_n);
	else
		intel_cpu_transcoder_get_m_n(crtc, pipe_config->cpu_transcoder,
					     &pipe_config->dp_m_n);
}

static void ironlake_get_fdi_m_n_config(struct intel_crtc *crtc,
					struct intel_crtc_config *pipe_config)
{
	intel_cpu_transcoder_get_m_n(crtc, pipe_config->cpu_transcoder,
				     &pipe_config->fdi_m_n);
}

static void ironlake_get_pfit_config(struct intel_crtc *crtc,
				     struct intel_crtc_config *pipe_config)
{
	struct drm_device *dev = crtc->base.dev;
	struct drm_i915_private *dev_priv = dev->dev_private;
	uint32_t tmp;

	tmp = I915_READ(PF_CTL(crtc->pipe));

	if (tmp & PF_ENABLE) {
		pipe_config->pch_pfit.enabled = true;
		pipe_config->pch_pfit.pos = I915_READ(PF_WIN_POS(crtc->pipe));
		pipe_config->pch_pfit.size = I915_READ(PF_WIN_SZ(crtc->pipe));

		/* We currently do not free assignements of panel fitters on
		 * ivb/hsw (since we don't use the higher upscaling modes which
		 * differentiates them) so just WARN about this case for now. */
		if (IS_GEN7(dev)) {
			WARN_ON((tmp & PF_PIPE_SEL_MASK_IVB) !=
				PF_PIPE_SEL_IVB(crtc->pipe));
		}
	}
}

static void ironlake_get_plane_config(struct intel_crtc *crtc,
				      struct intel_plane_config *plane_config)
{
	struct drm_device *dev = crtc->base.dev;
	struct drm_i915_private *dev_priv = dev->dev_private;
	u32 val, base, offset;
	int pipe = crtc->pipe, plane = crtc->plane;
	int fourcc, pixel_format;
	int aligned_height;

	crtc->base.primary->fb = kzalloc(sizeof(struct intel_framebuffer), GFP_KERNEL);
	if (!crtc->base.primary->fb) {
		DRM_DEBUG_KMS("failed to alloc fb\n");
		return;
	}

	val = I915_READ(DSPCNTR(plane));

	if (INTEL_INFO(dev)->gen >= 4)
		if (val & DISPPLANE_TILED)
			plane_config->tiled = true;

	pixel_format = val & DISPPLANE_PIXFORMAT_MASK;
	fourcc = intel_format_to_fourcc(pixel_format);
	crtc->base.primary->fb->pixel_format = fourcc;
	crtc->base.primary->fb->bits_per_pixel =
		drm_format_plane_cpp(fourcc, 0) * 8;

	base = I915_READ(DSPSURF(plane)) & 0xfffff000;
	if (IS_HASWELL(dev) || IS_BROADWELL(dev)) {
		offset = I915_READ(DSPOFFSET(plane));
	} else {
		if (plane_config->tiled)
			offset = I915_READ(DSPTILEOFF(plane));
		else
			offset = I915_READ(DSPLINOFF(plane));
	}
	plane_config->base = base;

	val = I915_READ(PIPESRC(pipe));
	crtc->base.primary->fb->width = ((val >> 16) & 0xfff) + 1;
	crtc->base.primary->fb->height = ((val >> 0) & 0xfff) + 1;

	val = I915_READ(DSPSTRIDE(pipe));
	crtc->base.primary->fb->pitches[0] = val & 0xffffff80;

	aligned_height = intel_align_height(dev, crtc->base.primary->fb->height,
					    plane_config->tiled);

	plane_config->size = PAGE_ALIGN(crtc->base.primary->fb->pitches[0] *
					aligned_height);

	DRM_DEBUG_KMS("pipe/plane %d/%d with fb: size=%dx%d@%d, offset=%x, pitch %d, size 0x%x\n",
		      pipe, plane, crtc->base.primary->fb->width,
		      crtc->base.primary->fb->height,
		      crtc->base.primary->fb->bits_per_pixel, base,
		      crtc->base.primary->fb->pitches[0],
		      plane_config->size);
}

static bool ironlake_get_pipe_config(struct intel_crtc *crtc,
				     struct intel_crtc_config *pipe_config)
{
	struct drm_device *dev = crtc->base.dev;
	struct drm_i915_private *dev_priv = dev->dev_private;
	uint32_t tmp;

	if (!intel_display_power_enabled(dev_priv,
					 POWER_DOMAIN_PIPE(crtc->pipe)))
		return false;

	pipe_config->cpu_transcoder = (enum transcoder) crtc->pipe;
	pipe_config->shared_dpll = DPLL_ID_PRIVATE;

	tmp = I915_READ(PIPECONF(crtc->pipe));
	if (!(tmp & PIPECONF_ENABLE))
		return false;

	switch (tmp & PIPECONF_BPC_MASK) {
	case PIPECONF_6BPC:
		pipe_config->pipe_bpp = 18;
		break;
	case PIPECONF_8BPC:
		pipe_config->pipe_bpp = 24;
		break;
	case PIPECONF_10BPC:
		pipe_config->pipe_bpp = 30;
		break;
	case PIPECONF_12BPC:
		pipe_config->pipe_bpp = 36;
		break;
	default:
		break;
	}

	if (tmp & PIPECONF_COLOR_RANGE_SELECT)
		pipe_config->limited_color_range = true;

	if (I915_READ(PCH_TRANSCONF(crtc->pipe)) & TRANS_ENABLE) {
		struct intel_shared_dpll *pll;

		pipe_config->has_pch_encoder = true;

		tmp = I915_READ(FDI_RX_CTL(crtc->pipe));
		pipe_config->fdi_lanes = ((FDI_DP_PORT_WIDTH_MASK & tmp) >>
					  FDI_DP_PORT_WIDTH_SHIFT) + 1;

		ironlake_get_fdi_m_n_config(crtc, pipe_config);

		if (HAS_PCH_IBX(dev_priv->dev)) {
			pipe_config->shared_dpll =
				(enum intel_dpll_id) crtc->pipe;
		} else {
			tmp = I915_READ(PCH_DPLL_SEL);
			if (tmp & TRANS_DPLLB_SEL(crtc->pipe))
				pipe_config->shared_dpll = DPLL_ID_PCH_PLL_B;
			else
				pipe_config->shared_dpll = DPLL_ID_PCH_PLL_A;
		}

		pll = &dev_priv->shared_dplls[pipe_config->shared_dpll];

		WARN_ON(!pll->get_hw_state(dev_priv, pll,
					   &pipe_config->dpll_hw_state));

		tmp = pipe_config->dpll_hw_state.dpll;
		pipe_config->pixel_multiplier =
			((tmp & PLL_REF_SDVO_HDMI_MULTIPLIER_MASK)
			 >> PLL_REF_SDVO_HDMI_MULTIPLIER_SHIFT) + 1;

		ironlake_pch_clock_get(crtc, pipe_config);
	} else {
		pipe_config->pixel_multiplier = 1;
	}

	intel_get_pipe_timings(crtc, pipe_config);

	ironlake_get_pfit_config(crtc, pipe_config);

	return true;
}

static void assert_can_disable_lcpll(struct drm_i915_private *dev_priv)
{
	struct drm_device *dev = dev_priv->dev;
	struct intel_crtc *crtc;

	for_each_intel_crtc(dev, crtc)
		WARN(crtc->active, "CRTC for pipe %c enabled\n",
		     pipe_name(crtc->pipe));

	WARN(I915_READ(HSW_PWR_WELL_DRIVER), "Power well on\n");
	WARN(I915_READ(SPLL_CTL) & SPLL_PLL_ENABLE, "SPLL enabled\n");
	WARN(I915_READ(WRPLL_CTL1) & WRPLL_PLL_ENABLE, "WRPLL1 enabled\n");
	WARN(I915_READ(WRPLL_CTL2) & WRPLL_PLL_ENABLE, "WRPLL2 enabled\n");
	WARN(I915_READ(PCH_PP_STATUS) & PP_ON, "Panel power on\n");
	WARN(I915_READ(BLC_PWM_CPU_CTL2) & BLM_PWM_ENABLE,
	     "CPU PWM1 enabled\n");
	if (IS_HASWELL(dev))
		WARN(I915_READ(HSW_BLC_PWM2_CTL) & BLM_PWM_ENABLE,
		     "CPU PWM2 enabled\n");
	WARN(I915_READ(BLC_PWM_PCH_CTL1) & BLM_PCH_PWM_ENABLE,
	     "PCH PWM1 enabled\n");
	WARN(I915_READ(UTIL_PIN_CTL) & UTIL_PIN_ENABLE,
	     "Utility pin enabled\n");
	WARN(I915_READ(PCH_GTC_CTL) & PCH_GTC_ENABLE, "PCH GTC enabled\n");

	/*
	 * In theory we can still leave IRQs enabled, as long as only the HPD
	 * interrupts remain enabled. We used to check for that, but since it's
	 * gen-specific and since we only disable LCPLL after we fully disable
	 * the interrupts, the check below should be enough.
	 */
	WARN(intel_irqs_enabled(dev_priv), "IRQs enabled\n");
}

static uint32_t hsw_read_dcomp(struct drm_i915_private *dev_priv)
{
	struct drm_device *dev = dev_priv->dev;

	if (IS_HASWELL(dev))
		return I915_READ(D_COMP_HSW);
	else
		return I915_READ(D_COMP_BDW);
}

static void hsw_write_dcomp(struct drm_i915_private *dev_priv, uint32_t val)
{
	struct drm_device *dev = dev_priv->dev;

	if (IS_HASWELL(dev)) {
		mutex_lock(&dev_priv->rps.hw_lock);
		if (sandybridge_pcode_write(dev_priv, GEN6_PCODE_WRITE_D_COMP,
					    val))
			DRM_ERROR("Failed to write to D_COMP\n");
		mutex_unlock(&dev_priv->rps.hw_lock);
	} else {
		I915_WRITE(D_COMP_BDW, val);
		POSTING_READ(D_COMP_BDW);
	}
}

/*
 * This function implements pieces of two sequences from BSpec:
 * - Sequence for display software to disable LCPLL
 * - Sequence for display software to allow package C8+
 * The steps implemented here are just the steps that actually touch the LCPLL
 * register. Callers should take care of disabling all the display engine
 * functions, doing the mode unset, fixing interrupts, etc.
 */
static void hsw_disable_lcpll(struct drm_i915_private *dev_priv,
			      bool switch_to_fclk, bool allow_power_down)
{
	uint32_t val;

	assert_can_disable_lcpll(dev_priv);

	val = I915_READ(LCPLL_CTL);

	if (switch_to_fclk) {
		val |= LCPLL_CD_SOURCE_FCLK;
		I915_WRITE(LCPLL_CTL, val);

		if (wait_for_atomic_us(I915_READ(LCPLL_CTL) &
				       LCPLL_CD_SOURCE_FCLK_DONE, 1))
			DRM_ERROR("Switching to FCLK failed\n");

		val = I915_READ(LCPLL_CTL);
	}

	val |= LCPLL_PLL_DISABLE;
	I915_WRITE(LCPLL_CTL, val);
	POSTING_READ(LCPLL_CTL);

	if (wait_for((I915_READ(LCPLL_CTL) & LCPLL_PLL_LOCK) == 0, 1))
		DRM_ERROR("LCPLL still locked\n");

	val = hsw_read_dcomp(dev_priv);
	val |= D_COMP_COMP_DISABLE;
	hsw_write_dcomp(dev_priv, val);
	ndelay(100);

	if (wait_for((hsw_read_dcomp(dev_priv) & D_COMP_RCOMP_IN_PROGRESS) == 0,
		     1))
		DRM_ERROR("D_COMP RCOMP still in progress\n");

	if (allow_power_down) {
		val = I915_READ(LCPLL_CTL);
		val |= LCPLL_POWER_DOWN_ALLOW;
		I915_WRITE(LCPLL_CTL, val);
		POSTING_READ(LCPLL_CTL);
	}
}

/*
 * Fully restores LCPLL, disallowing power down and switching back to LCPLL
 * source.
 */
static void hsw_restore_lcpll(struct drm_i915_private *dev_priv)
{
	uint32_t val;
	unsigned long irqflags;

	val = I915_READ(LCPLL_CTL);

	if ((val & (LCPLL_PLL_LOCK | LCPLL_PLL_DISABLE | LCPLL_CD_SOURCE_FCLK |
		    LCPLL_POWER_DOWN_ALLOW)) == LCPLL_PLL_LOCK)
		return;

	/*
	 * Make sure we're not on PC8 state before disabling PC8, otherwise
	 * we'll hang the machine. To prevent PC8 state, just enable force_wake.
	 *
	 * The other problem is that hsw_restore_lcpll() is called as part of
	 * the runtime PM resume sequence, so we can't just call
	 * gen6_gt_force_wake_get() because that function calls
	 * intel_runtime_pm_get(), and we can't change the runtime PM refcount
	 * while we are on the resume sequence. So to solve this problem we have
	 * to call special forcewake code that doesn't touch runtime PM and
	 * doesn't enable the forcewake delayed work.
	 */
	spin_lock_irqsave(&dev_priv->uncore.lock, irqflags);
	if (dev_priv->uncore.forcewake_count++ == 0)
		dev_priv->uncore.funcs.force_wake_get(dev_priv, FORCEWAKE_ALL);
	spin_unlock_irqrestore(&dev_priv->uncore.lock, irqflags);

	if (val & LCPLL_POWER_DOWN_ALLOW) {
		val &= ~LCPLL_POWER_DOWN_ALLOW;
		I915_WRITE(LCPLL_CTL, val);
		POSTING_READ(LCPLL_CTL);
	}

	val = hsw_read_dcomp(dev_priv);
	val |= D_COMP_COMP_FORCE;
	val &= ~D_COMP_COMP_DISABLE;
	hsw_write_dcomp(dev_priv, val);

	val = I915_READ(LCPLL_CTL);
	val &= ~LCPLL_PLL_DISABLE;
	I915_WRITE(LCPLL_CTL, val);

	if (wait_for(I915_READ(LCPLL_CTL) & LCPLL_PLL_LOCK, 5))
		DRM_ERROR("LCPLL not locked yet\n");

	if (val & LCPLL_CD_SOURCE_FCLK) {
		val = I915_READ(LCPLL_CTL);
		val &= ~LCPLL_CD_SOURCE_FCLK;
		I915_WRITE(LCPLL_CTL, val);

		if (wait_for_atomic_us((I915_READ(LCPLL_CTL) &
					LCPLL_CD_SOURCE_FCLK_DONE) == 0, 1))
			DRM_ERROR("Switching back to LCPLL failed\n");
	}

	/* See the big comment above. */
	spin_lock_irqsave(&dev_priv->uncore.lock, irqflags);
	if (--dev_priv->uncore.forcewake_count == 0)
		dev_priv->uncore.funcs.force_wake_put(dev_priv, FORCEWAKE_ALL);
	spin_unlock_irqrestore(&dev_priv->uncore.lock, irqflags);
}

/*
 * Package states C8 and deeper are really deep PC states that can only be
 * reached when all the devices on the system allow it, so even if the graphics
 * device allows PC8+, it doesn't mean the system will actually get to these
 * states. Our driver only allows PC8+ when going into runtime PM.
 *
 * The requirements for PC8+ are that all the outputs are disabled, the power
 * well is disabled and most interrupts are disabled, and these are also
 * requirements for runtime PM. When these conditions are met, we manually do
 * the other conditions: disable the interrupts, clocks and switch LCPLL refclk
 * to Fclk. If we're in PC8+ and we get an non-hotplug interrupt, we can hard
 * hang the machine.
 *
 * When we really reach PC8 or deeper states (not just when we allow it) we lose
 * the state of some registers, so when we come back from PC8+ we need to
 * restore this state. We don't get into PC8+ if we're not in RC6, so we don't
 * need to take care of the registers kept by RC6. Notice that this happens even
 * if we don't put the device in PCI D3 state (which is what currently happens
 * because of the runtime PM support).
 *
 * For more, read "Display Sequences for Package C8" on the hardware
 * documentation.
 */
void hsw_enable_pc8(struct drm_i915_private *dev_priv)
{
	struct drm_device *dev = dev_priv->dev;
	uint32_t val;

	DRM_DEBUG_KMS("Enabling package C8+\n");

	if (dev_priv->pch_id == INTEL_PCH_LPT_LP_DEVICE_ID_TYPE) {
		val = I915_READ(SOUTH_DSPCLK_GATE_D);
		val &= ~PCH_LP_PARTITION_LEVEL_DISABLE;
		I915_WRITE(SOUTH_DSPCLK_GATE_D, val);
	}

	lpt_disable_clkout_dp(dev);
	hsw_disable_lcpll(dev_priv, true, true);
}

void hsw_disable_pc8(struct drm_i915_private *dev_priv)
{
	struct drm_device *dev = dev_priv->dev;
	uint32_t val;

	DRM_DEBUG_KMS("Disabling package C8+\n");

	hsw_restore_lcpll(dev_priv);
	lpt_init_pch_refclk(dev);

	if (dev_priv->pch_id == INTEL_PCH_LPT_LP_DEVICE_ID_TYPE) {
		val = I915_READ(SOUTH_DSPCLK_GATE_D);
		val |= PCH_LP_PARTITION_LEVEL_DISABLE;
		I915_WRITE(SOUTH_DSPCLK_GATE_D, val);
	}

	intel_prepare_ddi(dev);
}

static void snb_modeset_global_resources(struct drm_device *dev)
{
	modeset_update_crtc_power_domains(dev);
}

static void haswell_modeset_global_resources(struct drm_device *dev)
{
	modeset_update_crtc_power_domains(dev);
}

static int haswell_crtc_mode_set(struct drm_crtc *crtc,
				 int x, int y,
				 struct drm_framebuffer *fb)
{
	struct intel_crtc *intel_crtc = to_intel_crtc(crtc);

	if (!intel_ddi_pll_select(intel_crtc))
		return -EINVAL;

	intel_crtc->lowfreq_avail = false;

	return 0;
}

static void haswell_get_ddi_port_state(struct intel_crtc *crtc,
				       struct intel_crtc_config *pipe_config)
{
	struct drm_device *dev = crtc->base.dev;
	struct drm_i915_private *dev_priv = dev->dev_private;
	struct intel_shared_dpll *pll;
	enum port port;
	uint32_t tmp;

	tmp = I915_READ(TRANS_DDI_FUNC_CTL(pipe_config->cpu_transcoder));

	port = (tmp & TRANS_DDI_PORT_MASK) >> TRANS_DDI_PORT_SHIFT;

	pipe_config->ddi_pll_sel = I915_READ(PORT_CLK_SEL(port));

	switch (pipe_config->ddi_pll_sel) {
	case PORT_CLK_SEL_WRPLL1:
		pipe_config->shared_dpll = DPLL_ID_WRPLL1;
		break;
	case PORT_CLK_SEL_WRPLL2:
		pipe_config->shared_dpll = DPLL_ID_WRPLL2;
		break;
	}

	if (pipe_config->shared_dpll >= 0) {
		pll = &dev_priv->shared_dplls[pipe_config->shared_dpll];

		WARN_ON(!pll->get_hw_state(dev_priv, pll,
					   &pipe_config->dpll_hw_state));
	}

	/*
	 * Haswell has only FDI/PCH transcoder A. It is which is connected to
	 * DDI E. So just check whether this pipe is wired to DDI E and whether
	 * the PCH transcoder is on.
	 */
	if ((port == PORT_E) && I915_READ(LPT_TRANSCONF) & TRANS_ENABLE) {
		pipe_config->has_pch_encoder = true;

		tmp = I915_READ(FDI_RX_CTL(PIPE_A));
		pipe_config->fdi_lanes = ((FDI_DP_PORT_WIDTH_MASK & tmp) >>
					  FDI_DP_PORT_WIDTH_SHIFT) + 1;

		ironlake_get_fdi_m_n_config(crtc, pipe_config);
	}
}

static bool haswell_get_pipe_config(struct intel_crtc *crtc,
				    struct intel_crtc_config *pipe_config)
{
	struct drm_device *dev = crtc->base.dev;
	struct drm_i915_private *dev_priv = dev->dev_private;
	enum intel_display_power_domain pfit_domain;
	uint32_t tmp;

	if (!intel_display_power_enabled(dev_priv,
					 POWER_DOMAIN_PIPE(crtc->pipe)))
		return false;

	pipe_config->cpu_transcoder = (enum transcoder) crtc->pipe;
	pipe_config->shared_dpll = DPLL_ID_PRIVATE;

	tmp = I915_READ(TRANS_DDI_FUNC_CTL(TRANSCODER_EDP));
	if (tmp & TRANS_DDI_FUNC_ENABLE) {
		enum pipe trans_edp_pipe;
		switch (tmp & TRANS_DDI_EDP_INPUT_MASK) {
		default:
			WARN(1, "unknown pipe linked to edp transcoder\n");
		case TRANS_DDI_EDP_INPUT_A_ONOFF:
		case TRANS_DDI_EDP_INPUT_A_ON:
			trans_edp_pipe = PIPE_A;
			break;
		case TRANS_DDI_EDP_INPUT_B_ONOFF:
			trans_edp_pipe = PIPE_B;
			break;
		case TRANS_DDI_EDP_INPUT_C_ONOFF:
			trans_edp_pipe = PIPE_C;
			break;
		}

		if (trans_edp_pipe == crtc->pipe)
			pipe_config->cpu_transcoder = TRANSCODER_EDP;
	}

	if (!intel_display_power_enabled(dev_priv,
			POWER_DOMAIN_TRANSCODER(pipe_config->cpu_transcoder)))
		return false;

	tmp = I915_READ(PIPECONF(pipe_config->cpu_transcoder));
	if (!(tmp & PIPECONF_ENABLE))
		return false;

	haswell_get_ddi_port_state(crtc, pipe_config);

	intel_get_pipe_timings(crtc, pipe_config);

	pfit_domain = POWER_DOMAIN_PIPE_PANEL_FITTER(crtc->pipe);
	if (intel_display_power_enabled(dev_priv, pfit_domain))
		ironlake_get_pfit_config(crtc, pipe_config);

	if (IS_HASWELL(dev))
		pipe_config->ips_enabled = hsw_crtc_supports_ips(crtc) &&
			(I915_READ(IPS_CTL) & IPS_ENABLE);

	pipe_config->pixel_multiplier = 1;

	return true;
}

static struct {
	int clock;
	u32 config;
} hdmi_audio_clock[] = {
	{ DIV_ROUND_UP(25200 * 1000, 1001), AUD_CONFIG_PIXEL_CLOCK_HDMI_25175 },
	{ 25200, AUD_CONFIG_PIXEL_CLOCK_HDMI_25200 }, /* default per bspec */
	{ 27000, AUD_CONFIG_PIXEL_CLOCK_HDMI_27000 },
	{ 27000 * 1001 / 1000, AUD_CONFIG_PIXEL_CLOCK_HDMI_27027 },
	{ 54000, AUD_CONFIG_PIXEL_CLOCK_HDMI_54000 },
	{ 54000 * 1001 / 1000, AUD_CONFIG_PIXEL_CLOCK_HDMI_54054 },
	{ DIV_ROUND_UP(74250 * 1000, 1001), AUD_CONFIG_PIXEL_CLOCK_HDMI_74176 },
	{ 74250, AUD_CONFIG_PIXEL_CLOCK_HDMI_74250 },
	{ DIV_ROUND_UP(148500 * 1000, 1001), AUD_CONFIG_PIXEL_CLOCK_HDMI_148352 },
	{ 148500, AUD_CONFIG_PIXEL_CLOCK_HDMI_148500 },
};

/* get AUD_CONFIG_PIXEL_CLOCK_HDMI_* value for mode */
static u32 audio_config_hdmi_pixel_clock(struct drm_display_mode *mode)
{
	int i;

	for (i = 0; i < ARRAY_SIZE(hdmi_audio_clock); i++) {
		if (mode->clock == hdmi_audio_clock[i].clock)
			break;
	}

	if (i == ARRAY_SIZE(hdmi_audio_clock)) {
		DRM_DEBUG_KMS("HDMI audio pixel clock setting for %d not found, falling back to defaults\n", mode->clock);
		i = 1;
	}

	DRM_DEBUG_KMS("Configuring HDMI audio for pixel clock %d (0x%08x)\n",
		      hdmi_audio_clock[i].clock,
		      hdmi_audio_clock[i].config);

	return hdmi_audio_clock[i].config;
}

static bool intel_eld_uptodate(struct drm_connector *connector,
			       int reg_eldv, uint32_t bits_eldv,
			       int reg_elda, uint32_t bits_elda,
			       int reg_edid)
{
	struct drm_i915_private *dev_priv = connector->dev->dev_private;
	uint8_t *eld = connector->eld;
	uint32_t i;

	i = I915_READ(reg_eldv);
	i &= bits_eldv;

	if (!eld[0])
		return !i;

	if (!i)
		return false;

	i = I915_READ(reg_elda);
	i &= ~bits_elda;
	I915_WRITE(reg_elda, i);

	for (i = 0; i < eld[2]; i++)
		if (I915_READ(reg_edid) != *((uint32_t *)eld + i))
			return false;

	return true;
}

static void g4x_write_eld(struct drm_connector *connector,
			  struct drm_crtc *crtc,
			  struct drm_display_mode *mode)
{
	struct drm_i915_private *dev_priv = connector->dev->dev_private;
	uint8_t *eld = connector->eld;
	uint32_t eldv;
	uint32_t len;
	uint32_t i;

	i = I915_READ(G4X_AUD_VID_DID);

	if (i == INTEL_AUDIO_DEVBLC || i == INTEL_AUDIO_DEVCL)
		eldv = G4X_ELDV_DEVCL_DEVBLC;
	else
		eldv = G4X_ELDV_DEVCTG;

	if (intel_eld_uptodate(connector,
			       G4X_AUD_CNTL_ST, eldv,
			       G4X_AUD_CNTL_ST, G4X_ELD_ADDR,
			       G4X_HDMIW_HDMIEDID))
		return;

	i = I915_READ(G4X_AUD_CNTL_ST);
	i &= ~(eldv | G4X_ELD_ADDR);
	len = (i >> 9) & 0x1f;		/* ELD buffer size */
	I915_WRITE(G4X_AUD_CNTL_ST, i);

	if (!eld[0])
		return;

	len = min_t(uint8_t, eld[2], len);
	DRM_DEBUG_DRIVER("ELD size %d\n", len);
	for (i = 0; i < len; i++)
		I915_WRITE(G4X_HDMIW_HDMIEDID, *((uint32_t *)eld + i));

	i = I915_READ(G4X_AUD_CNTL_ST);
	i |= eldv;
	I915_WRITE(G4X_AUD_CNTL_ST, i);
}

static void haswell_write_eld(struct drm_connector *connector,
			      struct drm_crtc *crtc,
			      struct drm_display_mode *mode)
{
	struct drm_i915_private *dev_priv = connector->dev->dev_private;
	uint8_t *eld = connector->eld;
	uint32_t eldv;
	uint32_t i;
	int len;
	int pipe = to_intel_crtc(crtc)->pipe;
	int tmp;

	int hdmiw_hdmiedid = HSW_AUD_EDID_DATA(pipe);
	int aud_cntl_st = HSW_AUD_DIP_ELD_CTRL(pipe);
	int aud_config = HSW_AUD_CFG(pipe);
	int aud_cntrl_st2 = HSW_AUD_PIN_ELD_CP_VLD;

	/* Audio output enable */
	DRM_DEBUG_DRIVER("HDMI audio: enable codec\n");
	tmp = I915_READ(aud_cntrl_st2);
	tmp |= (AUDIO_OUTPUT_ENABLE_A << (pipe * 4));
	I915_WRITE(aud_cntrl_st2, tmp);
	POSTING_READ(aud_cntrl_st2);

	assert_pipe_disabled(dev_priv, to_intel_crtc(crtc)->pipe);

	/* Set ELD valid state */
	tmp = I915_READ(aud_cntrl_st2);
	DRM_DEBUG_DRIVER("HDMI audio: pin eld vld status=0x%08x\n", tmp);
	tmp |= (AUDIO_ELD_VALID_A << (pipe * 4));
	I915_WRITE(aud_cntrl_st2, tmp);
	tmp = I915_READ(aud_cntrl_st2);
	DRM_DEBUG_DRIVER("HDMI audio: eld vld status=0x%08x\n", tmp);

	/* Enable HDMI mode */
	tmp = I915_READ(aud_config);
	DRM_DEBUG_DRIVER("HDMI audio: audio conf: 0x%08x\n", tmp);
	/* clear N_programing_enable and N_value_index */
	tmp &= ~(AUD_CONFIG_N_VALUE_INDEX | AUD_CONFIG_N_PROG_ENABLE);
	I915_WRITE(aud_config, tmp);

	DRM_DEBUG_DRIVER("ELD on pipe %c\n", pipe_name(pipe));

	eldv = AUDIO_ELD_VALID_A << (pipe * 4);

	if (intel_pipe_has_type(crtc, INTEL_OUTPUT_DISPLAYPORT)) {
		DRM_DEBUG_DRIVER("ELD: DisplayPort detected\n");
		eld[5] |= (1 << 2);	/* Conn_Type, 0x1 = DisplayPort */
		I915_WRITE(aud_config, AUD_CONFIG_N_VALUE_INDEX); /* 0x1 = DP */
	} else {
		I915_WRITE(aud_config, audio_config_hdmi_pixel_clock(mode));
	}

	if (intel_eld_uptodate(connector,
			       aud_cntrl_st2, eldv,
			       aud_cntl_st, IBX_ELD_ADDRESS,
			       hdmiw_hdmiedid))
		return;

	i = I915_READ(aud_cntrl_st2);
	i &= ~eldv;
	I915_WRITE(aud_cntrl_st2, i);

	if (!eld[0])
		return;

	i = I915_READ(aud_cntl_st);
	i &= ~IBX_ELD_ADDRESS;
	I915_WRITE(aud_cntl_st, i);
	i = (i >> 29) & DIP_PORT_SEL_MASK;		/* DIP_Port_Select, 0x1 = PortB */
	DRM_DEBUG_DRIVER("port num:%d\n", i);

	len = min_t(uint8_t, eld[2], 21);	/* 84 bytes of hw ELD buffer */
	DRM_DEBUG_DRIVER("ELD size %d\n", len);
	for (i = 0; i < len; i++)
		I915_WRITE(hdmiw_hdmiedid, *((uint32_t *)eld + i));

	i = I915_READ(aud_cntrl_st2);
	i |= eldv;
	I915_WRITE(aud_cntrl_st2, i);

}

static void ironlake_write_eld(struct drm_connector *connector,
			       struct drm_crtc *crtc,
			       struct drm_display_mode *mode)
{
	struct drm_i915_private *dev_priv = connector->dev->dev_private;
	uint8_t *eld = connector->eld;
	uint32_t eldv;
	uint32_t i;
	int len;
	int hdmiw_hdmiedid;
	int aud_config;
	int aud_cntl_st;
	int aud_cntrl_st2;
	int pipe = to_intel_crtc(crtc)->pipe;

	if (HAS_PCH_IBX(connector->dev)) {
		hdmiw_hdmiedid = IBX_HDMIW_HDMIEDID(pipe);
		aud_config = IBX_AUD_CFG(pipe);
		aud_cntl_st = IBX_AUD_CNTL_ST(pipe);
		aud_cntrl_st2 = IBX_AUD_CNTL_ST2;
	} else if (IS_VALLEYVIEW(connector->dev)) {
		hdmiw_hdmiedid = VLV_HDMIW_HDMIEDID(pipe);
		aud_config = VLV_AUD_CFG(pipe);
		aud_cntl_st = VLV_AUD_CNTL_ST(pipe);
		aud_cntrl_st2 = VLV_AUD_CNTL_ST2;
	} else {
		hdmiw_hdmiedid = CPT_HDMIW_HDMIEDID(pipe);
		aud_config = CPT_AUD_CFG(pipe);
		aud_cntl_st = CPT_AUD_CNTL_ST(pipe);
		aud_cntrl_st2 = CPT_AUD_CNTRL_ST2;
	}

	DRM_DEBUG_DRIVER("ELD on pipe %c\n", pipe_name(pipe));

	if (IS_VALLEYVIEW(connector->dev))  {
		struct intel_encoder *intel_encoder;
		struct intel_digital_port *intel_dig_port;

		intel_encoder = intel_attached_encoder(connector);
		intel_dig_port = enc_to_dig_port(&intel_encoder->base);
		i = intel_dig_port->port;
	} else {
		i = I915_READ(aud_cntl_st);
		i = (i >> 29) & DIP_PORT_SEL_MASK;
		/* DIP_Port_Select, 0x1 = PortB */
	}

	if (!i) {
		DRM_DEBUG_DRIVER("Audio directed to unknown port\n");
		/* operate blindly on all ports */
		eldv = IBX_ELD_VALIDB;
		eldv |= IBX_ELD_VALIDB << 4;
		eldv |= IBX_ELD_VALIDB << 8;
	} else {
		DRM_DEBUG_DRIVER("ELD on port %c\n", port_name(i));
		eldv = IBX_ELD_VALIDB << ((i - 1) * 4);
	}

	if (intel_pipe_has_type(crtc, INTEL_OUTPUT_DISPLAYPORT)) {
		DRM_DEBUG_DRIVER("ELD: DisplayPort detected\n");
		eld[5] |= (1 << 2);	/* Conn_Type, 0x1 = DisplayPort */
		I915_WRITE(aud_config, AUD_CONFIG_N_VALUE_INDEX); /* 0x1 = DP */
	} else {
		I915_WRITE(aud_config, audio_config_hdmi_pixel_clock(mode));
	}

	if (intel_eld_uptodate(connector,
			       aud_cntrl_st2, eldv,
			       aud_cntl_st, IBX_ELD_ADDRESS,
			       hdmiw_hdmiedid))
		return;

	i = I915_READ(aud_cntrl_st2);
	i &= ~eldv;
	I915_WRITE(aud_cntrl_st2, i);

	if (!eld[0])
		return;

	i = I915_READ(aud_cntl_st);
	i &= ~IBX_ELD_ADDRESS;
	I915_WRITE(aud_cntl_st, i);

	len = min_t(uint8_t, eld[2], 21);	/* 84 bytes of hw ELD buffer */
	DRM_DEBUG_DRIVER("ELD size %d\n", len);
	for (i = 0; i < len; i++)
		I915_WRITE(hdmiw_hdmiedid, *((uint32_t *)eld + i));

	i = I915_READ(aud_cntrl_st2);
	i |= eldv;
	I915_WRITE(aud_cntrl_st2, i);
}

void intel_write_eld(struct drm_encoder *encoder,
		     struct drm_display_mode *mode)
{
	struct drm_crtc *crtc = encoder->crtc;
	struct drm_connector *connector;
	struct drm_device *dev = encoder->dev;
	struct drm_i915_private *dev_priv = dev->dev_private;

	connector = drm_select_eld(encoder, mode);
	if (!connector)
		return;

	DRM_DEBUG_DRIVER("ELD on [CONNECTOR:%d:%s], [ENCODER:%d:%s]\n",
			 connector->base.id,
			 connector->name,
			 connector->encoder->base.id,
			 connector->encoder->name);

	connector->eld[6] = drm_av_sync_delay(connector, mode) / 2;

	if (dev_priv->display.write_eld)
		dev_priv->display.write_eld(connector, crtc, mode);
}

static void i845_update_cursor(struct drm_crtc *crtc, u32 base)
{
	struct drm_device *dev = crtc->dev;
	struct drm_i915_private *dev_priv = dev->dev_private;
	struct intel_crtc *intel_crtc = to_intel_crtc(crtc);
	uint32_t cntl;

	if (base != intel_crtc->cursor_base) {
		/* On these chipsets we can only modify the base whilst
		 * the cursor is disabled.
		 */
		if (intel_crtc->cursor_cntl) {
			I915_WRITE(_CURACNTR, 0);
			POSTING_READ(_CURACNTR);
			intel_crtc->cursor_cntl = 0;
		}

		I915_WRITE(_CURABASE, base);
		POSTING_READ(_CURABASE);
	}

	/* XXX width must be 64, stride 256 => 0x00 << 28 */
	cntl = 0;
	if (base)
		cntl = (CURSOR_ENABLE |
			CURSOR_GAMMA_ENABLE |
			CURSOR_FORMAT_ARGB);
	if (intel_crtc->cursor_cntl != cntl) {
		I915_WRITE(_CURACNTR, cntl);
		POSTING_READ(_CURACNTR);
		intel_crtc->cursor_cntl = cntl;
	}
}

static void i9xx_update_cursor(struct drm_crtc *crtc, u32 base)
{
	struct drm_device *dev = crtc->dev;
	struct drm_i915_private *dev_priv = dev->dev_private;
	struct intel_crtc *intel_crtc = to_intel_crtc(crtc);
	int pipe = intel_crtc->pipe;
	uint32_t cntl;

	cntl = 0;
	if (base) {
		cntl = MCURSOR_GAMMA_ENABLE;
		switch (intel_crtc->cursor_width) {
			case 64:
				cntl |= CURSOR_MODE_64_ARGB_AX;
				break;
			case 128:
				cntl |= CURSOR_MODE_128_ARGB_AX;
				break;
			case 256:
				cntl |= CURSOR_MODE_256_ARGB_AX;
				break;
			default:
				WARN_ON(1);
				return;
		}
		cntl |= pipe << 28; /* Connect to correct pipe */
	}
	if (intel_crtc->cursor_cntl != cntl) {
		I915_WRITE(CURCNTR(pipe), cntl);
		POSTING_READ(CURCNTR(pipe));
		intel_crtc->cursor_cntl = cntl;
	}

	/* and commit changes on next vblank */
	I915_WRITE(CURBASE(pipe), base);
	POSTING_READ(CURBASE(pipe));
}

static void ivb_update_cursor(struct drm_crtc *crtc, u32 base)
{
	struct drm_device *dev = crtc->dev;
	struct drm_i915_private *dev_priv = dev->dev_private;
	struct intel_crtc *intel_crtc = to_intel_crtc(crtc);
	int pipe = intel_crtc->pipe;
	uint32_t cntl;

	cntl = 0;
	if (base) {
		cntl = MCURSOR_GAMMA_ENABLE;
		switch (intel_crtc->cursor_width) {
			case 64:
				cntl |= CURSOR_MODE_64_ARGB_AX;
				break;
			case 128:
				cntl |= CURSOR_MODE_128_ARGB_AX;
				break;
			case 256:
				cntl |= CURSOR_MODE_256_ARGB_AX;
				break;
			default:
				WARN_ON(1);
				return;
		}
	}
	if (IS_HASWELL(dev) || IS_BROADWELL(dev))
		cntl |= CURSOR_PIPE_CSC_ENABLE;

	if (intel_crtc->cursor_cntl != cntl) {
		I915_WRITE(CURCNTR(pipe), cntl);
		POSTING_READ(CURCNTR(pipe));
		intel_crtc->cursor_cntl = cntl;
	}

	/* and commit changes on next vblank */
	I915_WRITE(CURBASE(pipe), base);
	POSTING_READ(CURBASE(pipe));
}

/* If no-part of the cursor is visible on the framebuffer, then the GPU may hang... */
static void intel_crtc_update_cursor(struct drm_crtc *crtc,
				     bool on)
{
	struct drm_device *dev = crtc->dev;
	struct drm_i915_private *dev_priv = dev->dev_private;
	struct intel_crtc *intel_crtc = to_intel_crtc(crtc);
	int pipe = intel_crtc->pipe;
	int x = crtc->cursor_x;
	int y = crtc->cursor_y;
	u32 base = 0, pos = 0;

	if (on)
		base = intel_crtc->cursor_addr;

	if (x >= intel_crtc->config.pipe_src_w)
		base = 0;

	if (y >= intel_crtc->config.pipe_src_h)
		base = 0;

	if (x < 0) {
		if (x + intel_crtc->cursor_width <= 0)
			base = 0;

		pos |= CURSOR_POS_SIGN << CURSOR_X_SHIFT;
		x = -x;
	}
	pos |= x << CURSOR_X_SHIFT;

	if (y < 0) {
		if (y + intel_crtc->cursor_height <= 0)
			base = 0;

		pos |= CURSOR_POS_SIGN << CURSOR_Y_SHIFT;
		y = -y;
	}
	pos |= y << CURSOR_Y_SHIFT;

	if (base == 0 && intel_crtc->cursor_base == 0)
		return;

	I915_WRITE(CURPOS(pipe), pos);

	if (IS_IVYBRIDGE(dev) || IS_HASWELL(dev) || IS_BROADWELL(dev))
		ivb_update_cursor(crtc, base);
	else if (IS_845G(dev) || IS_I865G(dev))
		i845_update_cursor(crtc, base);
	else
		i9xx_update_cursor(crtc, base);
	intel_crtc->cursor_base = base;
}

/*
 * intel_crtc_cursor_set_obj - Set cursor to specified GEM object
 *
 * Note that the object's reference will be consumed if the update fails.  If
 * the update succeeds, the reference of the old object (if any) will be
 * consumed.
 */
static int intel_crtc_cursor_set_obj(struct drm_crtc *crtc,
				     struct drm_i915_gem_object *obj,
				     uint32_t width, uint32_t height)
{
	struct drm_device *dev = crtc->dev;
	struct drm_i915_private *dev_priv = dev->dev_private;
	struct intel_crtc *intel_crtc = to_intel_crtc(crtc);
	enum pipe pipe = intel_crtc->pipe;
	unsigned old_width;
	uint32_t addr;
	int ret;

	/* if we want to turn off the cursor ignore width and height */
	if (!obj) {
		DRM_DEBUG_KMS("cursor off\n");
		addr = 0;
		obj = NULL;
		mutex_lock(&dev->struct_mutex);
		goto finish;
	}

	/* Check for which cursor types we support */
	if (!((width == 64 && height == 64) ||
			(width == 128 && height == 128 && !IS_GEN2(dev)) ||
			(width == 256 && height == 256 && !IS_GEN2(dev)))) {
		DRM_DEBUG("Cursor dimension not supported\n");
		return -EINVAL;
	}

	if (obj->base.size < width * height * 4) {
		DRM_DEBUG_KMS("buffer is too small\n");
		ret = -ENOMEM;
		goto fail;
	}

	/* we only need to pin inside GTT if cursor is non-phy */
	mutex_lock(&dev->struct_mutex);
	if (!INTEL_INFO(dev)->cursor_needs_physical) {
		unsigned alignment;

		if (obj->tiling_mode) {
			DRM_DEBUG_KMS("cursor cannot be tiled\n");
			ret = -EINVAL;
			goto fail_locked;
		}

		/* Note that the w/a also requires 2 PTE of padding following
		 * the bo. We currently fill all unused PTE with the shadow
		 * page and so we should always have valid PTE following the
		 * cursor preventing the VT-d warning.
		 */
		alignment = 0;
		if (need_vtd_wa(dev))
			alignment = 64*1024;

		ret = i915_gem_object_pin_to_display_plane(obj, alignment, NULL);
		if (ret) {
			DRM_DEBUG_KMS("failed to move cursor bo into the GTT\n");
			goto fail_locked;
		}

		ret = i915_gem_object_put_fence(obj);
		if (ret) {
			DRM_DEBUG_KMS("failed to release fence for cursor");
			goto fail_unpin;
		}

		addr = i915_gem_obj_ggtt_offset(obj);
	} else {
		int align = IS_I830(dev) ? 16 * 1024 : 256;
		ret = i915_gem_object_attach_phys(obj, align);
		if (ret) {
			DRM_DEBUG_KMS("failed to attach phys object\n");
			goto fail_locked;
		}
		addr = obj->phys_handle->busaddr;
	}

	if (IS_GEN2(dev))
		I915_WRITE(CURSIZE, (height << 12) | width);

 finish:
	if (intel_crtc->cursor_bo) {
		if (!INTEL_INFO(dev)->cursor_needs_physical)
			i915_gem_object_unpin_from_display_plane(intel_crtc->cursor_bo);
	}

	i915_gem_track_fb(intel_crtc->cursor_bo, obj,
			  INTEL_FRONTBUFFER_CURSOR(pipe));
	mutex_unlock(&dev->struct_mutex);

	old_width = intel_crtc->cursor_width;

	intel_crtc->cursor_addr = addr;
	intel_crtc->cursor_bo = obj;
	intel_crtc->cursor_width = width;
	intel_crtc->cursor_height = height;

	if (intel_crtc->active) {
		if (old_width != width)
			intel_update_watermarks(crtc);
		intel_crtc_update_cursor(crtc, intel_crtc->cursor_bo != NULL);
	}

	intel_frontbuffer_flip(dev, INTEL_FRONTBUFFER_CURSOR(pipe));

	return 0;
fail_unpin:
	i915_gem_object_unpin_from_display_plane(obj);
fail_locked:
	mutex_unlock(&dev->struct_mutex);
fail:
	drm_gem_object_unreference_unlocked(&obj->base);
	return ret;
}

static void intel_crtc_gamma_set(struct drm_crtc *crtc, u16 *red, u16 *green,
				 u16 *blue, uint32_t start, uint32_t size)
{
	int end = (start + size > 256) ? 256 : start + size, i;
	struct intel_crtc *intel_crtc = to_intel_crtc(crtc);

	for (i = start; i < end; i++) {
		intel_crtc->lut_r[i] = red[i] >> 8;
		intel_crtc->lut_g[i] = green[i] >> 8;
		intel_crtc->lut_b[i] = blue[i] >> 8;
	}

	intel_crtc_load_lut(crtc);
}

/* VESA 640x480x72Hz mode to set on the pipe */
static struct drm_display_mode load_detect_mode = {
	DRM_MODE("640x480", DRM_MODE_TYPE_DEFAULT, 31500, 640, 664,
		 704, 832, 0, 480, 489, 491, 520, 0, DRM_MODE_FLAG_NHSYNC | DRM_MODE_FLAG_NVSYNC),
};

struct drm_framebuffer *
__intel_framebuffer_create(struct drm_device *dev,
			   struct drm_mode_fb_cmd2 *mode_cmd,
			   struct drm_i915_gem_object *obj)
{
	struct intel_framebuffer *intel_fb;
	int ret;

	intel_fb = kzalloc(sizeof(*intel_fb), GFP_KERNEL);
	if (!intel_fb) {
		drm_gem_object_unreference_unlocked(&obj->base);
		return ERR_PTR(-ENOMEM);
	}

	ret = intel_framebuffer_init(dev, intel_fb, mode_cmd, obj);
	if (ret)
		goto err;

	return &intel_fb->base;
err:
	drm_gem_object_unreference_unlocked(&obj->base);
	kfree(intel_fb);

	return ERR_PTR(ret);
}

static struct drm_framebuffer *
intel_framebuffer_create(struct drm_device *dev,
			 struct drm_mode_fb_cmd2 *mode_cmd,
			 struct drm_i915_gem_object *obj)
{
	struct drm_framebuffer *fb;
	int ret;

	ret = i915_mutex_lock_interruptible(dev);
	if (ret)
		return ERR_PTR(ret);
	fb = __intel_framebuffer_create(dev, mode_cmd, obj);
	mutex_unlock(&dev->struct_mutex);

	return fb;
}

static u32
intel_framebuffer_pitch_for_width(int width, int bpp)
{
	u32 pitch = DIV_ROUND_UP(width * bpp, 8);
	return ALIGN(pitch, 64);
}

static u32
intel_framebuffer_size_for_mode(struct drm_display_mode *mode, int bpp)
{
	u32 pitch = intel_framebuffer_pitch_for_width(mode->hdisplay, bpp);
	return PAGE_ALIGN(pitch * mode->vdisplay);
}

static struct drm_framebuffer *
intel_framebuffer_create_for_mode(struct drm_device *dev,
				  struct drm_display_mode *mode,
				  int depth, int bpp)
{
	struct drm_i915_gem_object *obj;
	struct drm_mode_fb_cmd2 mode_cmd = { 0 };

	obj = i915_gem_alloc_object(dev,
				    intel_framebuffer_size_for_mode(mode, bpp));
	if (obj == NULL)
		return ERR_PTR(-ENOMEM);

	mode_cmd.width = mode->hdisplay;
	mode_cmd.height = mode->vdisplay;
	mode_cmd.pitches[0] = intel_framebuffer_pitch_for_width(mode_cmd.width,
								bpp);
	mode_cmd.pixel_format = drm_mode_legacy_fb_format(bpp, depth);

	return intel_framebuffer_create(dev, &mode_cmd, obj);
}

static struct drm_framebuffer *
mode_fits_in_fbdev(struct drm_device *dev,
		   struct drm_display_mode *mode)
{
#ifdef CONFIG_DRM_I915_FBDEV
	struct drm_i915_private *dev_priv = dev->dev_private;
	struct drm_i915_gem_object *obj;
	struct drm_framebuffer *fb;

	if (!dev_priv->fbdev)
		return NULL;

	if (!dev_priv->fbdev->fb)
		return NULL;

	obj = dev_priv->fbdev->fb->obj;
	BUG_ON(!obj);

	fb = &dev_priv->fbdev->fb->base;
	if (fb->pitches[0] < intel_framebuffer_pitch_for_width(mode->hdisplay,
							       fb->bits_per_pixel))
		return NULL;

	if (obj->base.size < mode->vdisplay * fb->pitches[0])
		return NULL;

	return fb;
#else
	return NULL;
#endif
}

bool intel_get_load_detect_pipe(struct drm_connector *connector,
				struct drm_display_mode *mode,
				struct intel_load_detect_pipe *old,
				struct drm_modeset_acquire_ctx *ctx)
{
	struct intel_crtc *intel_crtc;
	struct intel_encoder *intel_encoder =
		intel_attached_encoder(connector);
	struct drm_crtc *possible_crtc;
	struct drm_encoder *encoder = &intel_encoder->base;
	struct drm_crtc *crtc = NULL;
	struct drm_device *dev = encoder->dev;
	struct drm_framebuffer *fb;
	struct drm_mode_config *config = &dev->mode_config;
	int ret, i = -1;

	DRM_DEBUG_KMS("[CONNECTOR:%d:%s], [ENCODER:%d:%s]\n",
		      connector->base.id, connector->name,
		      encoder->base.id, encoder->name);

retry:
	ret = drm_modeset_lock(&config->connection_mutex, ctx);
	if (ret)
		goto fail_unlock;

	/*
	 * Algorithm gets a little messy:
	 *
	 *   - if the connector already has an assigned crtc, use it (but make
	 *     sure it's on first)
	 *
	 *   - try to find the first unused crtc that can drive this connector,
	 *     and use that if we find one
	 */

	/* See if we already have a CRTC for this connector */
	if (encoder->crtc) {
		crtc = encoder->crtc;

		ret = drm_modeset_lock(&crtc->mutex, ctx);
		if (ret)
			goto fail_unlock;

		old->dpms_mode = connector->dpms;
		old->load_detect_temp = false;

		/* Make sure the crtc and connector are running */
		if (connector->dpms != DRM_MODE_DPMS_ON)
			connector->funcs->dpms(connector, DRM_MODE_DPMS_ON);

		return true;
	}

	/* Find an unused one (if possible) */
	for_each_crtc(dev, possible_crtc) {
		i++;
		if (!(encoder->possible_crtcs & (1 << i)))
			continue;
		if (possible_crtc->enabled)
			continue;
		/* This can occur when applying the pipe A quirk on resume. */
		if (to_intel_crtc(possible_crtc)->new_enabled)
			continue;

		crtc = possible_crtc;
		break;
	}

	/*
	 * If we didn't find an unused CRTC, don't use any.
	 */
	if (!crtc) {
		DRM_DEBUG_KMS("no pipe available for load-detect\n");
		goto fail_unlock;
	}

	ret = drm_modeset_lock(&crtc->mutex, ctx);
	if (ret)
		goto fail_unlock;
	intel_encoder->new_crtc = to_intel_crtc(crtc);
	to_intel_connector(connector)->new_encoder = intel_encoder;

	intel_crtc = to_intel_crtc(crtc);
	intel_crtc->new_enabled = true;
	intel_crtc->new_config = &intel_crtc->config;
	old->dpms_mode = connector->dpms;
	old->load_detect_temp = true;
	old->release_fb = NULL;

	if (!mode)
		mode = &load_detect_mode;

	/* We need a framebuffer large enough to accommodate all accesses
	 * that the plane may generate whilst we perform load detection.
	 * We can not rely on the fbcon either being present (we get called
	 * during its initialisation to detect all boot displays, or it may
	 * not even exist) or that it is large enough to satisfy the
	 * requested mode.
	 */
	fb = mode_fits_in_fbdev(dev, mode);
	if (fb == NULL) {
		DRM_DEBUG_KMS("creating tmp fb for load-detection\n");
		fb = intel_framebuffer_create_for_mode(dev, mode, 24, 32);
		old->release_fb = fb;
	} else
		DRM_DEBUG_KMS("reusing fbdev for load-detection framebuffer\n");
	if (IS_ERR(fb)) {
		DRM_DEBUG_KMS("failed to allocate framebuffer for load-detection\n");
		goto fail;
	}

	if (intel_set_mode(crtc, mode, 0, 0, fb)) {
		DRM_DEBUG_KMS("failed to set mode on load-detect pipe\n");
		if (old->release_fb)
			old->release_fb->funcs->destroy(old->release_fb);
		goto fail;
	}

	/* let the connector get through one full cycle before testing */
	intel_wait_for_vblank(dev, intel_crtc->pipe);
	return true;

 fail:
	intel_crtc->new_enabled = crtc->enabled;
	if (intel_crtc->new_enabled)
		intel_crtc->new_config = &intel_crtc->config;
	else
		intel_crtc->new_config = NULL;
fail_unlock:
	if (ret == -EDEADLK) {
		drm_modeset_backoff(ctx);
		goto retry;
	}

	return false;
}

void intel_release_load_detect_pipe(struct drm_connector *connector,
				    struct intel_load_detect_pipe *old)
{
	struct intel_encoder *intel_encoder =
		intel_attached_encoder(connector);
	struct drm_encoder *encoder = &intel_encoder->base;
	struct drm_crtc *crtc = encoder->crtc;
	struct intel_crtc *intel_crtc = to_intel_crtc(crtc);

	DRM_DEBUG_KMS("[CONNECTOR:%d:%s], [ENCODER:%d:%s]\n",
		      connector->base.id, connector->name,
		      encoder->base.id, encoder->name);

	if (old->load_detect_temp) {
		to_intel_connector(connector)->new_encoder = NULL;
		intel_encoder->new_crtc = NULL;
		intel_crtc->new_enabled = false;
		intel_crtc->new_config = NULL;
		intel_set_mode(crtc, NULL, 0, 0, NULL);

		if (old->release_fb) {
			drm_framebuffer_unregister_private(old->release_fb);
			drm_framebuffer_unreference(old->release_fb);
		}

		return;
	}

	/* Switch crtc and encoder back off if necessary */
	if (old->dpms_mode != DRM_MODE_DPMS_ON)
		connector->funcs->dpms(connector, old->dpms_mode);
}

static int i9xx_pll_refclk(struct drm_device *dev,
			   const struct intel_crtc_config *pipe_config)
{
	struct drm_i915_private *dev_priv = dev->dev_private;
	u32 dpll = pipe_config->dpll_hw_state.dpll;

	if ((dpll & PLL_REF_INPUT_MASK) == PLLB_REF_INPUT_SPREADSPECTRUMIN)
		return dev_priv->vbt.lvds_ssc_freq;
	else if (HAS_PCH_SPLIT(dev))
		return 120000;
	else if (!IS_GEN2(dev))
		return 96000;
	else
		return 48000;
}

/* Returns the clock of the currently programmed mode of the given pipe. */
static void i9xx_crtc_clock_get(struct intel_crtc *crtc,
				struct intel_crtc_config *pipe_config)
{
	struct drm_device *dev = crtc->base.dev;
	struct drm_i915_private *dev_priv = dev->dev_private;
	int pipe = pipe_config->cpu_transcoder;
	u32 dpll = pipe_config->dpll_hw_state.dpll;
	u32 fp;
	intel_clock_t clock;
	int refclk = i9xx_pll_refclk(dev, pipe_config);

	if ((dpll & DISPLAY_RATE_SELECT_FPA1) == 0)
		fp = pipe_config->dpll_hw_state.fp0;
	else
		fp = pipe_config->dpll_hw_state.fp1;

	clock.m1 = (fp & FP_M1_DIV_MASK) >> FP_M1_DIV_SHIFT;
	if (IS_PINEVIEW(dev)) {
		clock.n = ffs((fp & FP_N_PINEVIEW_DIV_MASK) >> FP_N_DIV_SHIFT) - 1;
		clock.m2 = (fp & FP_M2_PINEVIEW_DIV_MASK) >> FP_M2_DIV_SHIFT;
	} else {
		clock.n = (fp & FP_N_DIV_MASK) >> FP_N_DIV_SHIFT;
		clock.m2 = (fp & FP_M2_DIV_MASK) >> FP_M2_DIV_SHIFT;
	}

	if (!IS_GEN2(dev)) {
		if (IS_PINEVIEW(dev))
			clock.p1 = ffs((dpll & DPLL_FPA01_P1_POST_DIV_MASK_PINEVIEW) >>
				DPLL_FPA01_P1_POST_DIV_SHIFT_PINEVIEW);
		else
			clock.p1 = ffs((dpll & DPLL_FPA01_P1_POST_DIV_MASK) >>
			       DPLL_FPA01_P1_POST_DIV_SHIFT);

		switch (dpll & DPLL_MODE_MASK) {
		case DPLLB_MODE_DAC_SERIAL:
			clock.p2 = dpll & DPLL_DAC_SERIAL_P2_CLOCK_DIV_5 ?
				5 : 10;
			break;
		case DPLLB_MODE_LVDS:
			clock.p2 = dpll & DPLLB_LVDS_P2_CLOCK_DIV_7 ?
				7 : 14;
			break;
		default:
			DRM_DEBUG_KMS("Unknown DPLL mode %08x in programmed "
				  "mode\n", (int)(dpll & DPLL_MODE_MASK));
			return;
		}

		if (IS_PINEVIEW(dev))
			pineview_clock(refclk, &clock);
		else
			i9xx_clock(refclk, &clock);
	} else {
		u32 lvds = IS_I830(dev) ? 0 : I915_READ(LVDS);
		bool is_lvds = (pipe == 1) && (lvds & LVDS_PORT_EN);

		if (is_lvds) {
			clock.p1 = ffs((dpll & DPLL_FPA01_P1_POST_DIV_MASK_I830_LVDS) >>
				       DPLL_FPA01_P1_POST_DIV_SHIFT);

			if (lvds & LVDS_CLKB_POWER_UP)
				clock.p2 = 7;
			else
				clock.p2 = 14;
		} else {
			if (dpll & PLL_P1_DIVIDE_BY_TWO)
				clock.p1 = 2;
			else {
				clock.p1 = ((dpll & DPLL_FPA01_P1_POST_DIV_MASK_I830) >>
					    DPLL_FPA01_P1_POST_DIV_SHIFT) + 2;
			}
			if (dpll & PLL_P2_DIVIDE_BY_4)
				clock.p2 = 4;
			else
				clock.p2 = 2;
		}

		i9xx_clock(refclk, &clock);
	}

	/*
	 * This value includes pixel_multiplier. We will use
	 * port_clock to compute adjusted_mode.crtc_clock in the
	 * encoder's get_config() function.
	 */
	pipe_config->port_clock = clock.dot;
}

int intel_dotclock_calculate(int link_freq,
			     const struct intel_link_m_n *m_n)
{
	/*
	 * The calculation for the data clock is:
	 * pixel_clock = ((m/n)*(link_clock * nr_lanes))/bpp
	 * But we want to avoid losing precison if possible, so:
	 * pixel_clock = ((m * link_clock * nr_lanes)/(n*bpp))
	 *
	 * and the link clock is simpler:
	 * link_clock = (m * link_clock) / n
	 */

	if (!m_n->link_n)
		return 0;

	return div_u64((u64)m_n->link_m * link_freq, m_n->link_n);
}

static void ironlake_pch_clock_get(struct intel_crtc *crtc,
				   struct intel_crtc_config *pipe_config)
{
	struct drm_device *dev = crtc->base.dev;

	/* read out port_clock from the DPLL */
	i9xx_crtc_clock_get(crtc, pipe_config);

	/*
	 * This value does not include pixel_multiplier.
	 * We will check that port_clock and adjusted_mode.crtc_clock
	 * agree once we know their relationship in the encoder's
	 * get_config() function.
	 */
	pipe_config->adjusted_mode.crtc_clock =
		intel_dotclock_calculate(intel_fdi_link_freq(dev) * 10000,
					 &pipe_config->fdi_m_n);
}

/** Returns the currently programmed mode of the given pipe. */
struct drm_display_mode *intel_crtc_mode_get(struct drm_device *dev,
					     struct drm_crtc *crtc)
{
	struct drm_i915_private *dev_priv = dev->dev_private;
	struct intel_crtc *intel_crtc = to_intel_crtc(crtc);
	enum transcoder cpu_transcoder = intel_crtc->config.cpu_transcoder;
	struct drm_display_mode *mode;
	struct intel_crtc_config pipe_config;
	int htot = I915_READ(HTOTAL(cpu_transcoder));
	int hsync = I915_READ(HSYNC(cpu_transcoder));
	int vtot = I915_READ(VTOTAL(cpu_transcoder));
	int vsync = I915_READ(VSYNC(cpu_transcoder));
	enum pipe pipe = intel_crtc->pipe;

	mode = kzalloc(sizeof(*mode), GFP_KERNEL);
	if (!mode)
		return NULL;

	/*
	 * Construct a pipe_config sufficient for getting the clock info
	 * back out of crtc_clock_get.
	 *
	 * Note, if LVDS ever uses a non-1 pixel multiplier, we'll need
	 * to use a real value here instead.
	 */
	pipe_config.cpu_transcoder = (enum transcoder) pipe;
	pipe_config.pixel_multiplier = 1;
	pipe_config.dpll_hw_state.dpll = I915_READ(DPLL(pipe));
	pipe_config.dpll_hw_state.fp0 = I915_READ(FP0(pipe));
	pipe_config.dpll_hw_state.fp1 = I915_READ(FP1(pipe));
	i9xx_crtc_clock_get(intel_crtc, &pipe_config);

	mode->clock = pipe_config.port_clock / pipe_config.pixel_multiplier;
	mode->hdisplay = (htot & 0xffff) + 1;
	mode->htotal = ((htot & 0xffff0000) >> 16) + 1;
	mode->hsync_start = (hsync & 0xffff) + 1;
	mode->hsync_end = ((hsync & 0xffff0000) >> 16) + 1;
	mode->vdisplay = (vtot & 0xffff) + 1;
	mode->vtotal = ((vtot & 0xffff0000) >> 16) + 1;
	mode->vsync_start = (vsync & 0xffff) + 1;
	mode->vsync_end = ((vsync & 0xffff0000) >> 16) + 1;

	drm_mode_set_name(mode);

	return mode;
}

static void intel_increase_pllclock(struct drm_device *dev,
				    enum pipe pipe)
{
	struct drm_i915_private *dev_priv = dev->dev_private;
	int dpll_reg = DPLL(pipe);
	int dpll;

	if (!HAS_GMCH_DISPLAY(dev))
		return;

	if (!dev_priv->lvds_downclock_avail)
		return;

	dpll = I915_READ(dpll_reg);
	if (!HAS_PIPE_CXSR(dev) && (dpll & DISPLAY_RATE_SELECT_FPA1)) {
		DRM_DEBUG_DRIVER("upclocking LVDS\n");

		assert_panel_unlocked(dev_priv, pipe);

		dpll &= ~DISPLAY_RATE_SELECT_FPA1;
		I915_WRITE(dpll_reg, dpll);
		intel_wait_for_vblank(dev, pipe);

		dpll = I915_READ(dpll_reg);
		if (dpll & DISPLAY_RATE_SELECT_FPA1)
			DRM_DEBUG_DRIVER("failed to upclock LVDS!\n");
	}
}

static void intel_decrease_pllclock(struct drm_crtc *crtc)
{
	struct drm_device *dev = crtc->dev;
	struct drm_i915_private *dev_priv = dev->dev_private;
	struct intel_crtc *intel_crtc = to_intel_crtc(crtc);

	if (!HAS_GMCH_DISPLAY(dev))
		return;

	if (!dev_priv->lvds_downclock_avail)
		return;

	/*
	 * Since this is called by a timer, we should never get here in
	 * the manual case.
	 */
	if (!HAS_PIPE_CXSR(dev) && intel_crtc->lowfreq_avail) {
		int pipe = intel_crtc->pipe;
		int dpll_reg = DPLL(pipe);
		int dpll;

		DRM_DEBUG_DRIVER("downclocking LVDS\n");

		assert_panel_unlocked(dev_priv, pipe);

		dpll = I915_READ(dpll_reg);
		dpll |= DISPLAY_RATE_SELECT_FPA1;
		I915_WRITE(dpll_reg, dpll);
		intel_wait_for_vblank(dev, pipe);
		dpll = I915_READ(dpll_reg);
		if (!(dpll & DISPLAY_RATE_SELECT_FPA1))
			DRM_DEBUG_DRIVER("failed to downclock LVDS!\n");
	}

}

void intel_mark_busy(struct drm_device *dev)
{
	struct drm_i915_private *dev_priv = dev->dev_private;

	if (dev_priv->mm.busy)
		return;

	intel_runtime_pm_get(dev_priv);
	i915_update_gfx_val(dev_priv);
	dev_priv->mm.busy = true;
}

void intel_mark_idle(struct drm_device *dev)
{
	struct drm_i915_private *dev_priv = dev->dev_private;
	struct drm_crtc *crtc;

	if (!dev_priv->mm.busy)
		return;

	dev_priv->mm.busy = false;

	if (!i915.powersave)
		goto out;

	for_each_crtc(dev, crtc) {
		if (!crtc->primary->fb)
			continue;

		intel_decrease_pllclock(crtc);
	}

	if (INTEL_INFO(dev)->gen >= 6)
		gen6_rps_idle(dev->dev_private);

out:
	intel_runtime_pm_put(dev_priv);
}


/**
 * intel_mark_fb_busy - mark given planes as busy
 * @dev: DRM device
 * @frontbuffer_bits: bits for the affected planes
 * @ring: optional ring for asynchronous commands
 *
 * This function gets called every time the screen contents change. It can be
 * used to keep e.g. the update rate at the nominal refresh rate with DRRS.
 */
static void intel_mark_fb_busy(struct drm_device *dev,
			       unsigned frontbuffer_bits,
			       struct intel_engine_cs *ring)
{
	enum pipe pipe;

	if (!i915.powersave)
		return;

	for_each_pipe(pipe) {
		if (!(frontbuffer_bits & INTEL_FRONTBUFFER_ALL_MASK(pipe)))
			continue;

		intel_increase_pllclock(dev, pipe);
		if (ring && intel_fbc_enabled(dev))
			ring->fbc_dirty = true;
	}
}

/**
 * intel_fb_obj_invalidate - invalidate frontbuffer object
 * @obj: GEM object to invalidate
 * @ring: set for asynchronous rendering
 *
 * This function gets called every time rendering on the given object starts and
 * frontbuffer caching (fbc, low refresh rate for DRRS, panel self refresh) must
 * be invalidated. If @ring is non-NULL any subsequent invalidation will be delayed
 * until the rendering completes or a flip on this frontbuffer plane is
 * scheduled.
 */
void intel_fb_obj_invalidate(struct drm_i915_gem_object *obj,
			     struct intel_engine_cs *ring)
{
	struct drm_device *dev = obj->base.dev;
	struct drm_i915_private *dev_priv = dev->dev_private;

	WARN_ON(!mutex_is_locked(&dev->struct_mutex));

	if (!obj->frontbuffer_bits)
		return;

	if (ring) {
		mutex_lock(&dev_priv->fb_tracking.lock);
		dev_priv->fb_tracking.busy_bits
			|= obj->frontbuffer_bits;
		dev_priv->fb_tracking.flip_bits
			&= ~obj->frontbuffer_bits;
		mutex_unlock(&dev_priv->fb_tracking.lock);
	}

	intel_mark_fb_busy(dev, obj->frontbuffer_bits, ring);

	intel_edp_psr_invalidate(dev, obj->frontbuffer_bits);
}

/**
 * intel_frontbuffer_flush - flush frontbuffer
 * @dev: DRM device
 * @frontbuffer_bits: frontbuffer plane tracking bits
 *
 * This function gets called every time rendering on the given planes has
 * completed and frontbuffer caching can be started again. Flushes will get
 * delayed if they're blocked by some oustanding asynchronous rendering.
 *
 * Can be called without any locks held.
 */
void intel_frontbuffer_flush(struct drm_device *dev,
			     unsigned frontbuffer_bits)
{
	struct drm_i915_private *dev_priv = dev->dev_private;

	/* Delay flushing when rings are still busy.*/
	mutex_lock(&dev_priv->fb_tracking.lock);
	frontbuffer_bits &= ~dev_priv->fb_tracking.busy_bits;
	mutex_unlock(&dev_priv->fb_tracking.lock);

	intel_mark_fb_busy(dev, frontbuffer_bits, NULL);

	intel_edp_psr_flush(dev, frontbuffer_bits);
}

/**
 * intel_fb_obj_flush - flush frontbuffer object
 * @obj: GEM object to flush
 * @retire: set when retiring asynchronous rendering
 *
 * This function gets called every time rendering on the given object has
 * completed and frontbuffer caching can be started again. If @retire is true
 * then any delayed flushes will be unblocked.
 */
void intel_fb_obj_flush(struct drm_i915_gem_object *obj,
			bool retire)
{
	struct drm_device *dev = obj->base.dev;
	struct drm_i915_private *dev_priv = dev->dev_private;
	unsigned frontbuffer_bits;

	WARN_ON(!mutex_is_locked(&dev->struct_mutex));

	if (!obj->frontbuffer_bits)
		return;

	frontbuffer_bits = obj->frontbuffer_bits;

	if (retire) {
		mutex_lock(&dev_priv->fb_tracking.lock);
		/* Filter out new bits since rendering started. */
		frontbuffer_bits &= dev_priv->fb_tracking.busy_bits;

		dev_priv->fb_tracking.busy_bits &= ~frontbuffer_bits;
		mutex_unlock(&dev_priv->fb_tracking.lock);
	}

	intel_frontbuffer_flush(dev, frontbuffer_bits);
}

/**
 * intel_frontbuffer_flip_prepare - prepare asnychronous frontbuffer flip
 * @dev: DRM device
 * @frontbuffer_bits: frontbuffer plane tracking bits
 *
 * This function gets called after scheduling a flip on @obj. The actual
 * frontbuffer flushing will be delayed until completion is signalled with
 * intel_frontbuffer_flip_complete. If an invalidate happens in between this
 * flush will be cancelled.
 *
 * Can be called without any locks held.
 */
void intel_frontbuffer_flip_prepare(struct drm_device *dev,
				    unsigned frontbuffer_bits)
{
	struct drm_i915_private *dev_priv = dev->dev_private;

	mutex_lock(&dev_priv->fb_tracking.lock);
	dev_priv->fb_tracking.flip_bits
		|= frontbuffer_bits;
	mutex_unlock(&dev_priv->fb_tracking.lock);
}

/**
 * intel_frontbuffer_flip_complete - complete asynchronous frontbuffer flush
 * @dev: DRM device
 * @frontbuffer_bits: frontbuffer plane tracking bits
 *
 * This function gets called after the flip has been latched and will complete
 * on the next vblank. It will execute the fush if it hasn't been cancalled yet.
 *
 * Can be called without any locks held.
 */
void intel_frontbuffer_flip_complete(struct drm_device *dev,
				     unsigned frontbuffer_bits)
{
	struct drm_i915_private *dev_priv = dev->dev_private;

	mutex_lock(&dev_priv->fb_tracking.lock);
	/* Mask any cancelled flips. */
	frontbuffer_bits &= dev_priv->fb_tracking.flip_bits;
	dev_priv->fb_tracking.flip_bits &= ~frontbuffer_bits;
	mutex_unlock(&dev_priv->fb_tracking.lock);

	intel_frontbuffer_flush(dev, frontbuffer_bits);
}

static void intel_crtc_destroy(struct drm_crtc *crtc)
{
	struct intel_crtc *intel_crtc = to_intel_crtc(crtc);
	struct drm_device *dev = crtc->dev;
	struct intel_unpin_work *work;
	unsigned long flags;

	spin_lock_irqsave(&dev->event_lock, flags);
	work = intel_crtc->unpin_work;
	intel_crtc->unpin_work = NULL;
	spin_unlock_irqrestore(&dev->event_lock, flags);

	if (work) {
		cancel_work_sync(&work->work);
		kfree(work);
	}

	drm_crtc_cleanup(crtc);

	kfree(intel_crtc);
}

static void intel_unpin_work_fn(struct work_struct *__work)
{
	struct intel_unpin_work *work =
		container_of(__work, struct intel_unpin_work, work);
	struct drm_device *dev = work->crtc->dev;
	enum pipe pipe = to_intel_crtc(work->crtc)->pipe;

	mutex_lock(&dev->struct_mutex);
	intel_unpin_fb_obj(work->old_fb_obj);
	drm_gem_object_unreference(&work->pending_flip_obj->base);
	drm_gem_object_unreference(&work->old_fb_obj->base);

	intel_update_fbc(dev);
	mutex_unlock(&dev->struct_mutex);

	intel_frontbuffer_flip_complete(dev, INTEL_FRONTBUFFER_PRIMARY(pipe));

	BUG_ON(atomic_read(&to_intel_crtc(work->crtc)->unpin_work_count) == 0);
	atomic_dec(&to_intel_crtc(work->crtc)->unpin_work_count);

	kfree(work);
}

static void do_intel_finish_page_flip(struct drm_device *dev,
				      struct drm_crtc *crtc)
{
	struct drm_i915_private *dev_priv = dev->dev_private;
	struct intel_crtc *intel_crtc = to_intel_crtc(crtc);
	struct intel_unpin_work *work;
	unsigned long flags;

	/* Ignore early vblank irqs */
	if (intel_crtc == NULL)
		return;

	spin_lock_irqsave(&dev->event_lock, flags);
	work = intel_crtc->unpin_work;

	/* Ensure we don't miss a work->pending update ... */
	smp_rmb();

	if (work == NULL || atomic_read(&work->pending) < INTEL_FLIP_COMPLETE) {
		spin_unlock_irqrestore(&dev->event_lock, flags);
		return;
	}

	/* and that the unpin work is consistent wrt ->pending. */
	smp_rmb();

	intel_crtc->unpin_work = NULL;

	if (work->event)
		drm_send_vblank_event(dev, intel_crtc->pipe, work->event);

	drm_crtc_vblank_put(crtc);

	spin_unlock_irqrestore(&dev->event_lock, flags);

	wake_up_all(&dev_priv->pending_flip_queue);

	queue_work(dev_priv->wq, &work->work);

	trace_i915_flip_complete(intel_crtc->plane, work->pending_flip_obj);
}

void intel_finish_page_flip(struct drm_device *dev, int pipe)
{
	struct drm_i915_private *dev_priv = dev->dev_private;
	struct drm_crtc *crtc = dev_priv->pipe_to_crtc_mapping[pipe];

	do_intel_finish_page_flip(dev, crtc);
}

void intel_finish_page_flip_plane(struct drm_device *dev, int plane)
{
	struct drm_i915_private *dev_priv = dev->dev_private;
	struct drm_crtc *crtc = dev_priv->plane_to_crtc_mapping[plane];

	do_intel_finish_page_flip(dev, crtc);
}

/* Is 'a' after or equal to 'b'? */
static bool g4x_flip_count_after_eq(u32 a, u32 b)
{
	return !((a - b) & 0x80000000);
}

static bool page_flip_finished(struct intel_crtc *crtc)
{
	struct drm_device *dev = crtc->base.dev;
	struct drm_i915_private *dev_priv = dev->dev_private;

	/*
	 * The relevant registers doen't exist on pre-ctg.
	 * As the flip done interrupt doesn't trigger for mmio
	 * flips on gmch platforms, a flip count check isn't
	 * really needed there. But since ctg has the registers,
	 * include it in the check anyway.
	 */
	if (INTEL_INFO(dev)->gen < 5 && !IS_G4X(dev))
		return true;

	/*
	 * A DSPSURFLIVE check isn't enough in case the mmio and CS flips
	 * used the same base address. In that case the mmio flip might
	 * have completed, but the CS hasn't even executed the flip yet.
	 *
	 * A flip count check isn't enough as the CS might have updated
	 * the base address just after start of vblank, but before we
	 * managed to process the interrupt. This means we'd complete the
	 * CS flip too soon.
	 *
	 * Combining both checks should get us a good enough result. It may
	 * still happen that the CS flip has been executed, but has not
	 * yet actually completed. But in case the base address is the same
	 * anyway, we don't really care.
	 */
	return (I915_READ(DSPSURFLIVE(crtc->plane)) & ~0xfff) ==
		crtc->unpin_work->gtt_offset &&
		g4x_flip_count_after_eq(I915_READ(PIPE_FLIPCOUNT_GM45(crtc->pipe)),
				    crtc->unpin_work->flip_count);
}

void intel_prepare_page_flip(struct drm_device *dev, int plane)
{
	struct drm_i915_private *dev_priv = dev->dev_private;
	struct intel_crtc *intel_crtc =
		to_intel_crtc(dev_priv->plane_to_crtc_mapping[plane]);
	unsigned long flags;

	/* NB: An MMIO update of the plane base pointer will also
	 * generate a page-flip completion irq, i.e. every modeset
	 * is also accompanied by a spurious intel_prepare_page_flip().
	 */
	spin_lock_irqsave(&dev->event_lock, flags);
	if (intel_crtc->unpin_work && page_flip_finished(intel_crtc))
		atomic_inc_not_zero(&intel_crtc->unpin_work->pending);
	spin_unlock_irqrestore(&dev->event_lock, flags);
}

static inline void intel_mark_page_flip_active(struct intel_crtc *intel_crtc)
{
	/* Ensure that the work item is consistent when activating it ... */
	smp_wmb();
	atomic_set(&intel_crtc->unpin_work->pending, INTEL_FLIP_PENDING);
	/* and that it is marked active as soon as the irq could fire. */
	smp_wmb();
}

static int intel_gen2_queue_flip(struct drm_device *dev,
				 struct drm_crtc *crtc,
				 struct drm_framebuffer *fb,
				 struct drm_i915_gem_object *obj,
				 struct intel_engine_cs *ring,
				 uint32_t flags)
{
	struct intel_crtc *intel_crtc = to_intel_crtc(crtc);
	u32 flip_mask;
	int ret;

	ret = intel_ring_begin(ring, 6);
	if (ret)
		return ret;

	/* Can't queue multiple flips, so wait for the previous
	 * one to finish before executing the next.
	 */
	if (intel_crtc->plane)
		flip_mask = MI_WAIT_FOR_PLANE_B_FLIP;
	else
		flip_mask = MI_WAIT_FOR_PLANE_A_FLIP;
	intel_ring_emit(ring, MI_WAIT_FOR_EVENT | flip_mask);
	intel_ring_emit(ring, MI_NOOP);
	intel_ring_emit(ring, MI_DISPLAY_FLIP |
			MI_DISPLAY_FLIP_PLANE(intel_crtc->plane));
	intel_ring_emit(ring, fb->pitches[0]);
	intel_ring_emit(ring, intel_crtc->unpin_work->gtt_offset);
	intel_ring_emit(ring, 0); /* aux display base address, unused */

	intel_mark_page_flip_active(intel_crtc);
	__intel_ring_advance(ring);
	return 0;
}

static int intel_gen3_queue_flip(struct drm_device *dev,
				 struct drm_crtc *crtc,
				 struct drm_framebuffer *fb,
				 struct drm_i915_gem_object *obj,
				 struct intel_engine_cs *ring,
				 uint32_t flags)
{
	struct intel_crtc *intel_crtc = to_intel_crtc(crtc);
	u32 flip_mask;
	int ret;

	ret = intel_ring_begin(ring, 6);
	if (ret)
		return ret;

	if (intel_crtc->plane)
		flip_mask = MI_WAIT_FOR_PLANE_B_FLIP;
	else
		flip_mask = MI_WAIT_FOR_PLANE_A_FLIP;
	intel_ring_emit(ring, MI_WAIT_FOR_EVENT | flip_mask);
	intel_ring_emit(ring, MI_NOOP);
	intel_ring_emit(ring, MI_DISPLAY_FLIP_I915 |
			MI_DISPLAY_FLIP_PLANE(intel_crtc->plane));
	intel_ring_emit(ring, fb->pitches[0]);
	intel_ring_emit(ring, intel_crtc->unpin_work->gtt_offset);
	intel_ring_emit(ring, MI_NOOP);

	intel_mark_page_flip_active(intel_crtc);
	__intel_ring_advance(ring);
	return 0;
}

static int intel_gen4_queue_flip(struct drm_device *dev,
				 struct drm_crtc *crtc,
				 struct drm_framebuffer *fb,
				 struct drm_i915_gem_object *obj,
				 struct intel_engine_cs *ring,
				 uint32_t flags)
{
	struct drm_i915_private *dev_priv = dev->dev_private;
	struct intel_crtc *intel_crtc = to_intel_crtc(crtc);
	uint32_t pf, pipesrc;
	int ret;

	ret = intel_ring_begin(ring, 4);
	if (ret)
		return ret;

	/* i965+ uses the linear or tiled offsets from the
	 * Display Registers (which do not change across a page-flip)
	 * so we need only reprogram the base address.
	 */
	intel_ring_emit(ring, MI_DISPLAY_FLIP |
			MI_DISPLAY_FLIP_PLANE(intel_crtc->plane));
	intel_ring_emit(ring, fb->pitches[0]);
	intel_ring_emit(ring, intel_crtc->unpin_work->gtt_offset |
			obj->tiling_mode);

	/* XXX Enabling the panel-fitter across page-flip is so far
	 * untested on non-native modes, so ignore it for now.
	 * pf = I915_READ(pipe == 0 ? PFA_CTL_1 : PFB_CTL_1) & PF_ENABLE;
	 */
	pf = 0;
	pipesrc = I915_READ(PIPESRC(intel_crtc->pipe)) & 0x0fff0fff;
	intel_ring_emit(ring, pf | pipesrc);

	intel_mark_page_flip_active(intel_crtc);
	__intel_ring_advance(ring);
	return 0;
}

static int intel_gen6_queue_flip(struct drm_device *dev,
				 struct drm_crtc *crtc,
				 struct drm_framebuffer *fb,
				 struct drm_i915_gem_object *obj,
				 struct intel_engine_cs *ring,
				 uint32_t flags)
{
	struct drm_i915_private *dev_priv = dev->dev_private;
	struct intel_crtc *intel_crtc = to_intel_crtc(crtc);
	uint32_t pf, pipesrc;
	int ret;

	ret = intel_ring_begin(ring, 4);
	if (ret)
		return ret;

	intel_ring_emit(ring, MI_DISPLAY_FLIP |
			MI_DISPLAY_FLIP_PLANE(intel_crtc->plane));
	intel_ring_emit(ring, fb->pitches[0] | obj->tiling_mode);
	intel_ring_emit(ring, intel_crtc->unpin_work->gtt_offset);

	/* Contrary to the suggestions in the documentation,
	 * "Enable Panel Fitter" does not seem to be required when page
	 * flipping with a non-native mode, and worse causes a normal
	 * modeset to fail.
	 * pf = I915_READ(PF_CTL(intel_crtc->pipe)) & PF_ENABLE;
	 */
	pf = 0;
	pipesrc = I915_READ(PIPESRC(intel_crtc->pipe)) & 0x0fff0fff;
	intel_ring_emit(ring, pf | pipesrc);

	intel_mark_page_flip_active(intel_crtc);
	__intel_ring_advance(ring);
	return 0;
}

static int intel_gen7_queue_flip(struct drm_device *dev,
				 struct drm_crtc *crtc,
				 struct drm_framebuffer *fb,
				 struct drm_i915_gem_object *obj,
				 struct intel_engine_cs *ring,
				 uint32_t flags)
{
	struct intel_crtc *intel_crtc = to_intel_crtc(crtc);
	uint32_t plane_bit = 0;
	int len, ret;

	switch (intel_crtc->plane) {
	case PLANE_A:
		plane_bit = MI_DISPLAY_FLIP_IVB_PLANE_A;
		break;
	case PLANE_B:
		plane_bit = MI_DISPLAY_FLIP_IVB_PLANE_B;
		break;
	case PLANE_C:
		plane_bit = MI_DISPLAY_FLIP_IVB_PLANE_C;
		break;
	default:
		WARN_ONCE(1, "unknown plane in flip command\n");
		return -ENODEV;
	}

	len = 4;
	if (ring->id == RCS) {
		len += 6;
		/*
		 * On Gen 8, SRM is now taking an extra dword to accommodate
		 * 48bits addresses, and we need a NOOP for the batch size to
		 * stay even.
		 */
		if (IS_GEN8(dev))
			len += 2;
	}

	/*
	 * BSpec MI_DISPLAY_FLIP for IVB:
	 * "The full packet must be contained within the same cache line."
	 *
	 * Currently the LRI+SRM+MI_DISPLAY_FLIP all fit within the same
	 * cacheline, if we ever start emitting more commands before
	 * the MI_DISPLAY_FLIP we may need to first emit everything else,
	 * then do the cacheline alignment, and finally emit the
	 * MI_DISPLAY_FLIP.
	 */
	ret = intel_ring_cacheline_align(ring);
	if (ret)
		return ret;

	ret = intel_ring_begin(ring, len);
	if (ret)
		return ret;

	/* Unmask the flip-done completion message. Note that the bspec says that
	 * we should do this for both the BCS and RCS, and that we must not unmask
	 * more than one flip event at any time (or ensure that one flip message
	 * can be sent by waiting for flip-done prior to queueing new flips).
	 * Experimentation says that BCS works despite DERRMR masking all
	 * flip-done completion events and that unmasking all planes at once
	 * for the RCS also doesn't appear to drop events. Setting the DERRMR
	 * to zero does lead to lockups within MI_DISPLAY_FLIP.
	 */
	if (ring->id == RCS) {
		intel_ring_emit(ring, MI_LOAD_REGISTER_IMM(1));
		intel_ring_emit(ring, DERRMR);
		intel_ring_emit(ring, ~(DERRMR_PIPEA_PRI_FLIP_DONE |
					DERRMR_PIPEB_PRI_FLIP_DONE |
					DERRMR_PIPEC_PRI_FLIP_DONE));
		if (IS_GEN8(dev))
			intel_ring_emit(ring, MI_STORE_REGISTER_MEM_GEN8(1) |
					      MI_SRM_LRM_GLOBAL_GTT);
		else
			intel_ring_emit(ring, MI_STORE_REGISTER_MEM(1) |
					      MI_SRM_LRM_GLOBAL_GTT);
		intel_ring_emit(ring, DERRMR);
		intel_ring_emit(ring, ring->scratch.gtt_offset + 256);
		if (IS_GEN8(dev)) {
			intel_ring_emit(ring, 0);
			intel_ring_emit(ring, MI_NOOP);
		}
	}

	intel_ring_emit(ring, MI_DISPLAY_FLIP_I915 | plane_bit);
	intel_ring_emit(ring, (fb->pitches[0] | obj->tiling_mode));
	intel_ring_emit(ring, intel_crtc->unpin_work->gtt_offset);
	intel_ring_emit(ring, (MI_NOOP));

	intel_mark_page_flip_active(intel_crtc);
	__intel_ring_advance(ring);
	return 0;
}

static bool use_mmio_flip(struct intel_engine_cs *ring,
			  struct drm_i915_gem_object *obj)
{
	/*
	 * This is not being used for older platforms, because
	 * non-availability of flip done interrupt forces us to use
	 * CS flips. Older platforms derive flip done using some clever
	 * tricks involving the flip_pending status bits and vblank irqs.
	 * So using MMIO flips there would disrupt this mechanism.
	 */

	if (ring == NULL)
		return true;

	if (INTEL_INFO(ring->dev)->gen < 5)
		return false;

	if (i915.use_mmio_flip < 0)
		return false;
	else if (i915.use_mmio_flip > 0)
		return true;
	else
		return ring != obj->ring;
}

static void intel_do_mmio_flip(struct intel_crtc *intel_crtc)
{
	struct drm_device *dev = intel_crtc->base.dev;
	struct drm_i915_private *dev_priv = dev->dev_private;
	struct intel_framebuffer *intel_fb =
		to_intel_framebuffer(intel_crtc->base.primary->fb);
	struct drm_i915_gem_object *obj = intel_fb->obj;
	u32 dspcntr;
	u32 reg;

	intel_mark_page_flip_active(intel_crtc);

	reg = DSPCNTR(intel_crtc->plane);
	dspcntr = I915_READ(reg);

	if (INTEL_INFO(dev)->gen >= 4) {
		if (obj->tiling_mode != I915_TILING_NONE)
			dspcntr |= DISPPLANE_TILED;
		else
			dspcntr &= ~DISPPLANE_TILED;
	}
	I915_WRITE(reg, dspcntr);

	I915_WRITE(DSPSURF(intel_crtc->plane),
		   intel_crtc->unpin_work->gtt_offset);
	POSTING_READ(DSPSURF(intel_crtc->plane));
}

static int intel_postpone_flip(struct drm_i915_gem_object *obj)
{
	struct intel_engine_cs *ring;
	int ret;

	lockdep_assert_held(&obj->base.dev->struct_mutex);

	if (!obj->last_write_seqno)
		return 0;

	ring = obj->ring;

	if (i915_seqno_passed(ring->get_seqno(ring, true),
			      obj->last_write_seqno))
		return 0;

	ret = i915_gem_check_olr(ring, obj->last_write_seqno);
	if (ret)
		return ret;

	if (WARN_ON(!ring->irq_get(ring)))
		return 0;

	return 1;
}

void intel_notify_mmio_flip(struct intel_engine_cs *ring)
{
	struct drm_i915_private *dev_priv = to_i915(ring->dev);
	struct intel_crtc *intel_crtc;
	unsigned long irq_flags;
	u32 seqno;

	seqno = ring->get_seqno(ring, false);

	spin_lock_irqsave(&dev_priv->mmio_flip_lock, irq_flags);
	for_each_intel_crtc(ring->dev, intel_crtc) {
		struct intel_mmio_flip *mmio_flip;

		mmio_flip = &intel_crtc->mmio_flip;
		if (mmio_flip->seqno == 0)
			continue;

		if (ring->id != mmio_flip->ring_id)
			continue;

		if (i915_seqno_passed(seqno, mmio_flip->seqno)) {
			intel_do_mmio_flip(intel_crtc);
			mmio_flip->seqno = 0;
			ring->irq_put(ring);
		}
	}
	spin_unlock_irqrestore(&dev_priv->mmio_flip_lock, irq_flags);
}

static int intel_queue_mmio_flip(struct drm_device *dev,
				 struct drm_crtc *crtc,
				 struct drm_framebuffer *fb,
				 struct drm_i915_gem_object *obj,
				 struct intel_engine_cs *ring,
				 uint32_t flags)
{
	struct drm_i915_private *dev_priv = dev->dev_private;
	struct intel_crtc *intel_crtc = to_intel_crtc(crtc);
	unsigned long irq_flags;
	int ret;

	if (WARN_ON(intel_crtc->mmio_flip.seqno))
		return -EBUSY;

	ret = intel_postpone_flip(obj);
	if (ret < 0)
		return ret;
	if (ret == 0) {
		intel_do_mmio_flip(intel_crtc);
		return 0;
	}

	spin_lock_irqsave(&dev_priv->mmio_flip_lock, irq_flags);
	intel_crtc->mmio_flip.seqno = obj->last_write_seqno;
	intel_crtc->mmio_flip.ring_id = obj->ring->id;
	spin_unlock_irqrestore(&dev_priv->mmio_flip_lock, irq_flags);

	/*
	 * Double check to catch cases where irq fired before
	 * mmio flip data was ready
	 */
	intel_notify_mmio_flip(obj->ring);
	return 0;
}

static int intel_default_queue_flip(struct drm_device *dev,
				    struct drm_crtc *crtc,
				    struct drm_framebuffer *fb,
				    struct drm_i915_gem_object *obj,
				    struct intel_engine_cs *ring,
				    uint32_t flags)
{
	return -ENODEV;
}

static int intel_crtc_page_flip(struct drm_crtc *crtc,
				struct drm_framebuffer *fb,
				struct drm_pending_vblank_event *event,
				uint32_t page_flip_flags)
{
	struct drm_device *dev = crtc->dev;
	struct drm_i915_private *dev_priv = dev->dev_private;
	struct drm_framebuffer *old_fb = crtc->primary->fb;
	struct drm_i915_gem_object *obj = intel_fb_obj(fb);
	struct intel_crtc *intel_crtc = to_intel_crtc(crtc);
	enum pipe pipe = intel_crtc->pipe;
	struct intel_unpin_work *work;
	struct intel_engine_cs *ring;
	unsigned long flags;
	int ret;

	/*
	 * drm_mode_page_flip_ioctl() should already catch this, but double
	 * check to be safe.  In the future we may enable pageflipping from
	 * a disabled primary plane.
	 */
	if (WARN_ON(intel_fb_obj(old_fb) == NULL))
		return -EBUSY;

	/* Can't change pixel format via MI display flips. */
	if (fb->pixel_format != crtc->primary->fb->pixel_format)
		return -EINVAL;

	/*
	 * TILEOFF/LINOFF registers can't be changed via MI display flips.
	 * Note that pitch changes could also affect these register.
	 */
	if (INTEL_INFO(dev)->gen > 3 &&
	    (fb->offsets[0] != crtc->primary->fb->offsets[0] ||
	     fb->pitches[0] != crtc->primary->fb->pitches[0]))
		return -EINVAL;

	if (i915_terminally_wedged(&dev_priv->gpu_error))
		goto out_hang;

	work = kzalloc(sizeof(*work), GFP_KERNEL);
	if (work == NULL)
		return -ENOMEM;

	work->event = event;
	work->crtc = crtc;
	work->old_fb_obj = intel_fb_obj(old_fb);
	INIT_WORK(&work->work, intel_unpin_work_fn);

	ret = drm_crtc_vblank_get(crtc);
	if (ret)
		goto free_work;

	/* We borrow the event spin lock for protecting unpin_work */
	spin_lock_irqsave(&dev->event_lock, flags);
	if (intel_crtc->unpin_work) {
		spin_unlock_irqrestore(&dev->event_lock, flags);
		kfree(work);
		drm_crtc_vblank_put(crtc);

		DRM_DEBUG_DRIVER("flip queue: crtc already busy\n");
		return -EBUSY;
	}
	intel_crtc->unpin_work = work;
	spin_unlock_irqrestore(&dev->event_lock, flags);

	if (atomic_read(&intel_crtc->unpin_work_count) >= 2)
		flush_workqueue(dev_priv->wq);

	ret = i915_mutex_lock_interruptible(dev);
	if (ret)
		goto cleanup;

	/* Reference the objects for the scheduled work. */
	drm_gem_object_reference(&work->old_fb_obj->base);
	drm_gem_object_reference(&obj->base);

	crtc->primary->fb = fb;

	work->pending_flip_obj = obj;

	work->enable_stall_check = true;

	atomic_inc(&intel_crtc->unpin_work_count);
	intel_crtc->reset_counter = atomic_read(&dev_priv->gpu_error.reset_counter);

	if (INTEL_INFO(dev)->gen >= 5 || IS_G4X(dev))
		work->flip_count = I915_READ(PIPE_FLIPCOUNT_GM45(pipe)) + 1;

	if (IS_VALLEYVIEW(dev)) {
		ring = &dev_priv->ring[BCS];
		if (obj->tiling_mode != work->old_fb_obj->tiling_mode)
			/* vlv: DISPLAY_FLIP fails to change tiling */
			ring = NULL;
	} else if (IS_IVYBRIDGE(dev)) {
		ring = &dev_priv->ring[BCS];
	} else if (INTEL_INFO(dev)->gen >= 7) {
		ring = obj->ring;
		if (ring == NULL || ring->id != RCS)
			ring = &dev_priv->ring[BCS];
	} else {
		ring = &dev_priv->ring[RCS];
	}

	ret = intel_pin_and_fence_fb_obj(dev, obj, ring);
	if (ret)
		goto cleanup_pending;

	work->gtt_offset =
		i915_gem_obj_ggtt_offset(obj) + intel_crtc->dspaddr_offset;

	if (use_mmio_flip(ring, obj))
		ret = intel_queue_mmio_flip(dev, crtc, fb, obj, ring,
					    page_flip_flags);
	else
		ret = dev_priv->display.queue_flip(dev, crtc, fb, obj, ring,
				page_flip_flags);
	if (ret)
		goto cleanup_unpin;

	i915_gem_track_fb(work->old_fb_obj, obj,
			  INTEL_FRONTBUFFER_PRIMARY(pipe));

	intel_disable_fbc(dev);
	intel_frontbuffer_flip_prepare(dev, INTEL_FRONTBUFFER_PRIMARY(pipe));
	mutex_unlock(&dev->struct_mutex);

	trace_i915_flip_request(intel_crtc->plane, obj);

	return 0;

cleanup_unpin:
	intel_unpin_fb_obj(obj);
cleanup_pending:
	atomic_dec(&intel_crtc->unpin_work_count);
	crtc->primary->fb = old_fb;
	drm_gem_object_unreference(&work->old_fb_obj->base);
	drm_gem_object_unreference(&obj->base);
	mutex_unlock(&dev->struct_mutex);

cleanup:
	spin_lock_irqsave(&dev->event_lock, flags);
	intel_crtc->unpin_work = NULL;
	spin_unlock_irqrestore(&dev->event_lock, flags);

	drm_crtc_vblank_put(crtc);
free_work:
	kfree(work);

	if (ret == -EIO) {
out_hang:
		intel_crtc_wait_for_pending_flips(crtc);
		ret = intel_pipe_set_base(crtc, crtc->x, crtc->y, fb);
		if (ret == 0 && event)
			drm_send_vblank_event(dev, pipe, event);
	}
	return ret;
}

static struct drm_crtc_helper_funcs intel_helper_funcs = {
	.mode_set_base_atomic = intel_pipe_set_base_atomic,
	.load_lut = intel_crtc_load_lut,
};

/**
 * intel_modeset_update_staged_output_state
 *
 * Updates the staged output configuration state, e.g. after we've read out the
 * current hw state.
 */
static void intel_modeset_update_staged_output_state(struct drm_device *dev)
{
	struct intel_crtc *crtc;
	struct intel_encoder *encoder;
	struct intel_connector *connector;

	list_for_each_entry(connector, &dev->mode_config.connector_list,
			    base.head) {
		connector->new_encoder =
			to_intel_encoder(connector->base.encoder);
	}

	list_for_each_entry(encoder, &dev->mode_config.encoder_list,
			    base.head) {
		encoder->new_crtc =
			to_intel_crtc(encoder->base.crtc);
	}

	for_each_intel_crtc(dev, crtc) {
		crtc->new_enabled = crtc->base.enabled;

		if (crtc->new_enabled)
			crtc->new_config = &crtc->config;
		else
			crtc->new_config = NULL;
	}
}

/**
 * intel_modeset_commit_output_state
 *
 * This function copies the stage display pipe configuration to the real one.
 */
static void intel_modeset_commit_output_state(struct drm_device *dev)
{
	struct intel_crtc *crtc;
	struct intel_encoder *encoder;
	struct intel_connector *connector;

	list_for_each_entry(connector, &dev->mode_config.connector_list,
			    base.head) {
		connector->base.encoder = &connector->new_encoder->base;
	}

	list_for_each_entry(encoder, &dev->mode_config.encoder_list,
			    base.head) {
		encoder->base.crtc = &encoder->new_crtc->base;
	}

	for_each_intel_crtc(dev, crtc) {
		crtc->base.enabled = crtc->new_enabled;
	}
}

static void
connected_sink_compute_bpp(struct intel_connector *connector,
			   struct intel_crtc_config *pipe_config)
{
	int bpp = pipe_config->pipe_bpp;

	DRM_DEBUG_KMS("[CONNECTOR:%d:%s] checking for sink bpp constrains\n",
		connector->base.base.id,
		connector->base.name);

	/* Don't use an invalid EDID bpc value */
	if (connector->base.display_info.bpc &&
	    connector->base.display_info.bpc * 3 < bpp) {
		DRM_DEBUG_KMS("clamping display bpp (was %d) to EDID reported max of %d\n",
			      bpp, connector->base.display_info.bpc*3);
		pipe_config->pipe_bpp = connector->base.display_info.bpc*3;
	}

	/* Clamp bpp to 8 on screens without EDID 1.4 */
	if (connector->base.display_info.bpc == 0 && bpp > 24) {
		DRM_DEBUG_KMS("clamping display bpp (was %d) to default limit of 24\n",
			      bpp);
		pipe_config->pipe_bpp = 24;
	}
}

static int
compute_baseline_pipe_bpp(struct intel_crtc *crtc,
			  struct drm_framebuffer *fb,
			  struct intel_crtc_config *pipe_config)
{
	struct drm_device *dev = crtc->base.dev;
	struct intel_connector *connector;
	int bpp;

	switch (fb->pixel_format) {
	case DRM_FORMAT_C8:
		bpp = 8*3; /* since we go through a colormap */
		break;
	case DRM_FORMAT_XRGB1555:
	case DRM_FORMAT_ARGB1555:
		/* checked in intel_framebuffer_init already */
		if (WARN_ON(INTEL_INFO(dev)->gen > 3))
			return -EINVAL;
	case DRM_FORMAT_RGB565:
		bpp = 6*3; /* min is 18bpp */
		break;
	case DRM_FORMAT_XBGR8888:
	case DRM_FORMAT_ABGR8888:
		/* checked in intel_framebuffer_init already */
		if (WARN_ON(INTEL_INFO(dev)->gen < 4))
			return -EINVAL;
	case DRM_FORMAT_XRGB8888:
	case DRM_FORMAT_ARGB8888:
		bpp = 8*3;
		break;
	case DRM_FORMAT_XRGB2101010:
	case DRM_FORMAT_ARGB2101010:
	case DRM_FORMAT_XBGR2101010:
	case DRM_FORMAT_ABGR2101010:
		/* checked in intel_framebuffer_init already */
		if (WARN_ON(INTEL_INFO(dev)->gen < 4))
			return -EINVAL;
		bpp = 10*3;
		break;
	/* TODO: gen4+ supports 16 bpc floating point, too. */
	default:
		DRM_DEBUG_KMS("unsupported depth\n");
		return -EINVAL;
	}

	pipe_config->pipe_bpp = bpp;

	/* Clamp display bpp to EDID value */
	list_for_each_entry(connector, &dev->mode_config.connector_list,
			    base.head) {
		if (!connector->new_encoder ||
		    connector->new_encoder->new_crtc != crtc)
			continue;

		connected_sink_compute_bpp(connector, pipe_config);
	}

	return bpp;
}

static void intel_dump_crtc_timings(const struct drm_display_mode *mode)
{
	DRM_DEBUG_KMS("crtc timings: %d %d %d %d %d %d %d %d %d, "
			"type: 0x%x flags: 0x%x\n",
		mode->crtc_clock,
		mode->crtc_hdisplay, mode->crtc_hsync_start,
		mode->crtc_hsync_end, mode->crtc_htotal,
		mode->crtc_vdisplay, mode->crtc_vsync_start,
		mode->crtc_vsync_end, mode->crtc_vtotal, mode->type, mode->flags);
}

static void intel_dump_pipe_config(struct intel_crtc *crtc,
				   struct intel_crtc_config *pipe_config,
				   const char *context)
{
	DRM_DEBUG_KMS("[CRTC:%d]%s config for pipe %c\n", crtc->base.base.id,
		      context, pipe_name(crtc->pipe));

	DRM_DEBUG_KMS("cpu_transcoder: %c\n", transcoder_name(pipe_config->cpu_transcoder));
	DRM_DEBUG_KMS("pipe bpp: %i, dithering: %i\n",
		      pipe_config->pipe_bpp, pipe_config->dither);
	DRM_DEBUG_KMS("fdi/pch: %i, lanes: %i, gmch_m: %u, gmch_n: %u, link_m: %u, link_n: %u, tu: %u\n",
		      pipe_config->has_pch_encoder,
		      pipe_config->fdi_lanes,
		      pipe_config->fdi_m_n.gmch_m, pipe_config->fdi_m_n.gmch_n,
		      pipe_config->fdi_m_n.link_m, pipe_config->fdi_m_n.link_n,
		      pipe_config->fdi_m_n.tu);
	DRM_DEBUG_KMS("dp: %i, gmch_m: %u, gmch_n: %u, link_m: %u, link_n: %u, tu: %u\n",
		      pipe_config->has_dp_encoder,
		      pipe_config->dp_m_n.gmch_m, pipe_config->dp_m_n.gmch_n,
		      pipe_config->dp_m_n.link_m, pipe_config->dp_m_n.link_n,
		      pipe_config->dp_m_n.tu);
	DRM_DEBUG_KMS("requested mode:\n");
	drm_mode_debug_printmodeline(&pipe_config->requested_mode);
	DRM_DEBUG_KMS("adjusted mode:\n");
	drm_mode_debug_printmodeline(&pipe_config->adjusted_mode);
	intel_dump_crtc_timings(&pipe_config->adjusted_mode);
	DRM_DEBUG_KMS("port clock: %d\n", pipe_config->port_clock);
	DRM_DEBUG_KMS("pipe src size: %dx%d\n",
		      pipe_config->pipe_src_w, pipe_config->pipe_src_h);
	DRM_DEBUG_KMS("gmch pfit: control: 0x%08x, ratios: 0x%08x, lvds border: 0x%08x\n",
		      pipe_config->gmch_pfit.control,
		      pipe_config->gmch_pfit.pgm_ratios,
		      pipe_config->gmch_pfit.lvds_border_bits);
	DRM_DEBUG_KMS("pch pfit: pos: 0x%08x, size: 0x%08x, %s\n",
		      pipe_config->pch_pfit.pos,
		      pipe_config->pch_pfit.size,
		      pipe_config->pch_pfit.enabled ? "enabled" : "disabled");
	DRM_DEBUG_KMS("ips: %i\n", pipe_config->ips_enabled);
	DRM_DEBUG_KMS("double wide: %i\n", pipe_config->double_wide);
}

static bool encoders_cloneable(const struct intel_encoder *a,
			       const struct intel_encoder *b)
{
	/* masks could be asymmetric, so check both ways */
	return a == b || (a->cloneable & (1 << b->type) &&
			  b->cloneable & (1 << a->type));
}

static bool check_single_encoder_cloning(struct intel_crtc *crtc,
					 struct intel_encoder *encoder)
{
	struct drm_device *dev = crtc->base.dev;
	struct intel_encoder *source_encoder;

	list_for_each_entry(source_encoder,
			    &dev->mode_config.encoder_list, base.head) {
		if (source_encoder->new_crtc != crtc)
			continue;

		if (!encoders_cloneable(encoder, source_encoder))
			return false;
	}

	return true;
}

static bool check_encoder_cloning(struct intel_crtc *crtc)
{
	struct drm_device *dev = crtc->base.dev;
	struct intel_encoder *encoder;

	list_for_each_entry(encoder,
			    &dev->mode_config.encoder_list, base.head) {
		if (encoder->new_crtc != crtc)
			continue;

		if (!check_single_encoder_cloning(crtc, encoder))
			return false;
	}

	return true;
}

static struct intel_crtc_config *
intel_modeset_pipe_config(struct drm_crtc *crtc,
			  struct drm_framebuffer *fb,
			  struct drm_display_mode *mode)
{
	struct drm_device *dev = crtc->dev;
	struct intel_encoder *encoder;
	struct intel_crtc_config *pipe_config;
	int plane_bpp, ret = -EINVAL;
	bool retry = true;

	if (!check_encoder_cloning(to_intel_crtc(crtc))) {
		DRM_DEBUG_KMS("rejecting invalid cloning configuration\n");
		return ERR_PTR(-EINVAL);
	}

	pipe_config = kzalloc(sizeof(*pipe_config), GFP_KERNEL);
	if (!pipe_config)
		return ERR_PTR(-ENOMEM);

	drm_mode_copy(&pipe_config->adjusted_mode, mode);
	drm_mode_copy(&pipe_config->requested_mode, mode);

	pipe_config->cpu_transcoder =
		(enum transcoder) to_intel_crtc(crtc)->pipe;
	pipe_config->shared_dpll = DPLL_ID_PRIVATE;

	/*
	 * Sanitize sync polarity flags based on requested ones. If neither
	 * positive or negative polarity is requested, treat this as meaning
	 * negative polarity.
	 */
	if (!(pipe_config->adjusted_mode.flags &
	      (DRM_MODE_FLAG_PHSYNC | DRM_MODE_FLAG_NHSYNC)))
		pipe_config->adjusted_mode.flags |= DRM_MODE_FLAG_NHSYNC;

	if (!(pipe_config->adjusted_mode.flags &
	      (DRM_MODE_FLAG_PVSYNC | DRM_MODE_FLAG_NVSYNC)))
		pipe_config->adjusted_mode.flags |= DRM_MODE_FLAG_NVSYNC;

	/* Compute a starting value for pipe_config->pipe_bpp taking the source
	 * plane pixel format and any sink constraints into account. Returns the
	 * source plane bpp so that dithering can be selected on mismatches
	 * after encoders and crtc also have had their say. */
	plane_bpp = compute_baseline_pipe_bpp(to_intel_crtc(crtc),
					      fb, pipe_config);
	if (plane_bpp < 0)
		goto fail;

	/*
	 * Determine the real pipe dimensions. Note that stereo modes can
	 * increase the actual pipe size due to the frame doubling and
	 * insertion of additional space for blanks between the frame. This
	 * is stored in the crtc timings. We use the requested mode to do this
	 * computation to clearly distinguish it from the adjusted mode, which
	 * can be changed by the connectors in the below retry loop.
	 */
	drm_mode_set_crtcinfo(&pipe_config->requested_mode, CRTC_STEREO_DOUBLE);
	pipe_config->pipe_src_w = pipe_config->requested_mode.crtc_hdisplay;
	pipe_config->pipe_src_h = pipe_config->requested_mode.crtc_vdisplay;

encoder_retry:
	/* Ensure the port clock defaults are reset when retrying. */
	pipe_config->port_clock = 0;
	pipe_config->pixel_multiplier = 1;

	/* Fill in default crtc timings, allow encoders to overwrite them. */
	drm_mode_set_crtcinfo(&pipe_config->adjusted_mode, CRTC_STEREO_DOUBLE);

	/* Pass our mode to the connectors and the CRTC to give them a chance to
	 * adjust it according to limitations or connector properties, and also
	 * a chance to reject the mode entirely.
	 */
	list_for_each_entry(encoder, &dev->mode_config.encoder_list,
			    base.head) {

		if (&encoder->new_crtc->base != crtc)
			continue;

		if (!(encoder->compute_config(encoder, pipe_config))) {
			DRM_DEBUG_KMS("Encoder config failure\n");
			goto fail;
		}
	}

	/* Set default port clock if not overwritten by the encoder. Needs to be
	 * done afterwards in case the encoder adjusts the mode. */
	if (!pipe_config->port_clock)
		pipe_config->port_clock = pipe_config->adjusted_mode.crtc_clock
			* pipe_config->pixel_multiplier;

	ret = intel_crtc_compute_config(to_intel_crtc(crtc), pipe_config);
	if (ret < 0) {
		DRM_DEBUG_KMS("CRTC fixup failed\n");
		goto fail;
	}

	if (ret == RETRY) {
		if (WARN(!retry, "loop in pipe configuration computation\n")) {
			ret = -EINVAL;
			goto fail;
		}

		DRM_DEBUG_KMS("CRTC bw constrained, retrying\n");
		retry = false;
		goto encoder_retry;
	}

	pipe_config->dither = pipe_config->pipe_bpp != plane_bpp;
	DRM_DEBUG_KMS("plane bpp: %i, pipe bpp: %i, dithering: %i\n",
		      plane_bpp, pipe_config->pipe_bpp, pipe_config->dither);

	return pipe_config;
fail:
	kfree(pipe_config);
	return ERR_PTR(ret);
}

/* Computes which crtcs are affected and sets the relevant bits in the mask. For
 * simplicity we use the crtc's pipe number (because it's easier to obtain). */
static void
intel_modeset_affected_pipes(struct drm_crtc *crtc, unsigned *modeset_pipes,
			     unsigned *prepare_pipes, unsigned *disable_pipes)
{
	struct intel_crtc *intel_crtc;
	struct drm_device *dev = crtc->dev;
	struct intel_encoder *encoder;
	struct intel_connector *connector;
	struct drm_crtc *tmp_crtc;

	*disable_pipes = *modeset_pipes = *prepare_pipes = 0;

	/* Check which crtcs have changed outputs connected to them, these need
	 * to be part of the prepare_pipes mask. We don't (yet) support global
	 * modeset across multiple crtcs, so modeset_pipes will only have one
	 * bit set at most. */
	list_for_each_entry(connector, &dev->mode_config.connector_list,
			    base.head) {
		if (connector->base.encoder == &connector->new_encoder->base)
			continue;

		if (connector->base.encoder) {
			tmp_crtc = connector->base.encoder->crtc;

			*prepare_pipes |= 1 << to_intel_crtc(tmp_crtc)->pipe;
		}

		if (connector->new_encoder)
			*prepare_pipes |=
				1 << connector->new_encoder->new_crtc->pipe;
	}

	list_for_each_entry(encoder, &dev->mode_config.encoder_list,
			    base.head) {
		if (encoder->base.crtc == &encoder->new_crtc->base)
			continue;

		if (encoder->base.crtc) {
			tmp_crtc = encoder->base.crtc;

			*prepare_pipes |= 1 << to_intel_crtc(tmp_crtc)->pipe;
		}

		if (encoder->new_crtc)
			*prepare_pipes |= 1 << encoder->new_crtc->pipe;
	}

	/* Check for pipes that will be enabled/disabled ... */
	for_each_intel_crtc(dev, intel_crtc) {
		if (intel_crtc->base.enabled == intel_crtc->new_enabled)
			continue;

		if (!intel_crtc->new_enabled)
			*disable_pipes |= 1 << intel_crtc->pipe;
		else
			*prepare_pipes |= 1 << intel_crtc->pipe;
	}


	/* set_mode is also used to update properties on life display pipes. */
	intel_crtc = to_intel_crtc(crtc);
	if (intel_crtc->new_enabled)
		*prepare_pipes |= 1 << intel_crtc->pipe;

	/*
	 * For simplicity do a full modeset on any pipe where the output routing
	 * changed. We could be more clever, but that would require us to be
	 * more careful with calling the relevant encoder->mode_set functions.
	 */
	if (*prepare_pipes)
		*modeset_pipes = *prepare_pipes;

	/* ... and mask these out. */
	*modeset_pipes &= ~(*disable_pipes);
	*prepare_pipes &= ~(*disable_pipes);

	/*
	 * HACK: We don't (yet) fully support global modesets. intel_set_config
	 * obies this rule, but the modeset restore mode of
	 * intel_modeset_setup_hw_state does not.
	 */
	*modeset_pipes &= 1 << intel_crtc->pipe;
	*prepare_pipes &= 1 << intel_crtc->pipe;

	DRM_DEBUG_KMS("set mode pipe masks: modeset: %x, prepare: %x, disable: %x\n",
		      *modeset_pipes, *prepare_pipes, *disable_pipes);
}

static bool intel_crtc_in_use(struct drm_crtc *crtc)
{
	struct drm_encoder *encoder;
	struct drm_device *dev = crtc->dev;

	list_for_each_entry(encoder, &dev->mode_config.encoder_list, head)
		if (encoder->crtc == crtc)
			return true;

	return false;
}

static void
intel_modeset_update_state(struct drm_device *dev, unsigned prepare_pipes)
{
	struct intel_encoder *intel_encoder;
	struct intel_crtc *intel_crtc;
	struct drm_connector *connector;

	list_for_each_entry(intel_encoder, &dev->mode_config.encoder_list,
			    base.head) {
		if (!intel_encoder->base.crtc)
			continue;

		intel_crtc = to_intel_crtc(intel_encoder->base.crtc);

		if (prepare_pipes & (1 << intel_crtc->pipe))
			intel_encoder->connectors_active = false;
	}

	intel_modeset_commit_output_state(dev);

	/* Double check state. */
	for_each_intel_crtc(dev, intel_crtc) {
		WARN_ON(intel_crtc->base.enabled != intel_crtc_in_use(&intel_crtc->base));
		WARN_ON(intel_crtc->new_config &&
			intel_crtc->new_config != &intel_crtc->config);
		WARN_ON(intel_crtc->base.enabled != !!intel_crtc->new_config);
	}

	list_for_each_entry(connector, &dev->mode_config.connector_list, head) {
		if (!connector->encoder || !connector->encoder->crtc)
			continue;

		intel_crtc = to_intel_crtc(connector->encoder->crtc);

		if (prepare_pipes & (1 << intel_crtc->pipe)) {
			struct drm_property *dpms_property =
				dev->mode_config.dpms_property;

			connector->dpms = DRM_MODE_DPMS_ON;
			drm_object_property_set_value(&connector->base,
							 dpms_property,
							 DRM_MODE_DPMS_ON);

			intel_encoder = to_intel_encoder(connector->encoder);
			intel_encoder->connectors_active = true;
		}
	}

}

static bool intel_fuzzy_clock_check(int clock1, int clock2)
{
	int diff;

	if (clock1 == clock2)
		return true;

	if (!clock1 || !clock2)
		return false;

	diff = abs(clock1 - clock2);

	if (((((diff + clock1 + clock2) * 100)) / (clock1 + clock2)) < 105)
		return true;

	return false;
}

#define for_each_intel_crtc_masked(dev, mask, intel_crtc) \
	list_for_each_entry((intel_crtc), \
			    &(dev)->mode_config.crtc_list, \
			    base.head) \
		if (mask & (1 <<(intel_crtc)->pipe))

static bool
intel_pipe_config_compare(struct drm_device *dev,
			  struct intel_crtc_config *current_config,
			  struct intel_crtc_config *pipe_config)
{
#define PIPE_CONF_CHECK_X(name)	\
	if (current_config->name != pipe_config->name) { \
		DRM_ERROR("mismatch in " #name " " \
			  "(expected 0x%08x, found 0x%08x)\n", \
			  current_config->name, \
			  pipe_config->name); \
		return false; \
	}

#define PIPE_CONF_CHECK_I(name)	\
	if (current_config->name != pipe_config->name) { \
		DRM_ERROR("mismatch in " #name " " \
			  "(expected %i, found %i)\n", \
			  current_config->name, \
			  pipe_config->name); \
		return false; \
	}

#define PIPE_CONF_CHECK_FLAGS(name, mask)	\
	if ((current_config->name ^ pipe_config->name) & (mask)) { \
		DRM_ERROR("mismatch in " #name "(" #mask ") "	   \
			  "(expected %i, found %i)\n", \
			  current_config->name & (mask), \
			  pipe_config->name & (mask)); \
		return false; \
	}

#define PIPE_CONF_CHECK_CLOCK_FUZZY(name) \
	if (!intel_fuzzy_clock_check(current_config->name, pipe_config->name)) { \
		DRM_ERROR("mismatch in " #name " " \
			  "(expected %i, found %i)\n", \
			  current_config->name, \
			  pipe_config->name); \
		return false; \
	}

#define PIPE_CONF_QUIRK(quirk)	\
	((current_config->quirks | pipe_config->quirks) & (quirk))

	PIPE_CONF_CHECK_I(cpu_transcoder);

	PIPE_CONF_CHECK_I(has_pch_encoder);
	PIPE_CONF_CHECK_I(fdi_lanes);
	PIPE_CONF_CHECK_I(fdi_m_n.gmch_m);
	PIPE_CONF_CHECK_I(fdi_m_n.gmch_n);
	PIPE_CONF_CHECK_I(fdi_m_n.link_m);
	PIPE_CONF_CHECK_I(fdi_m_n.link_n);
	PIPE_CONF_CHECK_I(fdi_m_n.tu);

	PIPE_CONF_CHECK_I(has_dp_encoder);
	PIPE_CONF_CHECK_I(dp_m_n.gmch_m);
	PIPE_CONF_CHECK_I(dp_m_n.gmch_n);
	PIPE_CONF_CHECK_I(dp_m_n.link_m);
	PIPE_CONF_CHECK_I(dp_m_n.link_n);
	PIPE_CONF_CHECK_I(dp_m_n.tu);

	PIPE_CONF_CHECK_I(adjusted_mode.crtc_hdisplay);
	PIPE_CONF_CHECK_I(adjusted_mode.crtc_htotal);
	PIPE_CONF_CHECK_I(adjusted_mode.crtc_hblank_start);
	PIPE_CONF_CHECK_I(adjusted_mode.crtc_hblank_end);
	PIPE_CONF_CHECK_I(adjusted_mode.crtc_hsync_start);
	PIPE_CONF_CHECK_I(adjusted_mode.crtc_hsync_end);

	PIPE_CONF_CHECK_I(adjusted_mode.crtc_vdisplay);
	PIPE_CONF_CHECK_I(adjusted_mode.crtc_vtotal);
	PIPE_CONF_CHECK_I(adjusted_mode.crtc_vblank_start);
	PIPE_CONF_CHECK_I(adjusted_mode.crtc_vblank_end);
	PIPE_CONF_CHECK_I(adjusted_mode.crtc_vsync_start);
	PIPE_CONF_CHECK_I(adjusted_mode.crtc_vsync_end);

	PIPE_CONF_CHECK_I(pixel_multiplier);
	PIPE_CONF_CHECK_I(has_hdmi_sink);
	if ((INTEL_INFO(dev)->gen < 8 && !IS_HASWELL(dev)) ||
	    IS_VALLEYVIEW(dev))
		PIPE_CONF_CHECK_I(limited_color_range);

	PIPE_CONF_CHECK_I(has_audio);

	PIPE_CONF_CHECK_FLAGS(adjusted_mode.flags,
			      DRM_MODE_FLAG_INTERLACE);

	if (!PIPE_CONF_QUIRK(PIPE_CONFIG_QUIRK_MODE_SYNC_FLAGS)) {
		PIPE_CONF_CHECK_FLAGS(adjusted_mode.flags,
				      DRM_MODE_FLAG_PHSYNC);
		PIPE_CONF_CHECK_FLAGS(adjusted_mode.flags,
				      DRM_MODE_FLAG_NHSYNC);
		PIPE_CONF_CHECK_FLAGS(adjusted_mode.flags,
				      DRM_MODE_FLAG_PVSYNC);
		PIPE_CONF_CHECK_FLAGS(adjusted_mode.flags,
				      DRM_MODE_FLAG_NVSYNC);
	}

	PIPE_CONF_CHECK_I(pipe_src_w);
	PIPE_CONF_CHECK_I(pipe_src_h);

	/*
	 * FIXME: BIOS likes to set up a cloned config with lvds+external
	 * screen. Since we don't yet re-compute the pipe config when moving
	 * just the lvds port away to another pipe the sw tracking won't match.
	 *
	 * Proper atomic modesets with recomputed global state will fix this.
	 * Until then just don't check gmch state for inherited modes.
	 */
	if (!PIPE_CONF_QUIRK(PIPE_CONFIG_QUIRK_INHERITED_MODE)) {
		PIPE_CONF_CHECK_I(gmch_pfit.control);
		/* pfit ratios are autocomputed by the hw on gen4+ */
		if (INTEL_INFO(dev)->gen < 4)
			PIPE_CONF_CHECK_I(gmch_pfit.pgm_ratios);
		PIPE_CONF_CHECK_I(gmch_pfit.lvds_border_bits);
	}

	PIPE_CONF_CHECK_I(pch_pfit.enabled);
	if (current_config->pch_pfit.enabled) {
		PIPE_CONF_CHECK_I(pch_pfit.pos);
		PIPE_CONF_CHECK_I(pch_pfit.size);
	}

	/* BDW+ don't expose a synchronous way to read the state */
	if (IS_HASWELL(dev))
		PIPE_CONF_CHECK_I(ips_enabled);

	PIPE_CONF_CHECK_I(double_wide);

	PIPE_CONF_CHECK_X(ddi_pll_sel);

	PIPE_CONF_CHECK_I(shared_dpll);
	PIPE_CONF_CHECK_X(dpll_hw_state.dpll);
	PIPE_CONF_CHECK_X(dpll_hw_state.dpll_md);
	PIPE_CONF_CHECK_X(dpll_hw_state.fp0);
	PIPE_CONF_CHECK_X(dpll_hw_state.fp1);
	PIPE_CONF_CHECK_X(dpll_hw_state.wrpll);

	if (IS_G4X(dev) || INTEL_INFO(dev)->gen >= 5)
		PIPE_CONF_CHECK_I(pipe_bpp);

	PIPE_CONF_CHECK_CLOCK_FUZZY(adjusted_mode.crtc_clock);
	PIPE_CONF_CHECK_CLOCK_FUZZY(port_clock);

#undef PIPE_CONF_CHECK_X
#undef PIPE_CONF_CHECK_I
#undef PIPE_CONF_CHECK_FLAGS
#undef PIPE_CONF_CHECK_CLOCK_FUZZY
#undef PIPE_CONF_QUIRK

	return true;
}

static void
check_connector_state(struct drm_device *dev)
{
	struct intel_connector *connector;

	list_for_each_entry(connector, &dev->mode_config.connector_list,
			    base.head) {
		/* This also checks the encoder/connector hw state with the
		 * ->get_hw_state callbacks. */
		intel_connector_check_state(connector);

		WARN(&connector->new_encoder->base != connector->base.encoder,
		     "connector's staged encoder doesn't match current encoder\n");
	}
}

static void
check_encoder_state(struct drm_device *dev)
{
	struct intel_encoder *encoder;
	struct intel_connector *connector;

	list_for_each_entry(encoder, &dev->mode_config.encoder_list,
			    base.head) {
		bool enabled = false;
		bool active = false;
		enum pipe pipe, tracked_pipe;

		DRM_DEBUG_KMS("[ENCODER:%d:%s]\n",
			      encoder->base.base.id,
			      encoder->base.name);

		WARN(&encoder->new_crtc->base != encoder->base.crtc,
		     "encoder's stage crtc doesn't match current crtc\n");
		WARN(encoder->connectors_active && !encoder->base.crtc,
		     "encoder's active_connectors set, but no crtc\n");

		list_for_each_entry(connector, &dev->mode_config.connector_list,
				    base.head) {
			if (connector->base.encoder != &encoder->base)
				continue;
			enabled = true;
			if (connector->base.dpms != DRM_MODE_DPMS_OFF)
				active = true;
		}
		/*
		 * for MST connectors if we unplug the connector is gone
		 * away but the encoder is still connected to a crtc
		 * until a modeset happens in response to the hotplug.
		 */
		if (!enabled && encoder->base.encoder_type == DRM_MODE_ENCODER_DPMST)
			continue;

		WARN(!!encoder->base.crtc != enabled,
		     "encoder's enabled state mismatch "
		     "(expected %i, found %i)\n",
		     !!encoder->base.crtc, enabled);
		WARN(active && !encoder->base.crtc,
		     "active encoder with no crtc\n");

		WARN(encoder->connectors_active != active,
		     "encoder's computed active state doesn't match tracked active state "
		     "(expected %i, found %i)\n", active, encoder->connectors_active);

		active = encoder->get_hw_state(encoder, &pipe);
		WARN(active != encoder->connectors_active,
		     "encoder's hw state doesn't match sw tracking "
		     "(expected %i, found %i)\n",
		     encoder->connectors_active, active);

		if (!encoder->base.crtc)
			continue;

		tracked_pipe = to_intel_crtc(encoder->base.crtc)->pipe;
		WARN(active && pipe != tracked_pipe,
		     "active encoder's pipe doesn't match"
		     "(expected %i, found %i)\n",
		     tracked_pipe, pipe);

	}
}

static void
check_crtc_state(struct drm_device *dev)
{
	struct drm_i915_private *dev_priv = dev->dev_private;
	struct intel_crtc *crtc;
	struct intel_encoder *encoder;
	struct intel_crtc_config pipe_config;

	for_each_intel_crtc(dev, crtc) {
		bool enabled = false;
		bool active = false;

		memset(&pipe_config, 0, sizeof(pipe_config));

		DRM_DEBUG_KMS("[CRTC:%d]\n",
			      crtc->base.base.id);

		WARN(crtc->active && !crtc->base.enabled,
		     "active crtc, but not enabled in sw tracking\n");

		list_for_each_entry(encoder, &dev->mode_config.encoder_list,
				    base.head) {
			if (encoder->base.crtc != &crtc->base)
				continue;
			enabled = true;
			if (encoder->connectors_active)
				active = true;
		}

		WARN(active != crtc->active,
		     "crtc's computed active state doesn't match tracked active state "
		     "(expected %i, found %i)\n", active, crtc->active);
		WARN(enabled != crtc->base.enabled,
		     "crtc's computed enabled state doesn't match tracked enabled state "
		     "(expected %i, found %i)\n", enabled, crtc->base.enabled);

		active = dev_priv->display.get_pipe_config(crtc,
							   &pipe_config);

		/* hw state is inconsistent with the pipe A quirk */
		if (crtc->pipe == PIPE_A && dev_priv->quirks & QUIRK_PIPEA_FORCE)
			active = crtc->active;

		list_for_each_entry(encoder, &dev->mode_config.encoder_list,
				    base.head) {
			enum pipe pipe;
			if (encoder->base.crtc != &crtc->base)
				continue;
			if (encoder->get_hw_state(encoder, &pipe))
				encoder->get_config(encoder, &pipe_config);
		}

		WARN(crtc->active != active,
		     "crtc active state doesn't match with hw state "
		     "(expected %i, found %i)\n", crtc->active, active);

		if (active &&
		    !intel_pipe_config_compare(dev, &crtc->config, &pipe_config)) {
			WARN(1, "pipe state doesn't match!\n");
			intel_dump_pipe_config(crtc, &pipe_config,
					       "[hw state]");
			intel_dump_pipe_config(crtc, &crtc->config,
					       "[sw state]");
		}
	}
}

static void
check_shared_dpll_state(struct drm_device *dev)
{
	struct drm_i915_private *dev_priv = dev->dev_private;
	struct intel_crtc *crtc;
	struct intel_dpll_hw_state dpll_hw_state;
	int i;

	for (i = 0; i < dev_priv->num_shared_dpll; i++) {
		struct intel_shared_dpll *pll = &dev_priv->shared_dplls[i];
		int enabled_crtcs = 0, active_crtcs = 0;
		bool active;

		memset(&dpll_hw_state, 0, sizeof(dpll_hw_state));

		DRM_DEBUG_KMS("%s\n", pll->name);

		active = pll->get_hw_state(dev_priv, pll, &dpll_hw_state);

		WARN(pll->active > pll->refcount,
		     "more active pll users than references: %i vs %i\n",
		     pll->active, pll->refcount);
		WARN(pll->active && !pll->on,
		     "pll in active use but not on in sw tracking\n");
		WARN(pll->on && !pll->active,
		     "pll in on but not on in use in sw tracking\n");
		WARN(pll->on != active,
		     "pll on state mismatch (expected %i, found %i)\n",
		     pll->on, active);

		for_each_intel_crtc(dev, crtc) {
			if (crtc->base.enabled && intel_crtc_to_shared_dpll(crtc) == pll)
				enabled_crtcs++;
			if (crtc->active && intel_crtc_to_shared_dpll(crtc) == pll)
				active_crtcs++;
		}
		WARN(pll->active != active_crtcs,
		     "pll active crtcs mismatch (expected %i, found %i)\n",
		     pll->active, active_crtcs);
		WARN(pll->refcount != enabled_crtcs,
		     "pll enabled crtcs mismatch (expected %i, found %i)\n",
		     pll->refcount, enabled_crtcs);

		WARN(pll->on && memcmp(&pll->hw_state, &dpll_hw_state,
				       sizeof(dpll_hw_state)),
		     "pll hw state mismatch\n");
	}
}

void
intel_modeset_check_state(struct drm_device *dev)
{
	check_connector_state(dev);
	check_encoder_state(dev);
	check_crtc_state(dev);
	check_shared_dpll_state(dev);
}

void ironlake_check_encoder_dotclock(const struct intel_crtc_config *pipe_config,
				     int dotclock)
{
	/*
	 * FDI already provided one idea for the dotclock.
	 * Yell if the encoder disagrees.
	 */
	WARN(!intel_fuzzy_clock_check(pipe_config->adjusted_mode.crtc_clock, dotclock),
	     "FDI dotclock and encoder dotclock mismatch, fdi: %i, encoder: %i\n",
	     pipe_config->adjusted_mode.crtc_clock, dotclock);
}

static void update_scanline_offset(struct intel_crtc *crtc)
{
	struct drm_device *dev = crtc->base.dev;

	/*
	 * The scanline counter increments at the leading edge of hsync.
	 *
	 * On most platforms it starts counting from vtotal-1 on the
	 * first active line. That means the scanline counter value is
	 * always one less than what we would expect. Ie. just after
	 * start of vblank, which also occurs at start of hsync (on the
	 * last active line), the scanline counter will read vblank_start-1.
	 *
	 * On gen2 the scanline counter starts counting from 1 instead
	 * of vtotal-1, so we have to subtract one (or rather add vtotal-1
	 * to keep the value positive), instead of adding one.
	 *
	 * On HSW+ the behaviour of the scanline counter depends on the output
	 * type. For DP ports it behaves like most other platforms, but on HDMI
	 * there's an extra 1 line difference. So we need to add two instead of
	 * one to the value.
	 */
	if (IS_GEN2(dev)) {
		const struct drm_display_mode *mode = &crtc->config.adjusted_mode;
		int vtotal;

		vtotal = mode->crtc_vtotal;
		if (mode->flags & DRM_MODE_FLAG_INTERLACE)
			vtotal /= 2;

		crtc->scanline_offset = vtotal - 1;
	} else if (HAS_DDI(dev) &&
		   intel_pipe_has_type(&crtc->base, INTEL_OUTPUT_HDMI)) {
		crtc->scanline_offset = 2;
	} else
		crtc->scanline_offset = 1;
}

static int __intel_set_mode(struct drm_crtc *crtc,
			    struct drm_display_mode *mode,
			    int x, int y, struct drm_framebuffer *fb)
{
	struct drm_device *dev = crtc->dev;
	struct drm_i915_private *dev_priv = dev->dev_private;
	struct drm_display_mode *saved_mode;
	struct intel_crtc_config *pipe_config = NULL;
	struct intel_crtc *intel_crtc;
	unsigned disable_pipes, prepare_pipes, modeset_pipes;
	int ret = 0;

	saved_mode = kmalloc(sizeof(*saved_mode), GFP_KERNEL);
	if (!saved_mode)
		return -ENOMEM;

	intel_modeset_affected_pipes(crtc, &modeset_pipes,
				     &prepare_pipes, &disable_pipes);

	*saved_mode = crtc->mode;

	/* Hack: Because we don't (yet) support global modeset on multiple
	 * crtcs, we don't keep track of the new mode for more than one crtc.
	 * Hence simply check whether any bit is set in modeset_pipes in all the
	 * pieces of code that are not yet converted to deal with mutliple crtcs
	 * changing their mode at the same time. */
	if (modeset_pipes) {
		pipe_config = intel_modeset_pipe_config(crtc, fb, mode);
		if (IS_ERR(pipe_config)) {
			ret = PTR_ERR(pipe_config);
			pipe_config = NULL;

			goto out;
		}
		intel_dump_pipe_config(to_intel_crtc(crtc), pipe_config,
				       "[modeset]");
		to_intel_crtc(crtc)->new_config = pipe_config;
	}

	/*
	 * See if the config requires any additional preparation, e.g.
	 * to adjust global state with pipes off.  We need to do this
	 * here so we can get the modeset_pipe updated config for the new
	 * mode set on this crtc.  For other crtcs we need to use the
	 * adjusted_mode bits in the crtc directly.
	 */
	if (IS_VALLEYVIEW(dev)) {
		valleyview_modeset_global_pipes(dev, &prepare_pipes);

		/* may have added more to prepare_pipes than we should */
		prepare_pipes &= ~disable_pipes;
	}

	for_each_intel_crtc_masked(dev, disable_pipes, intel_crtc)
		intel_crtc_disable(&intel_crtc->base);

	for_each_intel_crtc_masked(dev, prepare_pipes, intel_crtc) {
		if (intel_crtc->base.enabled)
			dev_priv->display.crtc_disable(&intel_crtc->base);
	}

	/* crtc->mode is already used by the ->mode_set callbacks, hence we need
	 * to set it here already despite that we pass it down the callchain.
	 */
	if (modeset_pipes) {
		crtc->mode = *mode;
		/* mode_set/enable/disable functions rely on a correct pipe
		 * config. */
		to_intel_crtc(crtc)->config = *pipe_config;
		to_intel_crtc(crtc)->new_config = &to_intel_crtc(crtc)->config;

		/*
		 * Calculate and store various constants which
		 * are later needed by vblank and swap-completion
		 * timestamping. They are derived from true hwmode.
		 */
		drm_calc_timestamping_constants(crtc,
						&pipe_config->adjusted_mode);
	}

	/* Only after disabling all output pipelines that will be changed can we
	 * update the the output configuration. */
	intel_modeset_update_state(dev, prepare_pipes);

	if (dev_priv->display.modeset_global_resources)
		dev_priv->display.modeset_global_resources(dev);

	/* Set up the DPLL and any encoders state that needs to adjust or depend
	 * on the DPLL.
	 */
	for_each_intel_crtc_masked(dev, modeset_pipes, intel_crtc) {
		struct drm_framebuffer *old_fb = crtc->primary->fb;
		struct drm_i915_gem_object *old_obj = intel_fb_obj(old_fb);
		struct drm_i915_gem_object *obj = intel_fb_obj(fb);

		mutex_lock(&dev->struct_mutex);
		ret = intel_pin_and_fence_fb_obj(dev,
						 obj,
						 NULL);
		if (ret != 0) {
			DRM_ERROR("pin & fence failed\n");
			mutex_unlock(&dev->struct_mutex);
			goto done;
		}
		if (old_fb)
			intel_unpin_fb_obj(old_obj);
		i915_gem_track_fb(old_obj, obj,
				  INTEL_FRONTBUFFER_PRIMARY(intel_crtc->pipe));
		mutex_unlock(&dev->struct_mutex);

		crtc->primary->fb = fb;
		crtc->x = x;
		crtc->y = y;

		ret = dev_priv->display.crtc_mode_set(&intel_crtc->base,
						      x, y, fb);
		if (ret)
			goto done;
	}

	/* Now enable the clocks, plane, pipe, and connectors that we set up. */
	for_each_intel_crtc_masked(dev, prepare_pipes, intel_crtc) {
		update_scanline_offset(intel_crtc);

		dev_priv->display.crtc_enable(&intel_crtc->base);
	}

	/* FIXME: add subpixel order */
done:
	if (ret && crtc->enabled)
		crtc->mode = *saved_mode;

out:
	kfree(pipe_config);
	kfree(saved_mode);
	return ret;
}

static int intel_set_mode(struct drm_crtc *crtc,
			  struct drm_display_mode *mode,
			  int x, int y, struct drm_framebuffer *fb)
{
	int ret;

	ret = __intel_set_mode(crtc, mode, x, y, fb);

	if (ret == 0)
		intel_modeset_check_state(crtc->dev);

	return ret;
}

void intel_crtc_restore_mode(struct drm_crtc *crtc)
{
	intel_set_mode(crtc, &crtc->mode, crtc->x, crtc->y, crtc->primary->fb);
}

#undef for_each_intel_crtc_masked

static void intel_set_config_free(struct intel_set_config *config)
{
	if (!config)
		return;

	kfree(config->save_connector_encoders);
	kfree(config->save_encoder_crtcs);
	kfree(config->save_crtc_enabled);
	kfree(config);
}

static int intel_set_config_save_state(struct drm_device *dev,
				       struct intel_set_config *config)
{
	struct drm_crtc *crtc;
	struct drm_encoder *encoder;
	struct drm_connector *connector;
	int count;

	config->save_crtc_enabled =
		kcalloc(dev->mode_config.num_crtc,
			sizeof(bool), GFP_KERNEL);
	if (!config->save_crtc_enabled)
		return -ENOMEM;

	config->save_encoder_crtcs =
		kcalloc(dev->mode_config.num_encoder,
			sizeof(struct drm_crtc *), GFP_KERNEL);
	if (!config->save_encoder_crtcs)
		return -ENOMEM;

	config->save_connector_encoders =
		kcalloc(dev->mode_config.num_connector,
			sizeof(struct drm_encoder *), GFP_KERNEL);
	if (!config->save_connector_encoders)
		return -ENOMEM;

	/* Copy data. Note that driver private data is not affected.
	 * Should anything bad happen only the expected state is
	 * restored, not the drivers personal bookkeeping.
	 */
	count = 0;
	for_each_crtc(dev, crtc) {
		config->save_crtc_enabled[count++] = crtc->enabled;
	}

	count = 0;
	list_for_each_entry(encoder, &dev->mode_config.encoder_list, head) {
		config->save_encoder_crtcs[count++] = encoder->crtc;
	}

	count = 0;
	list_for_each_entry(connector, &dev->mode_config.connector_list, head) {
		config->save_connector_encoders[count++] = connector->encoder;
	}

	return 0;
}

static void intel_set_config_restore_state(struct drm_device *dev,
					   struct intel_set_config *config)
{
	struct intel_crtc *crtc;
	struct intel_encoder *encoder;
	struct intel_connector *connector;
	int count;

	count = 0;
	for_each_intel_crtc(dev, crtc) {
		crtc->new_enabled = config->save_crtc_enabled[count++];

		if (crtc->new_enabled)
			crtc->new_config = &crtc->config;
		else
			crtc->new_config = NULL;
	}

	count = 0;
	list_for_each_entry(encoder, &dev->mode_config.encoder_list, base.head) {
		encoder->new_crtc =
			to_intel_crtc(config->save_encoder_crtcs[count++]);
	}

	count = 0;
	list_for_each_entry(connector, &dev->mode_config.connector_list, base.head) {
		connector->new_encoder =
			to_intel_encoder(config->save_connector_encoders[count++]);
	}
}

static bool
is_crtc_connector_off(struct drm_mode_set *set)
{
	int i;

	if (set->num_connectors == 0)
		return false;

	if (WARN_ON(set->connectors == NULL))
		return false;

	for (i = 0; i < set->num_connectors; i++)
		if (set->connectors[i]->encoder &&
		    set->connectors[i]->encoder->crtc == set->crtc &&
		    set->connectors[i]->dpms != DRM_MODE_DPMS_ON)
			return true;

	return false;
}

static void
intel_set_config_compute_mode_changes(struct drm_mode_set *set,
				      struct intel_set_config *config)
{

	/* We should be able to check here if the fb has the same properties
	 * and then just flip_or_move it */
	if (is_crtc_connector_off(set)) {
		config->mode_changed = true;
	} else if (set->crtc->primary->fb != set->fb) {
		/*
		 * If we have no fb, we can only flip as long as the crtc is
		 * active, otherwise we need a full mode set.  The crtc may
		 * be active if we've only disabled the primary plane, or
		 * in fastboot situations.
		 */
		if (set->crtc->primary->fb == NULL) {
			struct intel_crtc *intel_crtc =
				to_intel_crtc(set->crtc);

			if (intel_crtc->active) {
				DRM_DEBUG_KMS("crtc has no fb, will flip\n");
				config->fb_changed = true;
			} else {
				DRM_DEBUG_KMS("inactive crtc, full mode set\n");
				config->mode_changed = true;
			}
		} else if (set->fb == NULL) {
			config->mode_changed = true;
		} else if (set->fb->pixel_format !=
			   set->crtc->primary->fb->pixel_format) {
			config->mode_changed = true;
		} else {
			config->fb_changed = true;
		}
	}

	if (set->fb && (set->x != set->crtc->x || set->y != set->crtc->y))
		config->fb_changed = true;

	if (set->mode && !drm_mode_equal(set->mode, &set->crtc->mode)) {
		DRM_DEBUG_KMS("modes are different, full mode set\n");
		drm_mode_debug_printmodeline(&set->crtc->mode);
		drm_mode_debug_printmodeline(set->mode);
		config->mode_changed = true;
	}

	DRM_DEBUG_KMS("computed changes for [CRTC:%d], mode_changed=%d, fb_changed=%d\n",
			set->crtc->base.id, config->mode_changed, config->fb_changed);
}

static int
intel_modeset_stage_output_state(struct drm_device *dev,
				 struct drm_mode_set *set,
				 struct intel_set_config *config)
{
	struct intel_connector *connector;
	struct intel_encoder *encoder;
	struct intel_crtc *crtc;
	int ro;

	/* The upper layers ensure that we either disable a crtc or have a list
	 * of connectors. For paranoia, double-check this. */
	WARN_ON(!set->fb && (set->num_connectors != 0));
	WARN_ON(set->fb && (set->num_connectors == 0));

	list_for_each_entry(connector, &dev->mode_config.connector_list,
			    base.head) {
		/* Otherwise traverse passed in connector list and get encoders
		 * for them. */
		for (ro = 0; ro < set->num_connectors; ro++) {
			if (set->connectors[ro] == &connector->base) {
				connector->new_encoder = intel_find_encoder(connector, to_intel_crtc(set->crtc)->pipe);
				break;
			}
		}

		/* If we disable the crtc, disable all its connectors. Also, if
		 * the connector is on the changing crtc but not on the new
		 * connector list, disable it. */
		if ((!set->fb || ro == set->num_connectors) &&
		    connector->base.encoder &&
		    connector->base.encoder->crtc == set->crtc) {
			connector->new_encoder = NULL;

			DRM_DEBUG_KMS("[CONNECTOR:%d:%s] to [NOCRTC]\n",
				connector->base.base.id,
				connector->base.name);
		}


		if (&connector->new_encoder->base != connector->base.encoder) {
			DRM_DEBUG_KMS("encoder changed, full mode switch\n");
			config->mode_changed = true;
		}
	}
	/* connector->new_encoder is now updated for all connectors. */

	/* Update crtc of enabled connectors. */
	list_for_each_entry(connector, &dev->mode_config.connector_list,
			    base.head) {
		struct drm_crtc *new_crtc;

		if (!connector->new_encoder)
			continue;

		new_crtc = connector->new_encoder->base.crtc;

		for (ro = 0; ro < set->num_connectors; ro++) {
			if (set->connectors[ro] == &connector->base)
				new_crtc = set->crtc;
		}

		/* Make sure the new CRTC will work with the encoder */
		if (!drm_encoder_crtc_ok(&connector->new_encoder->base,
					 new_crtc)) {
			return -EINVAL;
		}
		connector->new_encoder->new_crtc = to_intel_crtc(new_crtc);

		DRM_DEBUG_KMS("[CONNECTOR:%d:%s] to [CRTC:%d]\n",
			connector->base.base.id,
			connector->base.name,
			new_crtc->base.id);
	}

	/* Check for any encoders that needs to be disabled. */
	list_for_each_entry(encoder, &dev->mode_config.encoder_list,
			    base.head) {
		int num_connectors = 0;
		list_for_each_entry(connector,
				    &dev->mode_config.connector_list,
				    base.head) {
			if (connector->new_encoder == encoder) {
				WARN_ON(!connector->new_encoder->new_crtc);
				num_connectors++;
			}
		}

		if (num_connectors == 0)
			encoder->new_crtc = NULL;
		else if (num_connectors > 1)
			return -EINVAL;

		/* Only now check for crtc changes so we don't miss encoders
		 * that will be disabled. */
		if (&encoder->new_crtc->base != encoder->base.crtc) {
			DRM_DEBUG_KMS("crtc changed, full mode switch\n");
			config->mode_changed = true;
		}
	}
	/* Now we've also updated encoder->new_crtc for all encoders. */
	list_for_each_entry(connector, &dev->mode_config.connector_list,
			    base.head) {
		if (connector->new_encoder)
			if (connector->new_encoder != connector->encoder)
				connector->encoder = connector->new_encoder;
	}
	for_each_intel_crtc(dev, crtc) {
		crtc->new_enabled = false;

		list_for_each_entry(encoder,
				    &dev->mode_config.encoder_list,
				    base.head) {
			if (encoder->new_crtc == crtc) {
				crtc->new_enabled = true;
				break;
			}
		}

		if (crtc->new_enabled != crtc->base.enabled) {
			DRM_DEBUG_KMS("crtc %sabled, full mode switch\n",
				      crtc->new_enabled ? "en" : "dis");
			config->mode_changed = true;
		}

		if (crtc->new_enabled)
			crtc->new_config = &crtc->config;
		else
			crtc->new_config = NULL;
	}

	return 0;
}

static void disable_crtc_nofb(struct intel_crtc *crtc)
{
	struct drm_device *dev = crtc->base.dev;
	struct intel_encoder *encoder;
	struct intel_connector *connector;

	DRM_DEBUG_KMS("Trying to restore without FB -> disabling pipe %c\n",
		      pipe_name(crtc->pipe));

	list_for_each_entry(connector, &dev->mode_config.connector_list, base.head) {
		if (connector->new_encoder &&
		    connector->new_encoder->new_crtc == crtc)
			connector->new_encoder = NULL;
	}

	list_for_each_entry(encoder, &dev->mode_config.encoder_list, base.head) {
		if (encoder->new_crtc == crtc)
			encoder->new_crtc = NULL;
	}

	crtc->new_enabled = false;
	crtc->new_config = NULL;
}

static int intel_crtc_set_config(struct drm_mode_set *set)
{
	struct drm_device *dev;
	struct drm_mode_set save_set;
	struct intel_set_config *config;
	int ret;

	BUG_ON(!set);
	BUG_ON(!set->crtc);
	BUG_ON(!set->crtc->helper_private);

	/* Enforce sane interface api - has been abused by the fb helper. */
	BUG_ON(!set->mode && set->fb);
	BUG_ON(set->fb && set->num_connectors == 0);

	if (set->fb) {
		DRM_DEBUG_KMS("[CRTC:%d] [FB:%d] #connectors=%d (x y) (%i %i)\n",
				set->crtc->base.id, set->fb->base.id,
				(int)set->num_connectors, set->x, set->y);
	} else {
		DRM_DEBUG_KMS("[CRTC:%d] [NOFB]\n", set->crtc->base.id);
	}

	dev = set->crtc->dev;

	ret = -ENOMEM;
	config = kzalloc(sizeof(*config), GFP_KERNEL);
	if (!config)
		goto out_config;

	ret = intel_set_config_save_state(dev, config);
	if (ret)
		goto out_config;

	save_set.crtc = set->crtc;
	save_set.mode = &set->crtc->mode;
	save_set.x = set->crtc->x;
	save_set.y = set->crtc->y;
	save_set.fb = set->crtc->primary->fb;

	/* Compute whether we need a full modeset, only an fb base update or no
	 * change at all. In the future we might also check whether only the
	 * mode changed, e.g. for LVDS where we only change the panel fitter in
	 * such cases. */
	intel_set_config_compute_mode_changes(set, config);

	ret = intel_modeset_stage_output_state(dev, set, config);
	if (ret)
		goto fail;

	if (config->mode_changed) {
		ret = intel_set_mode(set->crtc, set->mode,
				     set->x, set->y, set->fb);
	} else if (config->fb_changed) {
		struct drm_i915_private *dev_priv = dev->dev_private;
		struct intel_crtc *intel_crtc = to_intel_crtc(set->crtc);

		intel_crtc_wait_for_pending_flips(set->crtc);

		ret = intel_pipe_set_base(set->crtc,
					  set->x, set->y, set->fb);

		/*
		 * We need to make sure the primary plane is re-enabled if it
		 * has previously been turned off.
		 */
		if (!intel_crtc->primary_enabled && ret == 0) {
			WARN_ON(!intel_crtc->active);
			intel_enable_primary_hw_plane(dev_priv, intel_crtc->plane,
						      intel_crtc->pipe);
		}

		/*
		 * In the fastboot case this may be our only check of the
		 * state after boot.  It would be better to only do it on
		 * the first update, but we don't have a nice way of doing that
		 * (and really, set_config isn't used much for high freq page
		 * flipping, so increasing its cost here shouldn't be a big
		 * deal).
		 */
		if (i915.fastboot && ret == 0)
			intel_modeset_check_state(set->crtc->dev);
	}

	if (ret) {
		DRM_DEBUG_KMS("failed to set mode on [CRTC:%d], err = %d\n",
			      set->crtc->base.id, ret);
fail:
		intel_set_config_restore_state(dev, config);

		/*
		 * HACK: if the pipe was on, but we didn't have a framebuffer,
		 * force the pipe off to avoid oopsing in the modeset code
		 * due to fb==NULL. This should only happen during boot since
		 * we don't yet reconstruct the FB from the hardware state.
		 */
		if (to_intel_crtc(save_set.crtc)->new_enabled && !save_set.fb)
			disable_crtc_nofb(to_intel_crtc(save_set.crtc));

		/* Try to restore the config */
		if (config->mode_changed &&
		    intel_set_mode(save_set.crtc, save_set.mode,
				   save_set.x, save_set.y, save_set.fb))
			DRM_ERROR("failed to restore config after modeset failure\n");
	}

out_config:
	intel_set_config_free(config);
	return ret;
}

static const struct drm_crtc_funcs intel_crtc_funcs = {
	.gamma_set = intel_crtc_gamma_set,
	.set_config = intel_crtc_set_config,
	.destroy = intel_crtc_destroy,
	.page_flip = intel_crtc_page_flip,
};

static bool ibx_pch_dpll_get_hw_state(struct drm_i915_private *dev_priv,
				      struct intel_shared_dpll *pll,
				      struct intel_dpll_hw_state *hw_state)
{
	uint32_t val;

	if (!intel_display_power_enabled(dev_priv, POWER_DOMAIN_PLLS))
		return false;

	val = I915_READ(PCH_DPLL(pll->id));
	hw_state->dpll = val;
	hw_state->fp0 = I915_READ(PCH_FP0(pll->id));
	hw_state->fp1 = I915_READ(PCH_FP1(pll->id));

	return val & DPLL_VCO_ENABLE;
}

static void ibx_pch_dpll_mode_set(struct drm_i915_private *dev_priv,
				  struct intel_shared_dpll *pll)
{
	I915_WRITE(PCH_FP0(pll->id), pll->hw_state.fp0);
	I915_WRITE(PCH_FP1(pll->id), pll->hw_state.fp1);
}

static void ibx_pch_dpll_enable(struct drm_i915_private *dev_priv,
				struct intel_shared_dpll *pll)
{
	/* PCH refclock must be enabled first */
	ibx_assert_pch_refclk_enabled(dev_priv);

	I915_WRITE(PCH_DPLL(pll->id), pll->hw_state.dpll);

	/* Wait for the clocks to stabilize. */
	POSTING_READ(PCH_DPLL(pll->id));
	udelay(150);

	/* The pixel multiplier can only be updated once the
	 * DPLL is enabled and the clocks are stable.
	 *
	 * So write it again.
	 */
	I915_WRITE(PCH_DPLL(pll->id), pll->hw_state.dpll);
	POSTING_READ(PCH_DPLL(pll->id));
	udelay(200);
}

static void ibx_pch_dpll_disable(struct drm_i915_private *dev_priv,
				 struct intel_shared_dpll *pll)
{
	struct drm_device *dev = dev_priv->dev;
	struct intel_crtc *crtc;

	/* Make sure no transcoder isn't still depending on us. */
	for_each_intel_crtc(dev, crtc) {
		if (intel_crtc_to_shared_dpll(crtc) == pll)
			assert_pch_transcoder_disabled(dev_priv, crtc->pipe);
	}

	I915_WRITE(PCH_DPLL(pll->id), 0);
	POSTING_READ(PCH_DPLL(pll->id));
	udelay(200);
}

static char *ibx_pch_dpll_names[] = {
	"PCH DPLL A",
	"PCH DPLL B",
};

static void ibx_pch_dpll_init(struct drm_device *dev)
{
	struct drm_i915_private *dev_priv = dev->dev_private;
	int i;

	dev_priv->num_shared_dpll = 2;

	for (i = 0; i < dev_priv->num_shared_dpll; i++) {
		dev_priv->shared_dplls[i].id = i;
		dev_priv->shared_dplls[i].name = ibx_pch_dpll_names[i];
		dev_priv->shared_dplls[i].mode_set = ibx_pch_dpll_mode_set;
		dev_priv->shared_dplls[i].enable = ibx_pch_dpll_enable;
		dev_priv->shared_dplls[i].disable = ibx_pch_dpll_disable;
		dev_priv->shared_dplls[i].get_hw_state =
			ibx_pch_dpll_get_hw_state;
	}
}

static void intel_shared_dpll_init(struct drm_device *dev)
{
	struct drm_i915_private *dev_priv = dev->dev_private;

	if (HAS_DDI(dev))
		intel_ddi_pll_init(dev);
	else if (HAS_PCH_IBX(dev) || HAS_PCH_CPT(dev))
		ibx_pch_dpll_init(dev);
	else
		dev_priv->num_shared_dpll = 0;

	BUG_ON(dev_priv->num_shared_dpll > I915_NUM_PLLS);
}

static int
intel_primary_plane_disable(struct drm_plane *plane)
{
	struct drm_device *dev = plane->dev;
	struct drm_i915_private *dev_priv = dev->dev_private;
	struct intel_plane *intel_plane = to_intel_plane(plane);
	struct intel_crtc *intel_crtc;

	if (!plane->fb)
		return 0;

	BUG_ON(!plane->crtc);

	intel_crtc = to_intel_crtc(plane->crtc);

	/*
	 * Even though we checked plane->fb above, it's still possible that
	 * the primary plane has been implicitly disabled because the crtc
	 * coordinates given weren't visible, or because we detected
	 * that it was 100% covered by a sprite plane.  Or, the CRTC may be
	 * off and we've set a fb, but haven't actually turned on the CRTC yet.
	 * In either case, we need to unpin the FB and let the fb pointer get
	 * updated, but otherwise we don't need to touch the hardware.
	 */
	if (!intel_crtc->primary_enabled)
		goto disable_unpin;

	intel_crtc_wait_for_pending_flips(plane->crtc);
	intel_disable_primary_hw_plane(dev_priv, intel_plane->plane,
				       intel_plane->pipe);
disable_unpin:
	mutex_lock(&dev->struct_mutex);
	i915_gem_track_fb(intel_fb_obj(plane->fb), NULL,
			  INTEL_FRONTBUFFER_PRIMARY(intel_crtc->pipe));
	intel_unpin_fb_obj(intel_fb_obj(plane->fb));
	mutex_unlock(&dev->struct_mutex);
	plane->fb = NULL;

	return 0;
}

static int
intel_primary_plane_setplane(struct drm_plane *plane, struct drm_crtc *crtc,
			     struct drm_framebuffer *fb, int crtc_x, int crtc_y,
			     unsigned int crtc_w, unsigned int crtc_h,
			     uint32_t src_x, uint32_t src_y,
			     uint32_t src_w, uint32_t src_h)
{
	struct drm_device *dev = crtc->dev;
	struct drm_i915_private *dev_priv = dev->dev_private;
	struct intel_crtc *intel_crtc = to_intel_crtc(crtc);
	struct intel_plane *intel_plane = to_intel_plane(plane);
	struct drm_i915_gem_object *obj = intel_fb_obj(fb);
	struct drm_i915_gem_object *old_obj = intel_fb_obj(plane->fb);
	struct drm_rect dest = {
		/* integer pixels */
		.x1 = crtc_x,
		.y1 = crtc_y,
		.x2 = crtc_x + crtc_w,
		.y2 = crtc_y + crtc_h,
	};
	struct drm_rect src = {
		/* 16.16 fixed point */
		.x1 = src_x,
		.y1 = src_y,
		.x2 = src_x + src_w,
		.y2 = src_y + src_h,
	};
	const struct drm_rect clip = {
		/* integer pixels */
		.x2 = intel_crtc->active ? intel_crtc->config.pipe_src_w : 0,
		.y2 = intel_crtc->active ? intel_crtc->config.pipe_src_h : 0,
	};
	bool visible;
	int ret;

	ret = drm_plane_helper_check_update(plane, crtc, fb,
					    &src, &dest, &clip,
					    DRM_PLANE_HELPER_NO_SCALING,
					    DRM_PLANE_HELPER_NO_SCALING,
					    false, true, &visible);

	if (ret)
		return ret;

	/*
	 * If the CRTC isn't enabled, we're just pinning the framebuffer,
	 * updating the fb pointer, and returning without touching the
	 * hardware.  This allows us to later do a drmModeSetCrtc with fb=-1 to
	 * turn on the display with all planes setup as desired.
	 */
	if (!crtc->enabled) {
		mutex_lock(&dev->struct_mutex);

		/*
		 * If we already called setplane while the crtc was disabled,
		 * we may have an fb pinned; unpin it.
		 */
		if (plane->fb)
			intel_unpin_fb_obj(old_obj);

		i915_gem_track_fb(old_obj, obj,
				  INTEL_FRONTBUFFER_PRIMARY(intel_crtc->pipe));

		/* Pin and return without programming hardware */
		ret = intel_pin_and_fence_fb_obj(dev, obj, NULL);
		mutex_unlock(&dev->struct_mutex);

		return ret;
	}

	intel_crtc_wait_for_pending_flips(crtc);

	/*
	 * If clipping results in a non-visible primary plane, we'll disable
	 * the primary plane.  Note that this is a bit different than what
	 * happens if userspace explicitly disables the plane by passing fb=0
	 * because plane->fb still gets set and pinned.
	 */
	if (!visible) {
		mutex_lock(&dev->struct_mutex);

		/*
		 * Try to pin the new fb first so that we can bail out if we
		 * fail.
		 */
		if (plane->fb != fb) {
			ret = intel_pin_and_fence_fb_obj(dev, obj, NULL);
			if (ret) {
				mutex_unlock(&dev->struct_mutex);
				return ret;
			}
		}

		i915_gem_track_fb(old_obj, obj,
				  INTEL_FRONTBUFFER_PRIMARY(intel_crtc->pipe));

		if (intel_crtc->primary_enabled)
			intel_disable_primary_hw_plane(dev_priv,
						       intel_plane->plane,
						       intel_plane->pipe);


		if (plane->fb != fb)
			if (plane->fb)
				intel_unpin_fb_obj(old_obj);

		mutex_unlock(&dev->struct_mutex);

		return 0;
	}

	ret = intel_pipe_set_base(crtc, src.x1, src.y1, fb);
	if (ret)
		return ret;

	if (!intel_crtc->primary_enabled)
		intel_enable_primary_hw_plane(dev_priv, intel_crtc->plane,
					      intel_crtc->pipe);

	return 0;
}

/* Common destruction function for both primary and cursor planes */
static void intel_plane_destroy(struct drm_plane *plane)
{
	struct intel_plane *intel_plane = to_intel_plane(plane);
	drm_plane_cleanup(plane);
	kfree(intel_plane);
}

static const struct drm_plane_funcs intel_primary_plane_funcs = {
	.update_plane = intel_primary_plane_setplane,
	.disable_plane = intel_primary_plane_disable,
	.destroy = intel_plane_destroy,
};

static struct drm_plane *intel_primary_plane_create(struct drm_device *dev,
						    int pipe)
{
	struct intel_plane *primary;
	const uint32_t *intel_primary_formats;
	int num_formats;

	primary = kzalloc(sizeof(*primary), GFP_KERNEL);
	if (primary == NULL)
		return NULL;

	primary->can_scale = false;
	primary->max_downscale = 1;
	primary->pipe = pipe;
	primary->plane = pipe;
	if (HAS_FBC(dev) && INTEL_INFO(dev)->gen < 4)
		primary->plane = !pipe;

	if (INTEL_INFO(dev)->gen <= 3) {
		intel_primary_formats = intel_primary_formats_gen2;
		num_formats = ARRAY_SIZE(intel_primary_formats_gen2);
	} else {
		intel_primary_formats = intel_primary_formats_gen4;
		num_formats = ARRAY_SIZE(intel_primary_formats_gen4);
	}

	drm_universal_plane_init(dev, &primary->base, 0,
				 &intel_primary_plane_funcs,
				 intel_primary_formats, num_formats,
				 DRM_PLANE_TYPE_PRIMARY);
	return &primary->base;
}

static int
intel_cursor_plane_disable(struct drm_plane *plane)
{
	if (!plane->fb)
		return 0;

	BUG_ON(!plane->crtc);

	return intel_crtc_cursor_set_obj(plane->crtc, NULL, 0, 0);
}

static int
intel_cursor_plane_update(struct drm_plane *plane, struct drm_crtc *crtc,
			  struct drm_framebuffer *fb, int crtc_x, int crtc_y,
			  unsigned int crtc_w, unsigned int crtc_h,
			  uint32_t src_x, uint32_t src_y,
			  uint32_t src_w, uint32_t src_h)
{
	struct intel_crtc *intel_crtc = to_intel_crtc(crtc);
	struct intel_framebuffer *intel_fb = to_intel_framebuffer(fb);
	struct drm_i915_gem_object *obj = intel_fb->obj;
	struct drm_rect dest = {
		/* integer pixels */
		.x1 = crtc_x,
		.y1 = crtc_y,
		.x2 = crtc_x + crtc_w,
		.y2 = crtc_y + crtc_h,
	};
	struct drm_rect src = {
		/* 16.16 fixed point */
		.x1 = src_x,
		.y1 = src_y,
		.x2 = src_x + src_w,
		.y2 = src_y + src_h,
	};
	const struct drm_rect clip = {
		/* integer pixels */
<<<<<<< HEAD
		.x2 = intel_crtc->config.pipe_src_w,
		.y2 = intel_crtc->config.pipe_src_h,
=======
		.x2 = intel_crtc->active ? intel_crtc->config.pipe_src_w : 0,
		.y2 = intel_crtc->active ? intel_crtc->config.pipe_src_h : 0,
>>>>>>> 7af142f7
	};
	bool visible;
	int ret;

	ret = drm_plane_helper_check_update(plane, crtc, fb,
					    &src, &dest, &clip,
					    DRM_PLANE_HELPER_NO_SCALING,
					    DRM_PLANE_HELPER_NO_SCALING,
					    true, true, &visible);
	if (ret)
		return ret;

	crtc->cursor_x = crtc_x;
	crtc->cursor_y = crtc_y;
	if (fb != crtc->cursor->fb) {
		return intel_crtc_cursor_set_obj(crtc, obj, crtc_w, crtc_h);
	} else {
		intel_crtc_update_cursor(crtc, visible);
		return 0;
	}
}
static const struct drm_plane_funcs intel_cursor_plane_funcs = {
	.update_plane = intel_cursor_plane_update,
	.disable_plane = intel_cursor_plane_disable,
	.destroy = intel_plane_destroy,
};

static struct drm_plane *intel_cursor_plane_create(struct drm_device *dev,
						   int pipe)
{
	struct intel_plane *cursor;

	cursor = kzalloc(sizeof(*cursor), GFP_KERNEL);
	if (cursor == NULL)
		return NULL;

	cursor->can_scale = false;
	cursor->max_downscale = 1;
	cursor->pipe = pipe;
	cursor->plane = pipe;

	drm_universal_plane_init(dev, &cursor->base, 0,
				 &intel_cursor_plane_funcs,
				 intel_cursor_formats,
				 ARRAY_SIZE(intel_cursor_formats),
				 DRM_PLANE_TYPE_CURSOR);
	return &cursor->base;
}

static void intel_crtc_init(struct drm_device *dev, int pipe)
{
	struct drm_i915_private *dev_priv = dev->dev_private;
	struct intel_crtc *intel_crtc;
	struct drm_plane *primary = NULL;
	struct drm_plane *cursor = NULL;
	int i, ret;

	intel_crtc = kzalloc(sizeof(*intel_crtc), GFP_KERNEL);
	if (intel_crtc == NULL)
		return;

	primary = intel_primary_plane_create(dev, pipe);
	if (!primary)
		goto fail;

	cursor = intel_cursor_plane_create(dev, pipe);
	if (!cursor)
		goto fail;

	ret = drm_crtc_init_with_planes(dev, &intel_crtc->base, primary,
					cursor, &intel_crtc_funcs);
	if (ret)
		goto fail;

	drm_mode_crtc_set_gamma_size(&intel_crtc->base, 256);
	for (i = 0; i < 256; i++) {
		intel_crtc->lut_r[i] = i;
		intel_crtc->lut_g[i] = i;
		intel_crtc->lut_b[i] = i;
	}

	/*
	 * On gen2/3 only plane A can do fbc, but the panel fitter and lvds port
	 * is hooked to pipe B. Hence we want plane A feeding pipe B.
	 */
	intel_crtc->pipe = pipe;
	intel_crtc->plane = pipe;
	if (HAS_FBC(dev) && INTEL_INFO(dev)->gen < 4) {
		DRM_DEBUG_KMS("swapping pipes & planes for FBC\n");
		intel_crtc->plane = !pipe;
	}

	intel_crtc->cursor_base = ~0;
	intel_crtc->cursor_cntl = ~0;

	init_waitqueue_head(&intel_crtc->vbl_wait);

	BUG_ON(pipe >= ARRAY_SIZE(dev_priv->plane_to_crtc_mapping) ||
	       dev_priv->plane_to_crtc_mapping[intel_crtc->plane] != NULL);
	dev_priv->plane_to_crtc_mapping[intel_crtc->plane] = &intel_crtc->base;
	dev_priv->pipe_to_crtc_mapping[intel_crtc->pipe] = &intel_crtc->base;

	drm_crtc_helper_add(&intel_crtc->base, &intel_helper_funcs);

	WARN_ON(drm_crtc_index(&intel_crtc->base) != intel_crtc->pipe);
	return;

fail:
	if (primary)
		drm_plane_cleanup(primary);
	if (cursor)
		drm_plane_cleanup(cursor);
	kfree(intel_crtc);
}

enum pipe intel_get_pipe_from_connector(struct intel_connector *connector)
{
	struct drm_encoder *encoder = connector->base.encoder;
	struct drm_device *dev = connector->base.dev;

	WARN_ON(!drm_modeset_is_locked(&dev->mode_config.connection_mutex));

	if (!encoder)
		return INVALID_PIPE;

	return to_intel_crtc(encoder->crtc)->pipe;
}

int intel_get_pipe_from_crtc_id(struct drm_device *dev, void *data,
				struct drm_file *file)
{
	struct drm_i915_get_pipe_from_crtc_id *pipe_from_crtc_id = data;
	struct drm_crtc *drmmode_crtc;
	struct intel_crtc *crtc;

	if (!drm_core_check_feature(dev, DRIVER_MODESET))
		return -ENODEV;

	drmmode_crtc = drm_crtc_find(dev, pipe_from_crtc_id->crtc_id);

	if (!drmmode_crtc) {
		DRM_ERROR("no such CRTC id\n");
		return -ENOENT;
	}

	crtc = to_intel_crtc(drmmode_crtc);
	pipe_from_crtc_id->pipe = crtc->pipe;

	return 0;
}

static int intel_encoder_clones(struct intel_encoder *encoder)
{
	struct drm_device *dev = encoder->base.dev;
	struct intel_encoder *source_encoder;
	int index_mask = 0;
	int entry = 0;

	list_for_each_entry(source_encoder,
			    &dev->mode_config.encoder_list, base.head) {
		if (encoders_cloneable(encoder, source_encoder))
			index_mask |= (1 << entry);

		entry++;
	}

	return index_mask;
}

static bool has_edp_a(struct drm_device *dev)
{
	struct drm_i915_private *dev_priv = dev->dev_private;

	if (!IS_MOBILE(dev))
		return false;

	if ((I915_READ(DP_A) & DP_DETECTED) == 0)
		return false;

	if (IS_GEN5(dev) && (I915_READ(FUSE_STRAP) & ILK_eDP_A_DISABLE))
		return false;

	return true;
}

const char *intel_output_name(int output)
{
	static const char *names[] = {
		[INTEL_OUTPUT_UNUSED] = "Unused",
		[INTEL_OUTPUT_ANALOG] = "Analog",
		[INTEL_OUTPUT_DVO] = "DVO",
		[INTEL_OUTPUT_SDVO] = "SDVO",
		[INTEL_OUTPUT_LVDS] = "LVDS",
		[INTEL_OUTPUT_TVOUT] = "TV",
		[INTEL_OUTPUT_HDMI] = "HDMI",
		[INTEL_OUTPUT_DISPLAYPORT] = "DisplayPort",
		[INTEL_OUTPUT_EDP] = "eDP",
		[INTEL_OUTPUT_DSI] = "DSI",
		[INTEL_OUTPUT_UNKNOWN] = "Unknown",
	};

	if (output < 0 || output >= ARRAY_SIZE(names) || !names[output])
		return "Invalid";

	return names[output];
}

static bool intel_crt_present(struct drm_device *dev)
{
	struct drm_i915_private *dev_priv = dev->dev_private;

	if (IS_ULT(dev))
		return false;

	if (IS_CHERRYVIEW(dev))
		return false;

	if (IS_VALLEYVIEW(dev) && !dev_priv->vbt.int_crt_support)
		return false;

	return true;
}

static void intel_setup_outputs(struct drm_device *dev)
{
	struct drm_i915_private *dev_priv = dev->dev_private;
	struct intel_encoder *encoder;
	bool dpd_is_edp = false;

	intel_lvds_init(dev);

	if (intel_crt_present(dev))
		intel_crt_init(dev);

	if (HAS_DDI(dev)) {
		int found;

		/* Haswell uses DDI functions to detect digital outputs */
		found = I915_READ(DDI_BUF_CTL_A) & DDI_INIT_DISPLAY_DETECTED;
		/* DDI A only supports eDP */
		if (found)
			intel_ddi_init(dev, PORT_A);

		/* DDI B, C and D detection is indicated by the SFUSE_STRAP
		 * register */
		found = I915_READ(SFUSE_STRAP);

		if (found & SFUSE_STRAP_DDIB_DETECTED)
			intel_ddi_init(dev, PORT_B);
		if (found & SFUSE_STRAP_DDIC_DETECTED)
			intel_ddi_init(dev, PORT_C);
		if (found & SFUSE_STRAP_DDID_DETECTED)
			intel_ddi_init(dev, PORT_D);
	} else if (HAS_PCH_SPLIT(dev)) {
		int found;
		dpd_is_edp = intel_dp_is_edp(dev, PORT_D);

		if (has_edp_a(dev))
			intel_dp_init(dev, DP_A, PORT_A);

		if (I915_READ(PCH_HDMIB) & SDVO_DETECTED) {
			/* PCH SDVOB multiplex with HDMIB */
			found = intel_sdvo_init(dev, PCH_SDVOB, true);
			if (!found)
				intel_hdmi_init(dev, PCH_HDMIB, PORT_B);
			if (!found && (I915_READ(PCH_DP_B) & DP_DETECTED))
				intel_dp_init(dev, PCH_DP_B, PORT_B);
		}

		if (I915_READ(PCH_HDMIC) & SDVO_DETECTED)
			intel_hdmi_init(dev, PCH_HDMIC, PORT_C);

		if (!dpd_is_edp && I915_READ(PCH_HDMID) & SDVO_DETECTED)
			intel_hdmi_init(dev, PCH_HDMID, PORT_D);

		if (I915_READ(PCH_DP_C) & DP_DETECTED)
			intel_dp_init(dev, PCH_DP_C, PORT_C);

		if (I915_READ(PCH_DP_D) & DP_DETECTED)
			intel_dp_init(dev, PCH_DP_D, PORT_D);
	} else if (IS_VALLEYVIEW(dev)) {
		if (I915_READ(VLV_DISPLAY_BASE + GEN4_HDMIB) & SDVO_DETECTED) {
			intel_hdmi_init(dev, VLV_DISPLAY_BASE + GEN4_HDMIB,
					PORT_B);
			if (I915_READ(VLV_DISPLAY_BASE + DP_B) & DP_DETECTED)
				intel_dp_init(dev, VLV_DISPLAY_BASE + DP_B, PORT_B);
		}

		if (I915_READ(VLV_DISPLAY_BASE + GEN4_HDMIC) & SDVO_DETECTED) {
			intel_hdmi_init(dev, VLV_DISPLAY_BASE + GEN4_HDMIC,
					PORT_C);
			if (I915_READ(VLV_DISPLAY_BASE + DP_C) & DP_DETECTED)
				intel_dp_init(dev, VLV_DISPLAY_BASE + DP_C, PORT_C);
		}

		if (IS_CHERRYVIEW(dev)) {
			if (I915_READ(VLV_DISPLAY_BASE + CHV_HDMID) & SDVO_DETECTED) {
				intel_hdmi_init(dev, VLV_DISPLAY_BASE + CHV_HDMID,
						PORT_D);
				if (I915_READ(VLV_DISPLAY_BASE + DP_D) & DP_DETECTED)
					intel_dp_init(dev, VLV_DISPLAY_BASE + DP_D, PORT_D);
			}
		}

		intel_dsi_init(dev);
	} else if (SUPPORTS_DIGITAL_OUTPUTS(dev)) {
		bool found = false;

		if (I915_READ(GEN3_SDVOB) & SDVO_DETECTED) {
			DRM_DEBUG_KMS("probing SDVOB\n");
			found = intel_sdvo_init(dev, GEN3_SDVOB, true);
			if (!found && SUPPORTS_INTEGRATED_HDMI(dev)) {
				DRM_DEBUG_KMS("probing HDMI on SDVOB\n");
				intel_hdmi_init(dev, GEN4_HDMIB, PORT_B);
			}

			if (!found && SUPPORTS_INTEGRATED_DP(dev))
				intel_dp_init(dev, DP_B, PORT_B);
		}

		/* Before G4X SDVOC doesn't have its own detect register */

		if (I915_READ(GEN3_SDVOB) & SDVO_DETECTED) {
			DRM_DEBUG_KMS("probing SDVOC\n");
			found = intel_sdvo_init(dev, GEN3_SDVOC, false);
		}

		if (!found && (I915_READ(GEN3_SDVOC) & SDVO_DETECTED)) {

			if (SUPPORTS_INTEGRATED_HDMI(dev)) {
				DRM_DEBUG_KMS("probing HDMI on SDVOC\n");
				intel_hdmi_init(dev, GEN4_HDMIC, PORT_C);
			}
			if (SUPPORTS_INTEGRATED_DP(dev))
				intel_dp_init(dev, DP_C, PORT_C);
		}

		if (SUPPORTS_INTEGRATED_DP(dev) &&
		    (I915_READ(DP_D) & DP_DETECTED))
			intel_dp_init(dev, DP_D, PORT_D);
	} else if (IS_GEN2(dev))
		intel_dvo_init(dev);

	if (SUPPORTS_TV(dev))
		intel_tv_init(dev);

	intel_edp_psr_init(dev);

	list_for_each_entry(encoder, &dev->mode_config.encoder_list, base.head) {
		encoder->base.possible_crtcs = encoder->crtc_mask;
		encoder->base.possible_clones =
			intel_encoder_clones(encoder);
	}

	intel_init_pch_refclk(dev);

	drm_helper_move_panel_connectors_to_head(dev);
}

static void intel_user_framebuffer_destroy(struct drm_framebuffer *fb)
{
	struct drm_device *dev = fb->dev;
	struct intel_framebuffer *intel_fb = to_intel_framebuffer(fb);

	drm_framebuffer_cleanup(fb);
	mutex_lock(&dev->struct_mutex);
	WARN_ON(!intel_fb->obj->framebuffer_references--);
	drm_gem_object_unreference(&intel_fb->obj->base);
	mutex_unlock(&dev->struct_mutex);
	kfree(intel_fb);
}

static int intel_user_framebuffer_create_handle(struct drm_framebuffer *fb,
						struct drm_file *file,
						unsigned int *handle)
{
	struct intel_framebuffer *intel_fb = to_intel_framebuffer(fb);
	struct drm_i915_gem_object *obj = intel_fb->obj;

	return drm_gem_handle_create(file, &obj->base, handle);
}

static const struct drm_framebuffer_funcs intel_fb_funcs = {
	.destroy = intel_user_framebuffer_destroy,
	.create_handle = intel_user_framebuffer_create_handle,
};

static int intel_framebuffer_init(struct drm_device *dev,
				  struct intel_framebuffer *intel_fb,
				  struct drm_mode_fb_cmd2 *mode_cmd,
				  struct drm_i915_gem_object *obj)
{
	int aligned_height;
	int pitch_limit;
	int ret;

	WARN_ON(!mutex_is_locked(&dev->struct_mutex));

	if (obj->tiling_mode == I915_TILING_Y) {
		DRM_DEBUG("hardware does not support tiling Y\n");
		return -EINVAL;
	}

	if (mode_cmd->pitches[0] & 63) {
		DRM_DEBUG("pitch (%d) must be at least 64 byte aligned\n",
			  mode_cmd->pitches[0]);
		return -EINVAL;
	}

	if (INTEL_INFO(dev)->gen >= 5 && !IS_VALLEYVIEW(dev)) {
		pitch_limit = 32*1024;
	} else if (INTEL_INFO(dev)->gen >= 4) {
		if (obj->tiling_mode)
			pitch_limit = 16*1024;
		else
			pitch_limit = 32*1024;
	} else if (INTEL_INFO(dev)->gen >= 3) {
		if (obj->tiling_mode)
			pitch_limit = 8*1024;
		else
			pitch_limit = 16*1024;
	} else
		/* XXX DSPC is limited to 4k tiled */
		pitch_limit = 8*1024;

	if (mode_cmd->pitches[0] > pitch_limit) {
		DRM_DEBUG("%s pitch (%d) must be at less than %d\n",
			  obj->tiling_mode ? "tiled" : "linear",
			  mode_cmd->pitches[0], pitch_limit);
		return -EINVAL;
	}

	if (obj->tiling_mode != I915_TILING_NONE &&
	    mode_cmd->pitches[0] != obj->stride) {
		DRM_DEBUG("pitch (%d) must match tiling stride (%d)\n",
			  mode_cmd->pitches[0], obj->stride);
		return -EINVAL;
	}

	/* Reject formats not supported by any plane early. */
	switch (mode_cmd->pixel_format) {
	case DRM_FORMAT_C8:
	case DRM_FORMAT_RGB565:
	case DRM_FORMAT_XRGB8888:
	case DRM_FORMAT_ARGB8888:
		break;
	case DRM_FORMAT_XRGB1555:
	case DRM_FORMAT_ARGB1555:
		if (INTEL_INFO(dev)->gen > 3) {
			DRM_DEBUG("unsupported pixel format: %s\n",
				  drm_get_format_name(mode_cmd->pixel_format));
			return -EINVAL;
		}
		break;
	case DRM_FORMAT_XBGR8888:
	case DRM_FORMAT_ABGR8888:
	case DRM_FORMAT_XRGB2101010:
	case DRM_FORMAT_ARGB2101010:
	case DRM_FORMAT_XBGR2101010:
	case DRM_FORMAT_ABGR2101010:
		if (INTEL_INFO(dev)->gen < 4) {
			DRM_DEBUG("unsupported pixel format: %s\n",
				  drm_get_format_name(mode_cmd->pixel_format));
			return -EINVAL;
		}
		break;
	case DRM_FORMAT_YUYV:
	case DRM_FORMAT_UYVY:
	case DRM_FORMAT_YVYU:
	case DRM_FORMAT_VYUY:
		if (INTEL_INFO(dev)->gen < 5) {
			DRM_DEBUG("unsupported pixel format: %s\n",
				  drm_get_format_name(mode_cmd->pixel_format));
			return -EINVAL;
		}
		break;
	default:
		DRM_DEBUG("unsupported pixel format: %s\n",
			  drm_get_format_name(mode_cmd->pixel_format));
		return -EINVAL;
	}

	/* FIXME need to adjust LINOFF/TILEOFF accordingly. */
	if (mode_cmd->offsets[0] != 0)
		return -EINVAL;

	aligned_height = intel_align_height(dev, mode_cmd->height,
					    obj->tiling_mode);
	/* FIXME drm helper for size checks (especially planar formats)? */
	if (obj->base.size < aligned_height * mode_cmd->pitches[0])
		return -EINVAL;

	drm_helper_mode_fill_fb_struct(&intel_fb->base, mode_cmd);
	intel_fb->obj = obj;
	intel_fb->obj->framebuffer_references++;

	ret = drm_framebuffer_init(dev, &intel_fb->base, &intel_fb_funcs);
	if (ret) {
		DRM_ERROR("framebuffer init failed %d\n", ret);
		return ret;
	}

	return 0;
}

static struct drm_framebuffer *
intel_user_framebuffer_create(struct drm_device *dev,
			      struct drm_file *filp,
			      struct drm_mode_fb_cmd2 *mode_cmd)
{
	struct drm_i915_gem_object *obj;

	obj = to_intel_bo(drm_gem_object_lookup(dev, filp,
						mode_cmd->handles[0]));
	if (&obj->base == NULL)
		return ERR_PTR(-ENOENT);

	return intel_framebuffer_create(dev, mode_cmd, obj);
}

#ifndef CONFIG_DRM_I915_FBDEV
static inline void intel_fbdev_output_poll_changed(struct drm_device *dev)
{
}
#endif

static const struct drm_mode_config_funcs intel_mode_funcs = {
	.fb_create = intel_user_framebuffer_create,
	.output_poll_changed = intel_fbdev_output_poll_changed,
};

/* Set up chip specific display functions */
static void intel_init_display(struct drm_device *dev)
{
	struct drm_i915_private *dev_priv = dev->dev_private;

	if (HAS_PCH_SPLIT(dev) || IS_G4X(dev))
		dev_priv->display.find_dpll = g4x_find_best_dpll;
	else if (IS_CHERRYVIEW(dev))
		dev_priv->display.find_dpll = chv_find_best_dpll;
	else if (IS_VALLEYVIEW(dev))
		dev_priv->display.find_dpll = vlv_find_best_dpll;
	else if (IS_PINEVIEW(dev))
		dev_priv->display.find_dpll = pnv_find_best_dpll;
	else
		dev_priv->display.find_dpll = i9xx_find_best_dpll;

	if (HAS_DDI(dev)) {
		dev_priv->display.get_pipe_config = haswell_get_pipe_config;
		dev_priv->display.get_plane_config = ironlake_get_plane_config;
		dev_priv->display.crtc_mode_set = haswell_crtc_mode_set;
		dev_priv->display.crtc_enable = haswell_crtc_enable;
		dev_priv->display.crtc_disable = haswell_crtc_disable;
		dev_priv->display.off = ironlake_crtc_off;
		dev_priv->display.update_primary_plane =
			ironlake_update_primary_plane;
	} else if (HAS_PCH_SPLIT(dev)) {
		dev_priv->display.get_pipe_config = ironlake_get_pipe_config;
		dev_priv->display.get_plane_config = ironlake_get_plane_config;
		dev_priv->display.crtc_mode_set = ironlake_crtc_mode_set;
		dev_priv->display.crtc_enable = ironlake_crtc_enable;
		dev_priv->display.crtc_disable = ironlake_crtc_disable;
		dev_priv->display.off = ironlake_crtc_off;
		dev_priv->display.update_primary_plane =
			ironlake_update_primary_plane;
	} else if (IS_VALLEYVIEW(dev)) {
		dev_priv->display.get_pipe_config = i9xx_get_pipe_config;
		dev_priv->display.get_plane_config = i9xx_get_plane_config;
		dev_priv->display.crtc_mode_set = i9xx_crtc_mode_set;
		dev_priv->display.crtc_enable = valleyview_crtc_enable;
		dev_priv->display.crtc_disable = i9xx_crtc_disable;
		dev_priv->display.off = i9xx_crtc_off;
		dev_priv->display.update_primary_plane =
			i9xx_update_primary_plane;
	} else {
		dev_priv->display.get_pipe_config = i9xx_get_pipe_config;
		dev_priv->display.get_plane_config = i9xx_get_plane_config;
		dev_priv->display.crtc_mode_set = i9xx_crtc_mode_set;
		dev_priv->display.crtc_enable = i9xx_crtc_enable;
		dev_priv->display.crtc_disable = i9xx_crtc_disable;
		dev_priv->display.off = i9xx_crtc_off;
		dev_priv->display.update_primary_plane =
			i9xx_update_primary_plane;
	}

	/* Returns the core display clock speed */
	if (IS_VALLEYVIEW(dev))
		dev_priv->display.get_display_clock_speed =
			valleyview_get_display_clock_speed;
	else if (IS_I945G(dev) || (IS_G33(dev) && !IS_PINEVIEW_M(dev)))
		dev_priv->display.get_display_clock_speed =
			i945_get_display_clock_speed;
	else if (IS_I915G(dev))
		dev_priv->display.get_display_clock_speed =
			i915_get_display_clock_speed;
	else if (IS_I945GM(dev) || IS_845G(dev))
		dev_priv->display.get_display_clock_speed =
			i9xx_misc_get_display_clock_speed;
	else if (IS_PINEVIEW(dev))
		dev_priv->display.get_display_clock_speed =
			pnv_get_display_clock_speed;
	else if (IS_I915GM(dev))
		dev_priv->display.get_display_clock_speed =
			i915gm_get_display_clock_speed;
	else if (IS_I865G(dev))
		dev_priv->display.get_display_clock_speed =
			i865_get_display_clock_speed;
	else if (IS_I85X(dev))
		dev_priv->display.get_display_clock_speed =
			i855_get_display_clock_speed;
	else /* 852, 830 */
		dev_priv->display.get_display_clock_speed =
			i830_get_display_clock_speed;

	if (HAS_PCH_SPLIT(dev)) {
		if (IS_GEN5(dev)) {
			dev_priv->display.fdi_link_train = ironlake_fdi_link_train;
			dev_priv->display.write_eld = ironlake_write_eld;
		} else if (IS_GEN6(dev)) {
			dev_priv->display.fdi_link_train = gen6_fdi_link_train;
			dev_priv->display.write_eld = ironlake_write_eld;
			dev_priv->display.modeset_global_resources =
				snb_modeset_global_resources;
		} else if (IS_IVYBRIDGE(dev)) {
			/* FIXME: detect B0+ stepping and use auto training */
			dev_priv->display.fdi_link_train = ivb_manual_fdi_link_train;
			dev_priv->display.write_eld = ironlake_write_eld;
			dev_priv->display.modeset_global_resources =
				ivb_modeset_global_resources;
		} else if (IS_HASWELL(dev) || IS_GEN8(dev)) {
			dev_priv->display.fdi_link_train = hsw_fdi_link_train;
			dev_priv->display.write_eld = haswell_write_eld;
			dev_priv->display.modeset_global_resources =
				haswell_modeset_global_resources;
		}
	} else if (IS_G4X(dev)) {
		dev_priv->display.write_eld = g4x_write_eld;
	} else if (IS_VALLEYVIEW(dev)) {
		dev_priv->display.modeset_global_resources =
			valleyview_modeset_global_resources;
		dev_priv->display.write_eld = ironlake_write_eld;
	}

	/* Default just returns -ENODEV to indicate unsupported */
	dev_priv->display.queue_flip = intel_default_queue_flip;

	switch (INTEL_INFO(dev)->gen) {
	case 2:
		dev_priv->display.queue_flip = intel_gen2_queue_flip;
		break;

	case 3:
		dev_priv->display.queue_flip = intel_gen3_queue_flip;
		break;

	case 4:
	case 5:
		dev_priv->display.queue_flip = intel_gen4_queue_flip;
		break;

	case 6:
		dev_priv->display.queue_flip = intel_gen6_queue_flip;
		break;
	case 7:
	case 8: /* FIXME(BDW): Check that the gen8 RCS flip works. */
		dev_priv->display.queue_flip = intel_gen7_queue_flip;
		break;
	}

	intel_panel_init_backlight_funcs(dev);
}

/*
 * Some BIOSes insist on assuming the GPU's pipe A is enabled at suspend,
 * resume, or other times.  This quirk makes sure that's the case for
 * affected systems.
 */
static void quirk_pipea_force(struct drm_device *dev)
{
	struct drm_i915_private *dev_priv = dev->dev_private;

	dev_priv->quirks |= QUIRK_PIPEA_FORCE;
	DRM_INFO("applying pipe a force quirk\n");
}

/*
 * Some machines (Lenovo U160) do not work with SSC on LVDS for some reason
 */
static void quirk_ssc_force_disable(struct drm_device *dev)
{
	struct drm_i915_private *dev_priv = dev->dev_private;
	dev_priv->quirks |= QUIRK_LVDS_SSC_DISABLE;
	DRM_INFO("applying lvds SSC disable quirk\n");
}

/*
 * A machine (e.g. Acer Aspire 5734Z) may need to invert the panel backlight
 * brightness value
 */
static void quirk_invert_brightness(struct drm_device *dev)
{
	struct drm_i915_private *dev_priv = dev->dev_private;
	dev_priv->quirks |= QUIRK_INVERT_BRIGHTNESS;
	DRM_INFO("applying inverted panel brightness quirk\n");
}

/* Some VBT's incorrectly indicate no backlight is present */
static void quirk_backlight_present(struct drm_device *dev)
{
	struct drm_i915_private *dev_priv = dev->dev_private;
	dev_priv->quirks |= QUIRK_BACKLIGHT_PRESENT;
	DRM_INFO("applying backlight present quirk\n");
}

struct intel_quirk {
	int device;
	int subsystem_vendor;
	int subsystem_device;
	void (*hook)(struct drm_device *dev);
};

/* For systems that don't have a meaningful PCI subdevice/subvendor ID */
struct intel_dmi_quirk {
	void (*hook)(struct drm_device *dev);
	const struct dmi_system_id (*dmi_id_list)[];
};

static int intel_dmi_reverse_brightness(const struct dmi_system_id *id)
{
	DRM_INFO("Backlight polarity reversed on %s\n", id->ident);
	return 1;
}

static const struct intel_dmi_quirk intel_dmi_quirks[] = {
	{
		.dmi_id_list = &(const struct dmi_system_id[]) {
			{
				.callback = intel_dmi_reverse_brightness,
				.ident = "NCR Corporation",
				.matches = {DMI_MATCH(DMI_SYS_VENDOR, "NCR Corporation"),
					    DMI_MATCH(DMI_PRODUCT_NAME, ""),
				},
			},
			{ }  /* terminating entry */
		},
		.hook = quirk_invert_brightness,
	},
};

static struct intel_quirk intel_quirks[] = {
	/* HP Mini needs pipe A force quirk (LP: #322104) */
	{ 0x27ae, 0x103c, 0x361a, quirk_pipea_force },

	/* Toshiba Protege R-205, S-209 needs pipe A force quirk */
	{ 0x2592, 0x1179, 0x0001, quirk_pipea_force },

	/* ThinkPad T60 needs pipe A force quirk (bug #16494) */
	{ 0x2782, 0x17aa, 0x201a, quirk_pipea_force },

	/* Lenovo U160 cannot use SSC on LVDS */
	{ 0x0046, 0x17aa, 0x3920, quirk_ssc_force_disable },

	/* Sony Vaio Y cannot use SSC on LVDS */
	{ 0x0046, 0x104d, 0x9076, quirk_ssc_force_disable },

	/* Acer Aspire 5734Z must invert backlight brightness */
	{ 0x2a42, 0x1025, 0x0459, quirk_invert_brightness },

	/* Acer/eMachines G725 */
	{ 0x2a42, 0x1025, 0x0210, quirk_invert_brightness },

	/* Acer/eMachines e725 */
	{ 0x2a42, 0x1025, 0x0212, quirk_invert_brightness },

	/* Acer/Packard Bell NCL20 */
	{ 0x2a42, 0x1025, 0x034b, quirk_invert_brightness },

	/* Acer Aspire 4736Z */
	{ 0x2a42, 0x1025, 0x0260, quirk_invert_brightness },

	/* Acer Aspire 5336 */
	{ 0x2a42, 0x1025, 0x048a, quirk_invert_brightness },

	/* Acer C720 and C720P Chromebooks (Celeron 2955U) have backlights */
	{ 0x0a06, 0x1025, 0x0a11, quirk_backlight_present },

	/* Toshiba CB35 Chromebook (Celeron 2955U) */
	{ 0x0a06, 0x1179, 0x0a88, quirk_backlight_present },

	/* HP Chromebook 14 (Celeron 2955U) */
	{ 0x0a06, 0x103c, 0x21ed, quirk_backlight_present },
};

static void intel_init_quirks(struct drm_device *dev)
{
	struct pci_dev *d = dev->pdev;
	int i;

	for (i = 0; i < ARRAY_SIZE(intel_quirks); i++) {
		struct intel_quirk *q = &intel_quirks[i];

		if (d->device == q->device &&
		    (d->subsystem_vendor == q->subsystem_vendor ||
		     q->subsystem_vendor == PCI_ANY_ID) &&
		    (d->subsystem_device == q->subsystem_device ||
		     q->subsystem_device == PCI_ANY_ID))
			q->hook(dev);
	}
	for (i = 0; i < ARRAY_SIZE(intel_dmi_quirks); i++) {
		if (dmi_check_system(*intel_dmi_quirks[i].dmi_id_list) != 0)
			intel_dmi_quirks[i].hook(dev);
	}
}

/* Disable the VGA plane that we never use */
static void i915_disable_vga(struct drm_device *dev)
{
	struct drm_i915_private *dev_priv = dev->dev_private;
	u8 sr1;
	u32 vga_reg = i915_vgacntrl_reg(dev);

	/* WaEnableVGAAccessThroughIOPort:ctg,elk,ilk,snb,ivb,vlv,hsw */
	vga_get_uninterruptible(dev->pdev, VGA_RSRC_LEGACY_IO);
	outb(SR01, VGA_SR_INDEX);
	sr1 = inb(VGA_SR_DATA);
	outb(sr1 | 1<<5, VGA_SR_DATA);
	vga_put(dev->pdev, VGA_RSRC_LEGACY_IO);
	udelay(300);

	I915_WRITE(vga_reg, VGA_DISP_DISABLE);
	POSTING_READ(vga_reg);
}

void intel_modeset_init_hw(struct drm_device *dev)
{
	intel_prepare_ddi(dev);

	if (IS_VALLEYVIEW(dev))
		vlv_update_cdclk(dev);

	intel_init_clock_gating(dev);

	intel_reset_dpio(dev);

	intel_enable_gt_powersave(dev);
}

void intel_modeset_suspend_hw(struct drm_device *dev)
{
	intel_suspend_hw(dev);
}

void intel_modeset_init(struct drm_device *dev)
{
	struct drm_i915_private *dev_priv = dev->dev_private;
	int sprite, ret;
	enum pipe pipe;
	struct intel_crtc *crtc;

	drm_mode_config_init(dev);

	dev->mode_config.min_width = 0;
	dev->mode_config.min_height = 0;

	dev->mode_config.preferred_depth = 24;
	dev->mode_config.prefer_shadow = 1;

	dev->mode_config.funcs = &intel_mode_funcs;

	intel_init_quirks(dev);

	intel_init_pm(dev);

	if (INTEL_INFO(dev)->num_pipes == 0)
		return;

	intel_init_display(dev);

	if (IS_GEN2(dev)) {
		dev->mode_config.max_width = 2048;
		dev->mode_config.max_height = 2048;
	} else if (IS_GEN3(dev)) {
		dev->mode_config.max_width = 4096;
		dev->mode_config.max_height = 4096;
	} else {
		dev->mode_config.max_width = 8192;
		dev->mode_config.max_height = 8192;
	}

	if (IS_GEN2(dev)) {
		dev->mode_config.cursor_width = GEN2_CURSOR_WIDTH;
		dev->mode_config.cursor_height = GEN2_CURSOR_HEIGHT;
	} else {
		dev->mode_config.cursor_width = MAX_CURSOR_WIDTH;
		dev->mode_config.cursor_height = MAX_CURSOR_HEIGHT;
	}

	dev->mode_config.fb_base = dev_priv->gtt.mappable_base;

	DRM_DEBUG_KMS("%d display pipe%s available.\n",
		      INTEL_INFO(dev)->num_pipes,
		      INTEL_INFO(dev)->num_pipes > 1 ? "s" : "");

	for_each_pipe(pipe) {
		intel_crtc_init(dev, pipe);
		for_each_sprite(pipe, sprite) {
			ret = intel_plane_init(dev, pipe, sprite);
			if (ret)
				DRM_DEBUG_KMS("pipe %c sprite %c init failed: %d\n",
					      pipe_name(pipe), sprite_name(pipe, sprite), ret);
		}
	}

	intel_init_dpio(dev);
	intel_reset_dpio(dev);

	intel_shared_dpll_init(dev);

	/* Just disable it once at startup */
	i915_disable_vga(dev);
	intel_setup_outputs(dev);

	/* Just in case the BIOS is doing something questionable. */
	intel_disable_fbc(dev);

	drm_modeset_lock_all(dev);
	intel_modeset_setup_hw_state(dev, false);
	drm_modeset_unlock_all(dev);

	for_each_intel_crtc(dev, crtc) {
		if (!crtc->active)
			continue;

		/*
		 * Note that reserving the BIOS fb up front prevents us
		 * from stuffing other stolen allocations like the ring
		 * on top.  This prevents some ugliness at boot time, and
		 * can even allow for smooth boot transitions if the BIOS
		 * fb is large enough for the active pipe configuration.
		 */
		if (dev_priv->display.get_plane_config) {
			dev_priv->display.get_plane_config(crtc,
							   &crtc->plane_config);
			/*
			 * If the fb is shared between multiple heads, we'll
			 * just get the first one.
			 */
			intel_find_plane_obj(crtc, &crtc->plane_config);
		}
	}
}

static void intel_enable_pipe_a(struct drm_device *dev)
{
	struct intel_connector *connector;
	struct drm_connector *crt = NULL;
	struct intel_load_detect_pipe load_detect_temp;
	struct drm_modeset_acquire_ctx *ctx = dev->mode_config.acquire_ctx;

	/* We can't just switch on the pipe A, we need to set things up with a
	 * proper mode and output configuration. As a gross hack, enable pipe A
	 * by enabling the load detect pipe once. */
	list_for_each_entry(connector,
			    &dev->mode_config.connector_list,
			    base.head) {
		if (connector->encoder->type == INTEL_OUTPUT_ANALOG) {
			crt = &connector->base;
			break;
		}
	}

	if (!crt)
		return;

	if (intel_get_load_detect_pipe(crt, NULL, &load_detect_temp, ctx))
		intel_release_load_detect_pipe(crt, &load_detect_temp);
}

static bool
intel_check_plane_mapping(struct intel_crtc *crtc)
{
	struct drm_device *dev = crtc->base.dev;
	struct drm_i915_private *dev_priv = dev->dev_private;
	u32 reg, val;

	if (INTEL_INFO(dev)->num_pipes == 1)
		return true;

	reg = DSPCNTR(!crtc->plane);
	val = I915_READ(reg);

	if ((val & DISPLAY_PLANE_ENABLE) &&
	    (!!(val & DISPPLANE_SEL_PIPE_MASK) == crtc->pipe))
		return false;

	return true;
}

static void intel_sanitize_crtc(struct intel_crtc *crtc)
{
	struct drm_device *dev = crtc->base.dev;
	struct drm_i915_private *dev_priv = dev->dev_private;
	u32 reg;

	/* Clear any frame start delays used for debugging left by the BIOS */
	reg = PIPECONF(crtc->config.cpu_transcoder);
	I915_WRITE(reg, I915_READ(reg) & ~PIPECONF_FRAME_START_DELAY_MASK);

	/* restore vblank interrupts to correct state */
	if (crtc->active)
		drm_vblank_on(dev, crtc->pipe);
	else
		drm_vblank_off(dev, crtc->pipe);

	/* We need to sanitize the plane -> pipe mapping first because this will
	 * disable the crtc (and hence change the state) if it is wrong. Note
	 * that gen4+ has a fixed plane -> pipe mapping.  */
	if (INTEL_INFO(dev)->gen < 4 && !intel_check_plane_mapping(crtc)) {
		struct intel_connector *connector;
		bool plane;

		DRM_DEBUG_KMS("[CRTC:%d] wrong plane connection detected!\n",
			      crtc->base.base.id);

		/* Pipe has the wrong plane attached and the plane is active.
		 * Temporarily change the plane mapping and disable everything
		 * ...  */
		plane = crtc->plane;
		crtc->plane = !plane;
		crtc->primary_enabled = true;
		dev_priv->display.crtc_disable(&crtc->base);
		crtc->plane = plane;

		/* ... and break all links. */
		list_for_each_entry(connector, &dev->mode_config.connector_list,
				    base.head) {
			if (connector->encoder->base.crtc != &crtc->base)
				continue;

			connector->base.dpms = DRM_MODE_DPMS_OFF;
			connector->base.encoder = NULL;
		}
		/* multiple connectors may have the same encoder:
		 *  handle them and break crtc link separately */
		list_for_each_entry(connector, &dev->mode_config.connector_list,
				    base.head)
			if (connector->encoder->base.crtc == &crtc->base) {
				connector->encoder->base.crtc = NULL;
				connector->encoder->connectors_active = false;
			}

		WARN_ON(crtc->active);
		crtc->base.enabled = false;
	}

	if (dev_priv->quirks & QUIRK_PIPEA_FORCE &&
	    crtc->pipe == PIPE_A && !crtc->active) {
		/* BIOS forgot to enable pipe A, this mostly happens after
		 * resume. Force-enable the pipe to fix this, the update_dpms
		 * call below we restore the pipe to the right state, but leave
		 * the required bits on. */
		intel_enable_pipe_a(dev);
	}

	/* Adjust the state of the output pipe according to whether we
	 * have active connectors/encoders. */
	intel_crtc_update_dpms(&crtc->base);

	if (crtc->active != crtc->base.enabled) {
		struct intel_encoder *encoder;

		/* This can happen either due to bugs in the get_hw_state
		 * functions or because the pipe is force-enabled due to the
		 * pipe A quirk. */
		DRM_DEBUG_KMS("[CRTC:%d] hw state adjusted, was %s, now %s\n",
			      crtc->base.base.id,
			      crtc->base.enabled ? "enabled" : "disabled",
			      crtc->active ? "enabled" : "disabled");

		crtc->base.enabled = crtc->active;

		/* Because we only establish the connector -> encoder ->
		 * crtc links if something is active, this means the
		 * crtc is now deactivated. Break the links. connector
		 * -> encoder links are only establish when things are
		 *  actually up, hence no need to break them. */
		WARN_ON(crtc->active);

		for_each_encoder_on_crtc(dev, &crtc->base, encoder) {
			WARN_ON(encoder->connectors_active);
			encoder->base.crtc = NULL;
		}
	}

	if (crtc->active || IS_VALLEYVIEW(dev) || INTEL_INFO(dev)->gen < 5) {
		/*
		 * We start out with underrun reporting disabled to avoid races.
		 * For correct bookkeeping mark this on active crtcs.
		 *
		 * Also on gmch platforms we dont have any hardware bits to
		 * disable the underrun reporting. Which means we need to start
		 * out with underrun reporting disabled also on inactive pipes,
		 * since otherwise we'll complain about the garbage we read when
		 * e.g. coming up after runtime pm.
		 *
		 * No protection against concurrent access is required - at
		 * worst a fifo underrun happens which also sets this to false.
		 */
		crtc->cpu_fifo_underrun_disabled = true;
		crtc->pch_fifo_underrun_disabled = true;

		update_scanline_offset(crtc);
	}
}

static void intel_sanitize_encoder(struct intel_encoder *encoder)
{
	struct intel_connector *connector;
	struct drm_device *dev = encoder->base.dev;

	/* We need to check both for a crtc link (meaning that the
	 * encoder is active and trying to read from a pipe) and the
	 * pipe itself being active. */
	bool has_active_crtc = encoder->base.crtc &&
		to_intel_crtc(encoder->base.crtc)->active;

	if (encoder->connectors_active && !has_active_crtc) {
		DRM_DEBUG_KMS("[ENCODER:%d:%s] has active connectors but no active pipe!\n",
			      encoder->base.base.id,
			      encoder->base.name);

		/* Connector is active, but has no active pipe. This is
		 * fallout from our resume register restoring. Disable
		 * the encoder manually again. */
		if (encoder->base.crtc) {
			DRM_DEBUG_KMS("[ENCODER:%d:%s] manually disabled\n",
				      encoder->base.base.id,
				      encoder->base.name);
			encoder->disable(encoder);
			if (encoder->post_disable)
				encoder->post_disable(encoder);
		}
		encoder->base.crtc = NULL;
		encoder->connectors_active = false;

		/* Inconsistent output/port/pipe state happens presumably due to
		 * a bug in one of the get_hw_state functions. Or someplace else
		 * in our code, like the register restore mess on resume. Clamp
		 * things to off as a safer default. */
		list_for_each_entry(connector,
				    &dev->mode_config.connector_list,
				    base.head) {
			if (connector->encoder != encoder)
				continue;
			connector->base.dpms = DRM_MODE_DPMS_OFF;
			connector->base.encoder = NULL;
		}
	}
	/* Enabled encoders without active connectors will be fixed in
	 * the crtc fixup. */
}

void i915_redisable_vga_power_on(struct drm_device *dev)
{
	struct drm_i915_private *dev_priv = dev->dev_private;
	u32 vga_reg = i915_vgacntrl_reg(dev);

	if (!(I915_READ(vga_reg) & VGA_DISP_DISABLE)) {
		DRM_DEBUG_KMS("Something enabled VGA plane, disabling it\n");
		i915_disable_vga(dev);
	}
}

void i915_redisable_vga(struct drm_device *dev)
{
	struct drm_i915_private *dev_priv = dev->dev_private;

	/* This function can be called both from intel_modeset_setup_hw_state or
	 * at a very early point in our resume sequence, where the power well
	 * structures are not yet restored. Since this function is at a very
	 * paranoid "someone might have enabled VGA while we were not looking"
	 * level, just check if the power well is enabled instead of trying to
	 * follow the "don't touch the power well if we don't need it" policy
	 * the rest of the driver uses. */
	if (!intel_display_power_enabled(dev_priv, POWER_DOMAIN_VGA))
		return;

	i915_redisable_vga_power_on(dev);
}

static bool primary_get_hw_state(struct intel_crtc *crtc)
{
	struct drm_i915_private *dev_priv = crtc->base.dev->dev_private;

	if (!crtc->active)
		return false;

	return I915_READ(DSPCNTR(crtc->plane)) & DISPLAY_PLANE_ENABLE;
}

static void intel_modeset_readout_hw_state(struct drm_device *dev)
{
	struct drm_i915_private *dev_priv = dev->dev_private;
	enum pipe pipe;
	struct intel_crtc *crtc;
	struct intel_encoder *encoder;
	struct intel_connector *connector;
	int i;

	for_each_intel_crtc(dev, crtc) {
		memset(&crtc->config, 0, sizeof(crtc->config));

		crtc->config.quirks |= PIPE_CONFIG_QUIRK_INHERITED_MODE;

		crtc->active = dev_priv->display.get_pipe_config(crtc,
								 &crtc->config);

		crtc->base.enabled = crtc->active;
		crtc->primary_enabled = primary_get_hw_state(crtc);

		DRM_DEBUG_KMS("[CRTC:%d] hw state readout: %s\n",
			      crtc->base.base.id,
			      crtc->active ? "enabled" : "disabled");
	}

	for (i = 0; i < dev_priv->num_shared_dpll; i++) {
		struct intel_shared_dpll *pll = &dev_priv->shared_dplls[i];

		pll->on = pll->get_hw_state(dev_priv, pll, &pll->hw_state);
		pll->active = 0;
		for_each_intel_crtc(dev, crtc) {
			if (crtc->active && intel_crtc_to_shared_dpll(crtc) == pll)
				pll->active++;
		}
		pll->refcount = pll->active;

		DRM_DEBUG_KMS("%s hw state readout: refcount %i, on %i\n",
			      pll->name, pll->refcount, pll->on);

		if (pll->refcount)
			intel_display_power_get(dev_priv, POWER_DOMAIN_PLLS);
	}

	list_for_each_entry(encoder, &dev->mode_config.encoder_list,
			    base.head) {
		pipe = 0;

		if (encoder->get_hw_state(encoder, &pipe)) {
			crtc = to_intel_crtc(dev_priv->pipe_to_crtc_mapping[pipe]);
			encoder->base.crtc = &crtc->base;
			encoder->get_config(encoder, &crtc->config);
		} else {
			encoder->base.crtc = NULL;
		}

		encoder->connectors_active = false;
		DRM_DEBUG_KMS("[ENCODER:%d:%s] hw state readout: %s, pipe %c\n",
			      encoder->base.base.id,
			      encoder->base.name,
			      encoder->base.crtc ? "enabled" : "disabled",
			      pipe_name(pipe));
	}

	list_for_each_entry(connector, &dev->mode_config.connector_list,
			    base.head) {
		if (connector->get_hw_state(connector)) {
			connector->base.dpms = DRM_MODE_DPMS_ON;
			connector->encoder->connectors_active = true;
			connector->base.encoder = &connector->encoder->base;
		} else {
			connector->base.dpms = DRM_MODE_DPMS_OFF;
			connector->base.encoder = NULL;
		}
		DRM_DEBUG_KMS("[CONNECTOR:%d:%s] hw state readout: %s\n",
			      connector->base.base.id,
			      connector->base.name,
			      connector->base.encoder ? "enabled" : "disabled");
	}
}

/* Scan out the current hw modeset state, sanitizes it and maps it into the drm
 * and i915 state tracking structures. */
void intel_modeset_setup_hw_state(struct drm_device *dev,
				  bool force_restore)
{
	struct drm_i915_private *dev_priv = dev->dev_private;
	enum pipe pipe;
	struct intel_crtc *crtc;
	struct intel_encoder *encoder;
	int i;

	intel_modeset_readout_hw_state(dev);

	/*
	 * Now that we have the config, copy it to each CRTC struct
	 * Note that this could go away if we move to using crtc_config
	 * checking everywhere.
	 */
	for_each_intel_crtc(dev, crtc) {
		if (crtc->active && i915.fastboot) {
			intel_mode_from_pipe_config(&crtc->base.mode, &crtc->config);
			DRM_DEBUG_KMS("[CRTC:%d] found active mode: ",
				      crtc->base.base.id);
			drm_mode_debug_printmodeline(&crtc->base.mode);
		}
	}

	/* HW state is read out, now we need to sanitize this mess. */
	list_for_each_entry(encoder, &dev->mode_config.encoder_list,
			    base.head) {
		intel_sanitize_encoder(encoder);
	}

	for_each_pipe(pipe) {
		crtc = to_intel_crtc(dev_priv->pipe_to_crtc_mapping[pipe]);
		intel_sanitize_crtc(crtc);
		intel_dump_pipe_config(crtc, &crtc->config, "[setup_hw_state]");
	}

	for (i = 0; i < dev_priv->num_shared_dpll; i++) {
		struct intel_shared_dpll *pll = &dev_priv->shared_dplls[i];

		if (!pll->on || pll->active)
			continue;

		DRM_DEBUG_KMS("%s enabled but not in use, disabling\n", pll->name);

		pll->disable(dev_priv, pll);
		pll->on = false;
	}

	if (HAS_PCH_SPLIT(dev))
		ilk_wm_get_hw_state(dev);

	if (force_restore) {
		i915_redisable_vga(dev);

		/*
		 * We need to use raw interfaces for restoring state to avoid
		 * checking (bogus) intermediate states.
		 */
		for_each_pipe(pipe) {
			struct drm_crtc *crtc =
				dev_priv->pipe_to_crtc_mapping[pipe];

			__intel_set_mode(crtc, &crtc->mode, crtc->x, crtc->y,
					 crtc->primary->fb);
		}
	} else {
		intel_modeset_update_staged_output_state(dev);
	}

	intel_modeset_check_state(dev);
}

void intel_modeset_gem_init(struct drm_device *dev)
{
	struct drm_crtc *c;
	struct drm_i915_gem_object *obj;

	mutex_lock(&dev->struct_mutex);
	intel_init_gt_powersave(dev);
	mutex_unlock(&dev->struct_mutex);

	intel_modeset_init_hw(dev);

	intel_setup_overlay(dev);

	/*
	 * Make sure any fbs we allocated at startup are properly
	 * pinned & fenced.  When we do the allocation it's too early
	 * for this.
	 */
	mutex_lock(&dev->struct_mutex);
	for_each_crtc(dev, c) {
		obj = intel_fb_obj(c->primary->fb);
		if (obj == NULL)
			continue;

		if (intel_pin_and_fence_fb_obj(dev, obj, NULL)) {
			DRM_ERROR("failed to pin boot fb on pipe %d\n",
				  to_intel_crtc(c)->pipe);
			drm_framebuffer_unreference(c->primary->fb);
			c->primary->fb = NULL;
		}
	}
	mutex_unlock(&dev->struct_mutex);
}

void intel_connector_unregister(struct intel_connector *intel_connector)
{
	struct drm_connector *connector = &intel_connector->base;

	intel_panel_destroy_backlight(connector);
	drm_connector_unregister(connector);
}

void intel_modeset_cleanup(struct drm_device *dev)
{
	struct drm_i915_private *dev_priv = dev->dev_private;
	struct drm_connector *connector;

	/*
	 * Interrupts and polling as the first thing to avoid creating havoc.
	 * Too much stuff here (turning of rps, connectors, ...) would
	 * experience fancy races otherwise.
	 */
	drm_irq_uninstall(dev);
<<<<<<< HEAD
	cancel_work_sync(&dev_priv->hotplug_work);
=======
	intel_hpd_cancel_work(dev_priv);
>>>>>>> 7af142f7
	dev_priv->pm._irqs_disabled = true;

	/*
	 * Due to the hpd irq storm handling the hotplug work can re-arm the
	 * poll handlers. Hence disable polling after hpd handling is shut down.
	 */
	drm_kms_helper_poll_fini(dev);

	mutex_lock(&dev->struct_mutex);

	intel_unregister_dsm_handler();

	intel_disable_fbc(dev);

	intel_disable_gt_powersave(dev);

	ironlake_teardown_rc6(dev);

	mutex_unlock(&dev->struct_mutex);

	/* flush any delayed tasks or pending work */
	flush_scheduled_work();

	/* destroy the backlight and sysfs files before encoders/connectors */
	list_for_each_entry(connector, &dev->mode_config.connector_list, head) {
		struct intel_connector *intel_connector;

		intel_connector = to_intel_connector(connector);
		intel_connector->unregister(intel_connector);
	}

	drm_mode_config_cleanup(dev);

	intel_cleanup_overlay(dev);

	mutex_lock(&dev->struct_mutex);
	intel_cleanup_gt_powersave(dev);
	mutex_unlock(&dev->struct_mutex);
}

/*
 * Return which encoder is currently attached for connector.
 */
struct drm_encoder *intel_best_encoder(struct drm_connector *connector)
{
	return &intel_attached_encoder(connector)->base;
}

void intel_connector_attach_encoder(struct intel_connector *connector,
				    struct intel_encoder *encoder)
{
	connector->encoder = encoder;
	drm_mode_connector_attach_encoder(&connector->base,
					  &encoder->base);
}

/*
 * set vga decode state - true == enable VGA decode
 */
int intel_modeset_vga_set_state(struct drm_device *dev, bool state)
{
	struct drm_i915_private *dev_priv = dev->dev_private;
	unsigned reg = INTEL_INFO(dev)->gen >= 6 ? SNB_GMCH_CTRL : INTEL_GMCH_CTRL;
	u16 gmch_ctrl;

	if (pci_read_config_word(dev_priv->bridge_dev, reg, &gmch_ctrl)) {
		DRM_ERROR("failed to read control word\n");
		return -EIO;
	}

	if (!!(gmch_ctrl & INTEL_GMCH_VGA_DISABLE) == !state)
		return 0;

	if (state)
		gmch_ctrl &= ~INTEL_GMCH_VGA_DISABLE;
	else
		gmch_ctrl |= INTEL_GMCH_VGA_DISABLE;

	if (pci_write_config_word(dev_priv->bridge_dev, reg, gmch_ctrl)) {
		DRM_ERROR("failed to write control word\n");
		return -EIO;
	}

	return 0;
}

struct intel_display_error_state {

	u32 power_well_driver;

	int num_transcoders;

	struct intel_cursor_error_state {
		u32 control;
		u32 position;
		u32 base;
		u32 size;
	} cursor[I915_MAX_PIPES];

	struct intel_pipe_error_state {
		bool power_domain_on;
		u32 source;
		u32 stat;
	} pipe[I915_MAX_PIPES];

	struct intel_plane_error_state {
		u32 control;
		u32 stride;
		u32 size;
		u32 pos;
		u32 addr;
		u32 surface;
		u32 tile_offset;
	} plane[I915_MAX_PIPES];

	struct intel_transcoder_error_state {
		bool power_domain_on;
		enum transcoder cpu_transcoder;

		u32 conf;

		u32 htotal;
		u32 hblank;
		u32 hsync;
		u32 vtotal;
		u32 vblank;
		u32 vsync;
	} transcoder[4];
};

struct intel_display_error_state *
intel_display_capture_error_state(struct drm_device *dev)
{
	struct drm_i915_private *dev_priv = dev->dev_private;
	struct intel_display_error_state *error;
	int transcoders[] = {
		TRANSCODER_A,
		TRANSCODER_B,
		TRANSCODER_C,
		TRANSCODER_EDP,
	};
	int i;

	if (INTEL_INFO(dev)->num_pipes == 0)
		return NULL;

	error = kzalloc(sizeof(*error), GFP_ATOMIC);
	if (error == NULL)
		return NULL;

	if (IS_HASWELL(dev) || IS_BROADWELL(dev))
		error->power_well_driver = I915_READ(HSW_PWR_WELL_DRIVER);

	for_each_pipe(i) {
		error->pipe[i].power_domain_on =
			intel_display_power_enabled_unlocked(dev_priv,
							   POWER_DOMAIN_PIPE(i));
		if (!error->pipe[i].power_domain_on)
			continue;

		error->cursor[i].control = I915_READ(CURCNTR(i));
		error->cursor[i].position = I915_READ(CURPOS(i));
		error->cursor[i].base = I915_READ(CURBASE(i));

		error->plane[i].control = I915_READ(DSPCNTR(i));
		error->plane[i].stride = I915_READ(DSPSTRIDE(i));
		if (INTEL_INFO(dev)->gen <= 3) {
			error->plane[i].size = I915_READ(DSPSIZE(i));
			error->plane[i].pos = I915_READ(DSPPOS(i));
		}
		if (INTEL_INFO(dev)->gen <= 7 && !IS_HASWELL(dev))
			error->plane[i].addr = I915_READ(DSPADDR(i));
		if (INTEL_INFO(dev)->gen >= 4) {
			error->plane[i].surface = I915_READ(DSPSURF(i));
			error->plane[i].tile_offset = I915_READ(DSPTILEOFF(i));
		}

		error->pipe[i].source = I915_READ(PIPESRC(i));

		if (HAS_GMCH_DISPLAY(dev))
			error->pipe[i].stat = I915_READ(PIPESTAT(i));
	}

	error->num_transcoders = INTEL_INFO(dev)->num_pipes;
	if (HAS_DDI(dev_priv->dev))
		error->num_transcoders++; /* Account for eDP. */

	for (i = 0; i < error->num_transcoders; i++) {
		enum transcoder cpu_transcoder = transcoders[i];

		error->transcoder[i].power_domain_on =
			intel_display_power_enabled_unlocked(dev_priv,
				POWER_DOMAIN_TRANSCODER(cpu_transcoder));
		if (!error->transcoder[i].power_domain_on)
			continue;

		error->transcoder[i].cpu_transcoder = cpu_transcoder;

		error->transcoder[i].conf = I915_READ(PIPECONF(cpu_transcoder));
		error->transcoder[i].htotal = I915_READ(HTOTAL(cpu_transcoder));
		error->transcoder[i].hblank = I915_READ(HBLANK(cpu_transcoder));
		error->transcoder[i].hsync = I915_READ(HSYNC(cpu_transcoder));
		error->transcoder[i].vtotal = I915_READ(VTOTAL(cpu_transcoder));
		error->transcoder[i].vblank = I915_READ(VBLANK(cpu_transcoder));
		error->transcoder[i].vsync = I915_READ(VSYNC(cpu_transcoder));
	}

	return error;
}

#define err_printf(e, ...) i915_error_printf(e, __VA_ARGS__)

void
intel_display_print_error_state(struct drm_i915_error_state_buf *m,
				struct drm_device *dev,
				struct intel_display_error_state *error)
{
	int i;

	if (!error)
		return;

	err_printf(m, "Num Pipes: %d\n", INTEL_INFO(dev)->num_pipes);
	if (IS_HASWELL(dev) || IS_BROADWELL(dev))
		err_printf(m, "PWR_WELL_CTL2: %08x\n",
			   error->power_well_driver);
	for_each_pipe(i) {
		err_printf(m, "Pipe [%d]:\n", i);
		err_printf(m, "  Power: %s\n",
			   error->pipe[i].power_domain_on ? "on" : "off");
		err_printf(m, "  SRC: %08x\n", error->pipe[i].source);
		err_printf(m, "  STAT: %08x\n", error->pipe[i].stat);

		err_printf(m, "Plane [%d]:\n", i);
		err_printf(m, "  CNTR: %08x\n", error->plane[i].control);
		err_printf(m, "  STRIDE: %08x\n", error->plane[i].stride);
		if (INTEL_INFO(dev)->gen <= 3) {
			err_printf(m, "  SIZE: %08x\n", error->plane[i].size);
			err_printf(m, "  POS: %08x\n", error->plane[i].pos);
		}
		if (INTEL_INFO(dev)->gen <= 7 && !IS_HASWELL(dev))
			err_printf(m, "  ADDR: %08x\n", error->plane[i].addr);
		if (INTEL_INFO(dev)->gen >= 4) {
			err_printf(m, "  SURF: %08x\n", error->plane[i].surface);
			err_printf(m, "  TILEOFF: %08x\n", error->plane[i].tile_offset);
		}

		err_printf(m, "Cursor [%d]:\n", i);
		err_printf(m, "  CNTR: %08x\n", error->cursor[i].control);
		err_printf(m, "  POS: %08x\n", error->cursor[i].position);
		err_printf(m, "  BASE: %08x\n", error->cursor[i].base);
	}

	for (i = 0; i < error->num_transcoders; i++) {
		err_printf(m, "CPU transcoder: %c\n",
			   transcoder_name(error->transcoder[i].cpu_transcoder));
		err_printf(m, "  Power: %s\n",
			   error->transcoder[i].power_domain_on ? "on" : "off");
		err_printf(m, "  CONF: %08x\n", error->transcoder[i].conf);
		err_printf(m, "  HTOTAL: %08x\n", error->transcoder[i].htotal);
		err_printf(m, "  HBLANK: %08x\n", error->transcoder[i].hblank);
		err_printf(m, "  HSYNC: %08x\n", error->transcoder[i].hsync);
		err_printf(m, "  VTOTAL: %08x\n", error->transcoder[i].vtotal);
		err_printf(m, "  VBLANK: %08x\n", error->transcoder[i].vblank);
		err_printf(m, "  VSYNC: %08x\n", error->transcoder[i].vsync);
	}
}<|MERGE_RESOLUTION|>--- conflicted
+++ resolved
@@ -11693,13 +11693,8 @@
 	};
 	const struct drm_rect clip = {
 		/* integer pixels */
-<<<<<<< HEAD
-		.x2 = intel_crtc->config.pipe_src_w,
-		.y2 = intel_crtc->config.pipe_src_h,
-=======
 		.x2 = intel_crtc->active ? intel_crtc->config.pipe_src_w : 0,
 		.y2 = intel_crtc->active ? intel_crtc->config.pipe_src_h : 0,
->>>>>>> 7af142f7
 	};
 	bool visible;
 	int ret;
@@ -13108,11 +13103,7 @@
 	 * experience fancy races otherwise.
 	 */
 	drm_irq_uninstall(dev);
-<<<<<<< HEAD
-	cancel_work_sync(&dev_priv->hotplug_work);
-=======
 	intel_hpd_cancel_work(dev_priv);
->>>>>>> 7af142f7
 	dev_priv->pm._irqs_disabled = true;
 
 	/*
