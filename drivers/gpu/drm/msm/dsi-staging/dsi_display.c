--- conflicted
+++ resolved
@@ -2745,7 +2745,6 @@
 
 static bool dsi_display_check_prefix(const char *clk_prefix,
 					const char *clk_name)
-<<<<<<< HEAD
 {
 	return !!strnstr(clk_name, clk_prefix, strlen(clk_name));
 }
@@ -2796,58 +2795,6 @@
 		if (IS_ERR_OR_NULL(dsi_clk)) {
 			rc = PTR_ERR(dsi_clk);
 
-=======
-{
-	return !!strnstr(clk_name, clk_prefix, strlen(clk_name));
-}
-
-static int dsi_display_get_clocks_count(struct dsi_display *display)
-{
-	if (display->fw)
-		return dsi_parser_count_strings(display->parser_node,
-			"qcom,dsi-select-clocks");
-	else
-		return of_property_count_strings(display->disp_node,
-			"qcom,dsi-select-clocks");
-}
-
-static void dsi_display_get_clock_name(struct dsi_display *display,
-					int index, const char **clk_name)
-{
-	if (display->fw)
-		dsi_parser_read_string_index(display->parser_node,
-			"qcom,dsi-select-clocks", index, clk_name);
-	else
-		of_property_read_string_index(display->disp_node,
-			"qcom,dsi-select-clocks", index, clk_name);
-}
-
-static int dsi_display_clocks_init(struct dsi_display *display)
-{
-	int i, rc = 0, num_clk = 0;
-	const char *clk_name;
-	const char *src_byte = "src_byte", *src_pixel = "src_pixel";
-	const char *mux_byte = "mux_byte", *mux_pixel = "mux_pixel";
-	const char *shadow_byte = "shadow_byte", *shadow_pixel = "shadow_pixel";
-	struct clk *dsi_clk;
-	struct dsi_clk_link_set *src = &display->clock_info.src_clks;
-	struct dsi_clk_link_set *mux = &display->clock_info.mux_clks;
-	struct dsi_clk_link_set *shadow = &display->clock_info.shadow_clks;
-
-	num_clk = dsi_display_get_clocks_count(display);
-
-	pr_debug("clk count=%d\n", num_clk);
-
-	for (i = 0; i < num_clk; i++) {
-		dsi_display_get_clock_name(display, i, &clk_name);
-
-		pr_debug("clock name:%s\n", clk_name);
-
-		dsi_clk = devm_clk_get(&display->pdev->dev, clk_name);
-		if (IS_ERR_OR_NULL(dsi_clk)) {
-			rc = PTR_ERR(dsi_clk);
-
->>>>>>> d8914c3a
 			pr_err("failed to get %s, rc=%d\n", clk_name, rc);
 			goto error;
 		}
@@ -2997,8 +2944,6 @@
 		}
 		/* dsi will not be able to serve irqs from here on */
 		dsi_display_ctrl_irq_update(display, false);
-<<<<<<< HEAD
-=======
 
 		/* cache the MISR values */
 		for (i = 0; i < display->ctrl_count; i++) {
@@ -3008,7 +2953,6 @@
 			dsi_ctrl_cache_misr(ctrl->ctrl);
 		}
 
->>>>>>> d8914c3a
 	}
 
 	return rc;
@@ -3311,7 +3255,6 @@
 	kfree(val);
 	return rc;
 }
-<<<<<<< HEAD
 
 static int dsi_display_get_phandle_count(struct dsi_display *display,
 			const char *propname)
@@ -3339,35 +3282,6 @@
 	pr_debug("ctrl count=%d, phy count=%d\n",
 			display->ctrl_count, phy_count);
 
-=======
-
-static int dsi_display_get_phandle_count(struct dsi_display *display,
-			const char *propname)
-{
-	if (display->fw)
-		return dsi_parser_count_u32_elems(display->parser_node,
-				propname);
-	else
-		return of_property_count_u32_elems(display->disp_node,
-				propname);
-}
-
-static int dsi_display_parse_dt(struct dsi_display *display)
-{
-	int i, rc = 0;
-	u32 phy_count = 0;
-	struct device_node *of_node = display->pdev->dev.of_node;
-	struct device_node *disp_node = display->disp_node;
-
-	display->ctrl_count = dsi_display_get_phandle_count(display,
-				"qcom,dsi-ctrl-num");
-	phy_count = dsi_display_get_phandle_count(display,
-				"qcom,dsi-ctrl-num");
-
-	pr_debug("ctrl count=%d, phy count=%d\n",
-			display->ctrl_count, phy_count);
-
->>>>>>> d8914c3a
 	if (!phy_count || !display->ctrl_count) {
 		pr_err("no ctrl/phys found\n");
 		rc = -ENODEV;
@@ -3404,12 +3318,9 @@
 		goto error;
 	}
 
-<<<<<<< HEAD
-=======
 	/* Parse TE gpio */
 	dsi_display_parse_te_gpio(display);
 
->>>>>>> d8914c3a
 	pr_debug("success\n");
 error:
 	return rc;
@@ -5965,10 +5876,7 @@
 {
 	int rc = 0;
 	int i;
-<<<<<<< HEAD
-=======
 	bool enable;
->>>>>>> d8914c3a
 
 	/* check and setup MISR */
 	if (display->misr_enable)
