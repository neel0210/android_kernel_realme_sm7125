/*
 * Copyright (c) 2016-2021, The Linux Foundation. All rights reserved.
 * Copyright (C) 2013 Red Hat
 * Author: Rob Clark <robdclark@gmail.com>
 *
 * This program is free software; you can redistribute it and/or modify it
 * under the terms of the GNU General Public License version 2 as published by
 * the Free Software Foundation.
 *
 * This program is distributed in the hope that it will be useful, but WITHOUT
 * ANY WARRANTY; without even the implied warranty of MERCHANTABILITY or
 * FITNESS FOR A PARTICULAR PURPOSE.  See the GNU General Public License for
 * more details.
 *
 * You should have received a copy of the GNU General Public License along with
 * this program.  If not, see <http://www.gnu.org/licenses/>.
 */
/*
 * Copyright (c) 2016 Intel Corporation
 *
 * Permission to use, copy, modify, distribute, and sell this software and its
 * documentation for any purpose is hereby granted without fee, provided that
 * the above copyright notice appear in all copies and that both that copyright
 * notice and this permission notice appear in supporting documentation, and
 * that the name of the copyright holders not be used in advertising or
 * publicity pertaining to distribution of the software without specific,
 * written prior permission. The copyright holders make no representations
 * about the suitability of this software for any purpose. It is provided "as
 * is" without express or implied warranty.
 *
 * THE COPYRIGHT HOLDERS DISCLAIM ALL WARRANTIES WITH REGARD TO THIS SOFTWARE,
 * INCLUDING ALL IMPLIED WARRANTIES OF MERCHANTABILITY AND FITNESS, IN NO
 * EVENT SHALL THE COPYRIGHT HOLDERS BE LIABLE FOR ANY SPECIAL, INDIRECT OR
 * CONSEQUENTIAL DAMAGES OR ANY DAMAGES WHATSOEVER RESULTING FROM LOSS OF USE,
 * DATA OR PROFITS, WHETHER IN AN ACTION OF CONTRACT, NEGLIGENCE OR OTHER
 * TORTIOUS ACTION, ARISING OUT OF OR IN CONNECTION WITH THE USE OR PERFORMANCE
 * OF THIS SOFTWARE.
 */

#include <linux/of_address.h>
#include <linux/kthread.h>
#include <uapi/linux/sched/types.h>
#include <drm/drm_of.h>
#include <soc/qcom/boot_stats.h>
#include "msm_drv.h"
#include "msm_debugfs.h"
#include "msm_fence.h"
#include "msm_gpu.h"
#include "msm_kms.h"
#include "sde_wb.h"
#include "sde_dbg.h"

/*
 * MSM driver version:
 * - 1.0.0 - initial interface
 * - 1.1.0 - adds madvise, and support for submits with > 4 cmd buffers
 * - 1.2.0 - adds explicit fence support for submit ioctl
 */
#define MSM_VERSION_MAJOR	1
#define MSM_VERSION_MINOR	2
#define MSM_VERSION_PATCHLEVEL	0

static DEFINE_MUTEX(msm_release_lock);

static void msm_fb_output_poll_changed(struct drm_device *dev)
{
	struct msm_drm_private *priv = NULL;

	if (!dev) {
		DRM_ERROR("output_poll_changed failed, invalid input\n");
		return;
	}

	priv = dev->dev_private;

	if (priv->fbdev)
		drm_fb_helper_hotplug_event(priv->fbdev);
}

/**
 * msm_atomic_helper_check - validate state object
 * @dev: DRM device
 * @state: the driver state object
 *
 * This is a wrapper for the drm_atomic_helper_check to check the modeset
 * and state checking for planes. Additionally it checks if any secure
 * transition(moving CRTC and planes between secure and non-secure states and
 * vice versa) is allowed or not. When going to secure state, planes
 * with fb_mode as dir translated only can be staged on the CRTC, and only one
 * CRTC should be active.
 * Also mixing of secure and non-secure is not allowed.
 *
 * RETURNS
 * Zero for success or -errorno.
 */
int msm_atomic_check(struct drm_device *dev,
			    struct drm_atomic_state *state)
{
	struct msm_drm_private *priv;

	priv = dev->dev_private;
	if (priv && priv->kms && priv->kms->funcs &&
			priv->kms->funcs->atomic_check)
		return priv->kms->funcs->atomic_check(priv->kms, state);

	return drm_atomic_helper_check(dev, state);
}

static const struct drm_mode_config_funcs mode_config_funcs = {
	.fb_create = msm_framebuffer_create,
	.output_poll_changed = msm_fb_output_poll_changed,
	.atomic_check = msm_atomic_check,
	.atomic_commit = msm_atomic_commit,
	.atomic_state_alloc = msm_atomic_state_alloc,
	.atomic_state_clear = msm_atomic_state_clear,
	.atomic_state_free = msm_atomic_state_free,
};

#ifdef CONFIG_DRM_MSM_REGISTER_LOGGING
static bool reglog = false;
MODULE_PARM_DESC(reglog, "Enable register read/write logging");
module_param(reglog, bool, 0600);
#else
#define reglog 0
#endif

#ifdef CONFIG_DRM_FBDEV_EMULATION
static bool fbdev = true;
MODULE_PARM_DESC(fbdev, "Enable fbdev compat layer");
module_param(fbdev, bool, 0600);
#endif

static char *vram = "16m";
MODULE_PARM_DESC(vram, "Configure VRAM size (for devices without IOMMU/GPUMMU)");
module_param(vram, charp, 0);

bool dumpstate = false;
MODULE_PARM_DESC(dumpstate, "Dump KMS state on errors");
module_param(dumpstate, bool, 0600);

static bool modeset = true;
MODULE_PARM_DESC(modeset, "Use kernel modesetting [KMS] (1=on (default), 0=disable)");
module_param(modeset, bool, 0600);

/*
 * Util/helpers:
 */

struct clk *msm_clk_get(struct platform_device *pdev, const char *name)
{
	struct clk *clk;
	char name2[32];

	clk = devm_clk_get(&pdev->dev, name);
	if (!IS_ERR(clk) || PTR_ERR(clk) == -EPROBE_DEFER)
		return clk;

	snprintf(name2, sizeof(name2), "%s_clk", name);

	clk = devm_clk_get(&pdev->dev, name2);
	if (!IS_ERR(clk))
		dev_warn(&pdev->dev, "Using legacy clk name binding.  Use "
				"\"%s\" instead of \"%s\"\n", name, name2);

	return clk;
}

void __iomem *msm_ioremap(struct platform_device *pdev, const char *name,
		const char *dbgname)
{
	struct resource *res;
	unsigned long size;
	void __iomem *ptr;

	if (name)
		res = platform_get_resource_byname(pdev, IORESOURCE_MEM, name);
	else
		res = platform_get_resource(pdev, IORESOURCE_MEM, 0);

	if (!res) {
		dev_err(&pdev->dev, "failed to get memory resource: %s\n", name);
		return ERR_PTR(-EINVAL);
	}

	size = resource_size(res);

	ptr = devm_ioremap_nocache(&pdev->dev, res->start, size);
	if (!ptr) {
		dev_err(&pdev->dev, "failed to ioremap: %s\n", name);
		return ERR_PTR(-ENOMEM);
	}

	if (reglog)
		dev_dbg(&pdev->dev, "IO:region %s %pK %08lx\n",
			dbgname, ptr, size);

	return ptr;
}

unsigned long msm_iomap_size(struct platform_device *pdev, const char *name)
{
	struct resource *res;

	if (name)
		res = platform_get_resource_byname(pdev, IORESOURCE_MEM, name);
	else
		res = platform_get_resource(pdev, IORESOURCE_MEM, 0);

	if (!res) {
		dev_err(&pdev->dev, "failed to get memory resource: %s\n",
									name);
		return 0;
	}

	return resource_size(res);
}

void msm_iounmap(struct platform_device *pdev, void __iomem *addr)
{
	devm_iounmap(&pdev->dev, addr);
}

void msm_writel(u32 data, void __iomem *addr)
{
	if (reglog)
		pr_debug("IO:W %pK %08x\n", addr, data);
	writel(data, addr);
}

u32 msm_readl(const void __iomem *addr)
{
	u32 val = readl(addr);

	if (reglog)
		pr_err("IO:R %pK %08x\n", addr, val);
	return val;
}

struct vblank_work {
	struct kthread_work work;
	int crtc_id;
	bool enable;
	struct msm_drm_private *priv;
};

static void vblank_ctrl_worker(struct kthread_work *work)
{
	struct vblank_work *cur_work = container_of(work,
					struct vblank_work, work);
	struct msm_drm_private *priv = cur_work->priv;
	struct msm_kms *kms = priv->kms;

	if (cur_work->enable)
		kms->funcs->enable_vblank(kms, priv->crtcs[cur_work->crtc_id]);
	else
		kms->funcs->disable_vblank(kms, priv->crtcs[cur_work->crtc_id]);

	kfree(cur_work);
}

static int vblank_ctrl_queue_work(struct msm_drm_private *priv,
					int crtc_id, bool enable)
{
	struct vblank_work *cur_work;

	if (!priv || crtc_id >= priv->num_crtcs)
		return -EINVAL;

	cur_work = kzalloc(sizeof(*cur_work), GFP_ATOMIC);
	if (!cur_work)
		return -ENOMEM;

	kthread_init_work(&cur_work->work, vblank_ctrl_worker);
	cur_work->crtc_id = crtc_id;
	cur_work->enable = enable;
	cur_work->priv = priv;

	kthread_queue_work(&priv->disp_thread[crtc_id].worker, &cur_work->work);

	return 0;
}

static int msm_drm_uninit(struct device *dev)
{
	struct platform_device *pdev = to_platform_device(dev);
	struct drm_device *ddev = platform_get_drvdata(pdev);
	struct msm_drm_private *priv = ddev->dev_private;
	struct msm_kms *kms = priv->kms;
	struct msm_gpu *gpu = priv->gpu;
	int i;

	/* clean up display commit/event worker threads */
	for (i = 0; i < priv->num_crtcs; i++) {
		if (priv->disp_thread[i].thread) {
			kthread_flush_worker(&priv->disp_thread[i].worker);
			kthread_stop(priv->disp_thread[i].thread);
			priv->disp_thread[i].thread = NULL;
		}

		if (priv->event_thread[i].thread) {
			kthread_flush_worker(&priv->event_thread[i].worker);
			kthread_stop(priv->event_thread[i].thread);
			priv->event_thread[i].thread = NULL;
		}
	}

	msm_gem_shrinker_cleanup(ddev);

	drm_kms_helper_poll_fini(ddev);

	drm_mode_config_cleanup(ddev);

	if (priv->registered) {
		drm_dev_unregister(ddev);
		priv->registered = false;
	}

	msm_perf_debugfs_cleanup(priv);
	msm_rd_debugfs_cleanup(priv);

#ifdef CONFIG_DRM_FBDEV_EMULATION
	if (fbdev && priv->fbdev)
		msm_fbdev_free(ddev);
#endif
	drm_mode_config_cleanup(ddev);

	pm_runtime_get_sync(dev);
	drm_irq_uninstall(ddev);
	pm_runtime_put_sync(dev);

	flush_workqueue(priv->wq);
	destroy_workqueue(priv->wq);

	if (kms && kms->funcs)
		kms->funcs->destroy(kms);

	if (gpu) {
		mutex_lock(&ddev->struct_mutex);
		// XXX what do we do here?
		//pm_runtime_enable(&pdev->dev);
		gpu->funcs->pm_suspend(gpu);
		mutex_unlock(&ddev->struct_mutex);
		gpu->funcs->destroy(gpu);
	}

	if (priv->vram.paddr) {
		unsigned long attrs = DMA_ATTR_NO_KERNEL_MAPPING;

		drm_mm_takedown(&priv->vram.mm);
		dma_free_attrs(dev, priv->vram.size, NULL,
			       priv->vram.paddr, attrs);
	}

	component_unbind_all(dev, ddev);

	sde_dbg_destroy();
	debugfs_remove_recursive(priv->debug_root);

	sde_power_client_destroy(&priv->phandle, priv->pclient);
	sde_power_resource_deinit(pdev, &priv->phandle);

	msm_mdss_destroy(ddev);

	ddev->dev_private = NULL;
	kfree(priv);

	drm_dev_unref(ddev);

	return 0;
}

#define KMS_MDP4 4
#define KMS_MDP5 5
#define KMS_SDE  3

static int get_mdp_ver(struct platform_device *pdev)
{
#ifdef CONFIG_OF
	static const struct of_device_id match_types[] = { {
		.compatible = "qcom,mdss_mdp",
		.data	= (void	*)KMS_MDP5,
	},
	{
		.compatible = "qcom,sde-kms",
		.data	= (void	*)KMS_SDE,
	},
	{} };
	struct device *dev = &pdev->dev;
	const struct of_device_id *match;

	match = of_match_node(match_types, dev->of_node);
	if (match)
		return (int)(unsigned long)match->data;
#endif
	return KMS_MDP4;
}

static int msm_init_vram(struct drm_device *dev)
{
	struct msm_drm_private *priv = dev->dev_private;
	struct device_node *node;
	unsigned long size = 0;
	int ret = 0;

	/* In the device-tree world, we could have a 'memory-region'
	 * phandle, which gives us a link to our "vram".  Allocating
	 * is all nicely abstracted behind the dma api, but we need
	 * to know the entire size to allocate it all in one go. There
	 * are two cases:
	 *  1) device with no IOMMU, in which case we need exclusive
	 *     access to a VRAM carveout big enough for all gpu
	 *     buffers
	 *  2) device with IOMMU, but where the bootloader puts up
	 *     a splash screen.  In this case, the VRAM carveout
	 *     need only be large enough for fbdev fb.  But we need
	 *     exclusive access to the buffer to avoid the kernel
	 *     using those pages for other purposes (which appears
	 *     as corruption on screen before we have a chance to
	 *     load and do initial modeset)
	 */

	node = of_parse_phandle(dev->dev->of_node, "memory-region", 0);
	if (node) {
		struct resource r;

		ret = of_address_to_resource(node, 0, &r);
		of_node_put(node);
		if (ret)
			return ret;
		size = r.end - r.start;
		DRM_INFO("using VRAM carveout: %lx@%pa\n", size, &r.start);

		/* if we have no IOMMU, then we need to use carveout allocator.
		 * Grab the entire CMA chunk carved out in early startup in
		 * mach-msm:
		 */
	} else if (!iommu_present(&platform_bus_type)) {
		DRM_INFO("using %s VRAM carveout\n", vram);
		size = memparse(vram, NULL);
	}

	if (size) {
		unsigned long attrs = 0;
		void *p;

		priv->vram.size = size;

		drm_mm_init(&priv->vram.mm, 0, (size >> PAGE_SHIFT) - 1);
		spin_lock_init(&priv->vram.lock);

		attrs |= DMA_ATTR_NO_KERNEL_MAPPING;
		attrs |= DMA_ATTR_WRITE_COMBINE;

		/* note that for no-kernel-mapping, the vaddr returned
		 * is bogus, but non-null if allocation succeeded:
		 */
		p = dma_alloc_attrs(dev->dev, size,
				&priv->vram.paddr, GFP_KERNEL, attrs);
		if (!p) {
			dev_err(dev->dev, "failed to allocate VRAM\n");
			priv->vram.paddr = 0;
			return -ENOMEM;
		}

		dev_info(dev->dev, "VRAM: %08x->%08x\n",
				(uint32_t)priv->vram.paddr,
				(uint32_t)(priv->vram.paddr + size));
	}

	return ret;
}

#ifdef CONFIG_OF
static int msm_component_bind_all(struct device *dev,
				struct drm_device *drm_dev)
{
	int ret;

	ret = component_bind_all(dev, drm_dev);
	if (ret)
		DRM_ERROR("component_bind_all failed: %d\n", ret);

	return ret;
}
#else
static int msm_component_bind_all(struct device *dev,
				struct drm_device *drm_dev)
{
	return 0;
}
#endif

static int msm_power_enable_wrapper(void *handle, void *client, bool enable)
{
	return sde_power_resource_enable(handle, client, enable);
}

static int msm_drm_init(struct device *dev, struct drm_driver *drv)
{
	struct platform_device *pdev = to_platform_device(dev);
	struct drm_device *ddev;
	struct msm_drm_private *priv;
	struct msm_kms *kms;
	struct sde_dbg_power_ctrl dbg_power_ctrl = { 0 };
	int ret, i;
	struct sched_param param;

	ddev = drm_dev_alloc(drv, dev);
	if (!ddev) {
		dev_err(dev, "failed to allocate drm_device\n");
		return -ENOMEM;
	}

	drm_mode_config_init(ddev);
	platform_set_drvdata(pdev, ddev);

	priv = kzalloc(sizeof(*priv), GFP_KERNEL);
	if (!priv) {
		ret = -ENOMEM;
		goto priv_alloc_fail;
	}

	ddev->dev_private = priv;
	priv->dev = ddev;

	ret = msm_mdss_init(ddev);
	if (ret)
		goto mdss_init_fail;

	priv->wq = alloc_ordered_workqueue("msm_drm", 0);
	init_waitqueue_head(&priv->pending_crtcs_event);

	INIT_LIST_HEAD(&priv->client_event_list);
	INIT_LIST_HEAD(&priv->inactive_list);

	ret = sde_power_resource_init(pdev, &priv->phandle);
	if (ret) {
		pr_err("sde power resource init failed\n");
		goto power_init_fail;
	}

	priv->pclient = sde_power_client_create(&priv->phandle, "sde");
	if (IS_ERR_OR_NULL(priv->pclient)) {
		pr_err("sde power client create failed\n");
		ret = -EINVAL;
		goto power_client_fail;
	}

	dbg_power_ctrl.handle = &priv->phandle;
	dbg_power_ctrl.client = priv->pclient;
	dbg_power_ctrl.enable_fn = msm_power_enable_wrapper;
	ret = sde_dbg_init(&pdev->dev, &dbg_power_ctrl);
	if (ret) {
		dev_err(dev, "failed to init sde dbg: %d\n", ret);
		goto dbg_init_fail;
	}

	/* Bind all our sub-components: */
	ret = msm_component_bind_all(dev, ddev);
	if (ret)
		goto bind_fail;

	ret = msm_init_vram(ddev);
	if (ret)
		goto fail;

	if (!dev->dma_parms) {
		dev->dma_parms = devm_kzalloc(dev, sizeof(*dev->dma_parms),
					      GFP_KERNEL);
		if (!dev->dma_parms)
			return -ENOMEM;
	}
	dma_set_max_seg_size(dev, DMA_BIT_MASK(32));

	switch (get_mdp_ver(pdev)) {
	case KMS_MDP4:
		kms = mdp4_kms_init(ddev);
		break;
	case KMS_MDP5:
		kms = mdp5_kms_init(ddev);
		break;
	case KMS_SDE:
		kms = sde_kms_init(ddev);
		break;
	default:
		kms = ERR_PTR(-ENODEV);
		break;
	}

	if (IS_ERR(kms)) {
		/*
		 * NOTE: once we have GPU support, having no kms should not
		 * be considered fatal.. ideally we would still support gpu
		 * and (for example) use dmabuf/prime to share buffers with
		 * imx drm driver on iMX5
		 */
		priv->kms = NULL;
		dev_err(dev, "failed to load kms\n");
		ret = PTR_ERR(kms);
		goto fail;
	}
	priv->kms = kms;
	pm_runtime_enable(dev);

	/**
	 * Since kms->funcs->hw_init(kms) might call
	 * drm_object_property_set_value to initialize some custom
	 * properties we need to make sure mode_config.funcs are populated
	 * beforehand to avoid dereferencing an unset value during the
	 * drm_drv_uses_atomic_modeset check.
	 */
	ddev->mode_config.funcs = &mode_config_funcs;

	if (kms) {
		ret = kms->funcs->hw_init(kms);
		if (ret) {
			dev_err(dev, "kms hw init failed: %d\n", ret);
			goto fail;
		}
	}

	/**
	 * this priority was found during empiric testing to have appropriate
	 * realtime scheduling to process display updates and interact with
	 * other real time and normal priority task
	 */
	param.sched_priority = 16;
	for (i = 0; i < priv->num_crtcs; i++) {

		/* initialize display thread */
		priv->disp_thread[i].crtc_id = priv->crtcs[i]->base.id;
		kthread_init_worker(&priv->disp_thread[i].worker);
		priv->disp_thread[i].dev = ddev;
		priv->disp_thread[i].thread =
			kthread_run(kthread_worker_fn,
				&priv->disp_thread[i].worker,
				"crtc_commit:%d", priv->disp_thread[i].crtc_id);
		ret = sched_setscheduler(priv->disp_thread[i].thread,
							SCHED_FIFO, &param);
		if (ret)
			pr_warn("display thread priority update failed: %d\n",
									ret);

		if (IS_ERR(priv->disp_thread[i].thread)) {
			dev_err(dev, "failed to create crtc_commit kthread\n");
			priv->disp_thread[i].thread = NULL;
		}

		/* initialize event thread */
		priv->event_thread[i].crtc_id = priv->crtcs[i]->base.id;
		kthread_init_worker(&priv->event_thread[i].worker);
		priv->event_thread[i].dev = ddev;
		priv->event_thread[i].thread =
			kthread_run(kthread_worker_fn,
				&priv->event_thread[i].worker,
				"crtc_event:%d", priv->event_thread[i].crtc_id);
		/**
		 * event thread should also run at same priority as disp_thread
		 * because it is handling frame_done events. A lower priority
		 * event thread and higher priority disp_thread can causes
		 * frame_pending counters beyond 2. This can lead to commit
		 * failure at crtc commit level.
		 */
		ret = sched_setscheduler(priv->event_thread[i].thread,
							SCHED_FIFO, &param);
		if (ret)
			pr_warn("display event thread priority update failed: %d\n",
									ret);

		if (IS_ERR(priv->event_thread[i].thread)) {
			dev_err(dev, "failed to create crtc_event kthread\n");
			priv->event_thread[i].thread = NULL;
		}

		if ((!priv->disp_thread[i].thread) ||
				!priv->event_thread[i].thread) {
			/* clean up previously created threads if any */
			for ( ; i >= 0; i--) {
				if (priv->disp_thread[i].thread) {
					kthread_stop(
						priv->disp_thread[i].thread);
					priv->disp_thread[i].thread = NULL;
				}

				if (priv->event_thread[i].thread) {
					kthread_stop(
						priv->event_thread[i].thread);
					priv->event_thread[i].thread = NULL;
				}
			}
			goto fail;
		}
	}

	/**
	 * Since pp interrupt is heavy weight, try to queue the work
	 * into a dedicated worker thread, so that they dont interrupt
	 * other important events.
	 */
	kthread_init_worker(&priv->pp_event_worker);
	priv->pp_event_thread = kthread_run(kthread_worker_fn,
			&priv->pp_event_worker, "pp_event");

	ret = sched_setscheduler(priv->pp_event_thread,
						SCHED_FIFO, &param);
	if (ret)
		pr_warn("pp_event thread priority update failed: %d\n",
								ret);

	if (IS_ERR(priv->pp_event_thread)) {
		dev_err(dev, "failed to create pp_event kthread\n");
		priv->pp_event_thread = NULL;
		goto fail;
	}

	ret = drm_vblank_init(ddev, priv->num_crtcs);
	if (ret < 0) {
		dev_err(dev, "failed to initialize vblank\n");
		goto fail;
	}

	if (kms) {
		pm_runtime_get_sync(dev);
		ret = drm_irq_install(ddev, platform_get_irq(pdev, 0));
		pm_runtime_put_sync(dev);
		if (ret < 0) {
			dev_err(dev, "failed to install IRQ handler\n");
			goto fail;
		}
	}

	ret = drm_dev_register(ddev, 0);
	if (ret)
		goto fail;
	priv->registered = true;

	drm_mode_config_reset(ddev);

	if (kms && kms->funcs && kms->funcs->cont_splash_config) {
		ret = kms->funcs->cont_splash_config(kms);
		if (ret) {
			dev_err(dev, "kms cont_splash config failed.\n");
			goto fail;
		}
	}

#ifdef CONFIG_DRM_FBDEV_EMULATION
	if (fbdev)
		priv->fbdev = msm_fbdev_init(ddev);
#endif

	ret = msm_debugfs_late_init(ddev);
	if (ret)
		goto fail;

	ret = sde_dbg_debugfs_register(dev);
	if (ret) {
		dev_err(dev, "failed to reg sde dbg debugfs: %d\n", ret);
		goto fail;
	}

	/* perform subdriver post initialization */
	if (kms && kms->funcs && kms->funcs->postinit) {
		ret = kms->funcs->postinit(kms);
		if (ret) {
			pr_err("kms post init failed: %d\n", ret);
			goto fail;
		}
	}

	drm_kms_helper_poll_init(ddev);
	place_marker("M - DISPLAY Driver Ready");

	return 0;

fail:
	msm_drm_uninit(dev);
	return ret;
bind_fail:
	sde_dbg_destroy();
dbg_init_fail:
	sde_power_client_destroy(&priv->phandle, priv->pclient);
power_client_fail:
	sde_power_resource_deinit(pdev, &priv->phandle);
power_init_fail:
	msm_mdss_destroy(ddev);
mdss_init_fail:
	kfree(priv);
priv_alloc_fail:
	drm_dev_unref(ddev);
	return ret;
}

/*
 * DRM operations:
 */

#ifdef CONFIG_QCOM_KGSL
static void load_gpu(struct drm_device *dev)
{
}
#else
static void load_gpu(struct drm_device *dev)
{
	static DEFINE_MUTEX(init_lock);
	struct msm_drm_private *priv = dev->dev_private;

	mutex_lock(&init_lock);

	if (!priv->gpu)
		priv->gpu = adreno_load_gpu(dev);

	mutex_unlock(&init_lock);
}
#endif

static int msm_open(struct drm_device *dev, struct drm_file *file)
{
	struct msm_file_private *ctx;

	/* For now, load gpu on open.. to avoid the requirement of having
	 * firmware in the initrd.
	 */
	load_gpu(dev);

	ctx = kzalloc(sizeof(*ctx), GFP_KERNEL);
	if (!ctx)
		return -ENOMEM;

	mutex_init(&ctx->power_lock);

	file->driver_priv = ctx;

	if (dev && dev->dev_private) {
		struct msm_drm_private *priv = dev->dev_private;
		struct msm_kms *kms;

		kms = priv->kms;
		if (kms && kms->funcs && kms->funcs->postopen)
			kms->funcs->postopen(kms, file);
	}
	return 0;
}

static void msm_preclose(struct drm_device *dev, struct drm_file *file)
{
	struct msm_drm_private *priv = dev->dev_private;
	struct msm_kms *kms = priv->kms;

	if (kms && kms->funcs && kms->funcs->preclose)
		kms->funcs->preclose(kms, file);
}

static void msm_postclose(struct drm_device *dev, struct drm_file *file)
{
	struct msm_drm_private *priv = dev->dev_private;
	struct msm_file_private *ctx = file->driver_priv;
	struct msm_kms *kms = priv->kms;

	if (kms && kms->funcs && kms->funcs->postclose)
		kms->funcs->postclose(kms, file);

	mutex_lock(&dev->struct_mutex);
	if (ctx == priv->lastctx)
		priv->lastctx = NULL;
	mutex_unlock(&dev->struct_mutex);

	mutex_lock(&ctx->power_lock);
	if (ctx->enable_refcnt) {
		SDE_EVT32(ctx->enable_refcnt);
		sde_power_resource_enable(&priv->phandle,
				priv->pclient, false);
	}
	mutex_unlock(&ctx->power_lock);

	kfree(ctx);
}

static int msm_disable_all_modes_commit(
		struct drm_device *dev,
		struct drm_atomic_state *state)
{
	struct drm_plane *plane;
	struct drm_crtc *crtc;
	unsigned int plane_mask;
	int ret;

	plane_mask = 0;
	drm_for_each_plane(plane, dev) {
		struct drm_plane_state *plane_state;

		plane_state = drm_atomic_get_plane_state(state, plane);
		if (IS_ERR(plane_state)) {
			ret = PTR_ERR(plane_state);
			goto fail;
		}

		plane_state->rotation = 0;

		plane->old_fb = plane->fb;
		plane_mask |= 1 << drm_plane_index(plane);

		/* disable non-primary: */
		if (plane->type == DRM_PLANE_TYPE_PRIMARY)
			continue;

		DRM_DEBUG("disabling plane %d\n", plane->base.id);

		ret = __drm_atomic_helper_disable_plane(plane, plane_state);
		if (ret != 0)
			DRM_ERROR("error %d disabling plane %d\n", ret,
					plane->base.id);
	}

	drm_for_each_crtc(crtc, dev) {
		struct drm_mode_set mode_set;

		memset(&mode_set, 0, sizeof(struct drm_mode_set));
		mode_set.crtc = crtc;

		DRM_DEBUG("disabling crtc %d\n", crtc->base.id);

		ret = __drm_atomic_helper_set_config(&mode_set, state);
		if (ret != 0)
			DRM_ERROR("error %d disabling crtc %d\n", ret,
					crtc->base.id);
	}

	DRM_DEBUG("committing disables\n");
	ret = drm_atomic_commit(state);

fail:
	drm_atomic_clean_old_fb(dev, plane_mask, ret);
	DRM_DEBUG("disables result %d\n", ret);
	return ret;
}

/**
 * msm_clear_all_modes - disables all planes and crtcs via an atomic commit
 *	based on restore_fbdev_mode_atomic in drm_fb_helper.c
 * @dev: device pointer
 * @Return: 0 on success, otherwise -error
 */
static int msm_disable_all_modes(
		struct drm_device *dev,
		struct drm_modeset_acquire_ctx *ctx)
{
	struct drm_atomic_state *state;
	int ret, i;

	state = drm_atomic_state_alloc(dev);
	if (!state)
		return -ENOMEM;

	state->acquire_ctx = ctx;

	for (i = 0; i < TEARDOWN_DEADLOCK_RETRY_MAX; i++) {
		ret = msm_disable_all_modes_commit(dev, state);
		if (ret != -EDEADLK || ret != -ERESTARTSYS)
			break;
		drm_atomic_state_clear(state);
		drm_modeset_backoff(ctx);
	}

	drm_atomic_state_put(state);

	return ret;
}

static void msm_lastclose(struct drm_device *dev)
{
	struct msm_drm_private *priv = dev->dev_private;
	struct msm_kms *kms = priv->kms;
	struct drm_modeset_acquire_ctx ctx;
	int i, rc;

	/* check for splash status before triggering cleanup
	 * if we end up here with splash status ON i.e before first
	 * commit then ignore the last close call
	 */
	if (kms && kms->funcs && kms->funcs->check_for_splash
		&& kms->funcs->check_for_splash(kms))
		return;

	/*
	 * clean up vblank disable immediately as this is the last close.
	 */
	for (i = 0; i < dev->num_crtcs; i++) {
		struct drm_vblank_crtc *vblank = &dev->vblank[i];
		struct timer_list *disable_timer = &vblank->disable_timer;

		if (del_timer_sync(disable_timer))
			disable_timer->function(disable_timer->data);
	}

	/* wait for pending vblank requests to be executed by worker thread */
	flush_workqueue(priv->wq);

	if (priv->fbdev) {
		drm_fb_helper_restore_fbdev_mode_unlocked(priv->fbdev);
		return;
	}

	drm_modeset_acquire_init(&ctx, 0);
retry:
	rc = drm_modeset_lock_all_ctx(dev, &ctx);
	if (rc)
		goto fail;

	rc = msm_disable_all_modes(dev, &ctx);
	if (rc)
		goto fail;

	if (kms && kms->funcs && kms->funcs->lastclose)
		kms->funcs->lastclose(kms, &ctx);

fail:
	if (rc == -EDEADLK) {
		drm_modeset_backoff(&ctx);
		goto retry;
	} else if (rc) {
		pr_err("last close failed: %d\n", rc);
	}
	drm_modeset_drop_locks(&ctx);
	drm_modeset_acquire_fini(&ctx);
}

static irqreturn_t msm_irq(int irq, void *arg)
{
	struct drm_device *dev = arg;
	struct msm_drm_private *priv = dev->dev_private;
	struct msm_kms *kms = priv->kms;

	BUG_ON(!kms);
	return kms->funcs->irq(kms);
}

static void msm_irq_preinstall(struct drm_device *dev)
{
	struct msm_drm_private *priv = dev->dev_private;
	struct msm_kms *kms = priv->kms;

	BUG_ON(!kms);
	kms->funcs->irq_preinstall(kms);
}

static int msm_irq_postinstall(struct drm_device *dev)
{
	struct msm_drm_private *priv = dev->dev_private;
	struct msm_kms *kms = priv->kms;

	BUG_ON(!kms);
	return kms->funcs->irq_postinstall(kms);
}

static void msm_irq_uninstall(struct drm_device *dev)
{
	struct msm_drm_private *priv = dev->dev_private;
	struct msm_kms *kms = priv->kms;

	BUG_ON(!kms);
	kms->funcs->irq_uninstall(kms);
}

static int msm_enable_vblank(struct drm_device *dev, unsigned int pipe)
{
	struct msm_drm_private *priv = dev->dev_private;
	struct msm_kms *kms = priv->kms;

	if (!kms)
		return -ENXIO;
	DBG("dev=%pK, crtc=%u", dev, pipe);
	return vblank_ctrl_queue_work(priv, pipe, true);
}

static void msm_disable_vblank(struct drm_device *dev, unsigned int pipe)
{
	struct msm_drm_private *priv = dev->dev_private;
	struct msm_kms *kms = priv->kms;

	if (!kms)
		return;
	DBG("dev=%pK, crtc=%u", dev, pipe);
	vblank_ctrl_queue_work(priv, pipe, false);
}

/*
 * DRM ioctls:
 */

static int msm_ioctl_get_param(struct drm_device *dev, void *data,
		struct drm_file *file)
{
	struct msm_drm_private *priv = dev->dev_private;
	struct drm_msm_param *args = data;
	struct msm_gpu *gpu;

	/* for now, we just have 3d pipe.. eventually this would need to
	 * be more clever to dispatch to appropriate gpu module:
	 */
	if (args->pipe != MSM_PIPE_3D0)
		return -EINVAL;

	gpu = priv->gpu;

	if (!gpu)
		return -ENXIO;

	return gpu->funcs->get_param(gpu, args->param, &args->value);
}

static int msm_ioctl_gem_new(struct drm_device *dev, void *data,
		struct drm_file *file)
{
	struct drm_msm_gem_new *args = data;

	if (args->flags & ~MSM_BO_FLAGS) {
		DRM_ERROR("invalid flags: %08x\n", args->flags);
		return -EINVAL;
	}

	return msm_gem_new_handle(dev, file, args->size,
			args->flags, &args->handle);
}

static inline ktime_t to_ktime(struct drm_msm_timespec timeout)
{
	return ktime_set(timeout.tv_sec, timeout.tv_nsec);
}

static int msm_ioctl_gem_cpu_prep(struct drm_device *dev, void *data,
		struct drm_file *file)
{
	struct drm_msm_gem_cpu_prep *args = data;
	struct drm_gem_object *obj;
	ktime_t timeout = to_ktime(args->timeout);
	int ret;

	if (args->op & ~MSM_PREP_FLAGS) {
		DRM_ERROR("invalid op: %08x\n", args->op);
		return -EINVAL;
	}

	obj = drm_gem_object_lookup(file, args->handle);
	if (!obj)
		return -ENOENT;

	ret = msm_gem_cpu_prep(obj, args->op, &timeout);

	drm_gem_object_unreference_unlocked(obj);

	return ret;
}

static int msm_ioctl_gem_cpu_fini(struct drm_device *dev, void *data,
		struct drm_file *file)
{
	struct drm_msm_gem_cpu_fini *args = data;
	struct drm_gem_object *obj;
	int ret;

	obj = drm_gem_object_lookup(file, args->handle);
	if (!obj)
		return -ENOENT;

	ret = msm_gem_cpu_fini(obj);

	drm_gem_object_unreference_unlocked(obj);

	return ret;
}

static int msm_ioctl_gem_info_iova(struct drm_device *dev,
		struct drm_gem_object *obj, uint64_t *iova)
{
	struct msm_drm_private *priv = dev->dev_private;

	if (!priv->gpu)
		return -EINVAL;

	return msm_gem_get_iova(obj, priv->gpu->aspace, iova);
}

static int msm_ioctl_gem_info(struct drm_device *dev, void *data,
		struct drm_file *file)
{
	struct drm_msm_gem_info *args = data;
	struct drm_gem_object *obj;
	int ret = 0;

	if (args->flags & ~MSM_INFO_FLAGS)
		return -EINVAL;

	obj = drm_gem_object_lookup(file, args->handle);
	if (!obj)
		return -ENOENT;

	if (args->flags & MSM_INFO_IOVA) {
		uint64_t iova;

		ret = msm_ioctl_gem_info_iova(dev, obj, &iova);
		if (!ret)
			args->offset = iova;
	} else {
		args->offset = msm_gem_mmap_offset(obj);
	}

	drm_gem_object_unreference_unlocked(obj);

	return ret;
}

static int msm_ioctl_wait_fence(struct drm_device *dev, void *data,
		struct drm_file *file)
{
	struct msm_drm_private *priv = dev->dev_private;
	struct drm_msm_wait_fence *args = data;
	ktime_t timeout = to_ktime(args->timeout);

	if (args->pad) {
		DRM_ERROR("invalid pad: %08x\n", args->pad);
		return -EINVAL;
	}

	if (!priv->gpu)
		return 0;

	return msm_wait_fence(priv->gpu->fctx, args->fence, &timeout, true);
}

static int msm_ioctl_gem_madvise(struct drm_device *dev, void *data,
		struct drm_file *file)
{
	struct drm_msm_gem_madvise *args = data;
	struct drm_gem_object *obj;
	int ret;

	switch (args->madv) {
	case MSM_MADV_DONTNEED:
	case MSM_MADV_WILLNEED:
		break;
	default:
		return -EINVAL;
	}

	ret = mutex_lock_interruptible(&dev->struct_mutex);
	if (ret)
		return ret;

	obj = drm_gem_object_lookup(file, args->handle);
	if (!obj) {
		ret = -ENOENT;
		goto unlock;
	}

	ret = msm_gem_madvise(obj, args->madv);
	if (ret >= 0) {
		args->retained = ret;
		ret = 0;
	}

	drm_gem_object_unreference(obj);

unlock:
	mutex_unlock(&dev->struct_mutex);
	return ret;
}

static int msm_drm_object_supports_event(struct drm_device *dev,
		struct drm_msm_event_req *req)
{
	int ret = -EINVAL;
	struct drm_mode_object *arg_obj;

	arg_obj = drm_mode_object_find(dev, NULL,
				req->object_id, req->object_type);
	if (!arg_obj)
		return -ENOENT;

	switch (arg_obj->type) {
	case DRM_MODE_OBJECT_CRTC:
	case DRM_MODE_OBJECT_CONNECTOR:
		ret = 0;
		break;
	default:
		ret = -EOPNOTSUPP;
		break;
	}

	drm_mode_object_unreference(arg_obj);

	return ret;
}

static int msm_register_event(struct drm_device *dev,
	struct drm_msm_event_req *req, struct drm_file *file, bool en)
{
	int ret = -EINVAL;
	struct msm_drm_private *priv = dev->dev_private;
	struct msm_kms *kms = priv->kms;
	struct drm_mode_object *arg_obj;

	arg_obj = drm_mode_object_find(dev, NULL,
				req->object_id, req->object_type);
	if (!arg_obj)
		return -ENOENT;

	ret = kms->funcs->register_events(kms, arg_obj, req->event, en);

	drm_mode_object_unreference(arg_obj);

	return ret;
}

static int msm_event_client_count(struct drm_device *dev,
		struct drm_msm_event_req *req_event, bool locked)
{
	struct msm_drm_private *priv = dev->dev_private;
	unsigned long flag = 0;
	struct msm_drm_event *node;
	int count = 0;

	if (!locked)
		spin_lock_irqsave(&dev->event_lock, flag);
	list_for_each_entry(node, &priv->client_event_list, base.link) {
		if (node->event.type == req_event->event &&
			node->info.object_id == req_event->object_id)
			count++;
	}
	if (!locked)
		spin_unlock_irqrestore(&dev->event_lock, flag);

	return count;
}

static int msm_ioctl_register_event(struct drm_device *dev, void *data,
				    struct drm_file *file)
{
	struct msm_drm_private *priv = dev->dev_private;
	struct drm_msm_event_req *req_event = data;
	struct msm_drm_event *client, *node;
	unsigned long flag = 0;
	bool dup_request = false;
	int ret = 0, count = 0;

	ret = msm_drm_object_supports_event(dev, req_event);
	if (ret) {
		DRM_ERROR("unsupported event %x object %x object id %d\n",
			req_event->event, req_event->object_type,
			req_event->object_id);
		return ret;
	}

	spin_lock_irqsave(&dev->event_lock, flag);
	list_for_each_entry(node, &priv->client_event_list, base.link) {
		if (node->base.file_priv != file)
			continue;
		if (node->event.type == req_event->event &&
			node->info.object_id == req_event->object_id) {
			DRM_DEBUG("duplicate request for event %x obj id %d\n",
				node->event.type, node->info.object_id);
			dup_request = true;
			break;
		}
	}
	spin_unlock_irqrestore(&dev->event_lock, flag);

	if (dup_request)
		return -EALREADY;

	client = kzalloc(sizeof(*client), GFP_KERNEL);
	if (!client)
		return -ENOMEM;

	client->base.file_priv = file;
	client->base.event = &client->event;
	client->event.type = req_event->event;
	memcpy(&client->info, req_event, sizeof(client->info));

	/* Get the count of clients that have registered for event.
	 * Event should be enabled for first client, for subsequent enable
	 * calls add to client list and return.
	 */
	count = msm_event_client_count(dev, req_event, false);
	if (count) {
		/* Add current client to list */
		spin_lock_irqsave(&dev->event_lock, flag);
		list_add_tail(&client->base.link, &priv->client_event_list);
		spin_unlock_irqrestore(&dev->event_lock, flag);
		return 0;
	}

	ret = msm_register_event(dev, req_event, file, true);
	if (ret) {
		DRM_ERROR("failed to enable event %x object %x object id %d\n",
			req_event->event, req_event->object_type,
			req_event->object_id);
		kfree(client);
	} else {
		/* Add current client to list */
		spin_lock_irqsave(&dev->event_lock, flag);
		list_add_tail(&client->base.link, &priv->client_event_list);
		spin_unlock_irqrestore(&dev->event_lock, flag);
	}

	return ret;
}

static int msm_ioctl_deregister_event(struct drm_device *dev, void *data,
				      struct drm_file *file)
{
	struct msm_drm_private *priv = dev->dev_private;
	struct drm_msm_event_req *req_event = data;
	struct msm_drm_event *client = NULL, *node, *temp;
	unsigned long flag = 0;
	int count = 0;
	bool found = false;
	int ret = 0;

	ret = msm_drm_object_supports_event(dev, req_event);
	if (ret) {
		DRM_ERROR("unsupported event %x object %x object id %d\n",
			req_event->event, req_event->object_type,
			req_event->object_id);
		return ret;
	}

	spin_lock_irqsave(&dev->event_lock, flag);
	list_for_each_entry_safe(node, temp, &priv->client_event_list,
			base.link) {
		if (node->event.type == req_event->event &&
		    node->info.object_id == req_event->object_id &&
		    node->base.file_priv == file) {
			client = node;
			list_del(&client->base.link);
			found = true;
			kfree(client);
			break;
		}
	}
	spin_unlock_irqrestore(&dev->event_lock, flag);

	if (!found)
		return -ENOENT;

	count = msm_event_client_count(dev, req_event, false);
	if (!count)
		ret = msm_register_event(dev, req_event, file, false);

	return ret;
}

void msm_mode_object_event_notify(struct drm_mode_object *obj,
		struct drm_device *dev, struct drm_event *event, u8 *payload)
{
	struct msm_drm_private *priv = NULL;
	unsigned long flags;
	struct msm_drm_event *notify, *node;
	int len = 0, ret;

	if (!obj || !event || !event->length || !payload) {
		DRM_ERROR("err param obj %pK event %pK len %d payload %pK\n",
			obj, event, ((event) ? (event->length) : -1),
			payload);
		return;
	}
	priv = (dev) ? dev->dev_private : NULL;
	if (!dev || !priv) {
		DRM_ERROR("invalid dev %pK priv %pK\n", dev, priv);
		return;
	}

	spin_lock_irqsave(&dev->event_lock, flags);
	list_for_each_entry(node, &priv->client_event_list, base.link) {
		if (node->event.type != event->type ||
			obj->id != node->info.object_id)
			continue;
		len = event->length + sizeof(struct msm_drm_event);
		if (node->base.file_priv->event_space < len) {
			DRM_ERROR("Insufficient space %d for event %x len %d\n",
				node->base.file_priv->event_space, event->type,
				len);
			continue;
		}
		notify = kzalloc(len, GFP_ATOMIC);
		if (!notify)
			continue;
		notify->base.file_priv = node->base.file_priv;
		notify->base.event = &notify->event;
		notify->event.type = node->event.type;
		notify->event.length = event->length +
					sizeof(struct drm_msm_event_resp);
		memcpy(&notify->info, &node->info, sizeof(notify->info));
		memcpy(notify->data, payload, event->length);
		ret = drm_event_reserve_init_locked(dev, node->base.file_priv,
			&notify->base, &notify->event);
		if (ret) {
			kfree(notify);
			continue;
		}
		drm_send_event_locked(dev, &notify->base);
	}
	spin_unlock_irqrestore(&dev->event_lock, flags);
}

static int msm_release(struct inode *inode, struct file *filp)
{
	struct drm_file *file_priv = filp->private_data;
	struct drm_minor *minor;
	struct drm_device *dev;
	struct msm_drm_private *priv;
	struct msm_drm_event *node, *temp, *tmp_node;
	u32 count;
	unsigned long flags;
	LIST_HEAD(tmp_head);
	int ret = 0;

	mutex_lock(&msm_release_lock);

	if (!file_priv) {
		ret = -EINVAL;
		goto end;
	}

	minor = file_priv->minor;
	dev = minor->dev;
	priv = dev->dev_private;

	spin_lock_irqsave(&dev->event_lock, flags);
	list_for_each_entry_safe(node, temp, &priv->client_event_list,
			base.link) {
		if (node->base.file_priv != file_priv)
			continue;
		list_del(&node->base.link);
		list_add_tail(&node->base.link, &tmp_head);
	}
	spin_unlock_irqrestore(&dev->event_lock, flags);

	list_for_each_entry_safe(node, temp, &tmp_head,
			base.link) {
		list_del(&node->base.link);
		count = msm_event_client_count(dev, &node->info, false);

		list_for_each_entry(tmp_node, &tmp_head, base.link) {
			if (tmp_node->event.type == node->info.event &&
				tmp_node->info.object_id ==
					node->info.object_id)
				count++;
		}
		if (!count)
			msm_register_event(dev, &node->info, file_priv, false);
		kfree(node);
	}

	msm_preclose(dev, file_priv);

       /**
	* Handle preclose operation here for removing fb's whose
	* refcount > 1. This operation is not triggered from upstream
	* drm as msm_driver does not support DRIVER_LEGACY feature.
	*/
	ret = drm_release(inode, filp);
	filp->private_data = NULL;
end:
	mutex_unlock(&msm_release_lock);
	return ret;
}

/**
 * msm_ioctl_rmfb2 - remove an FB from the configuration
 * @dev: drm device for the ioctl
 * @data: data pointer for the ioctl
 * @file_priv: drm file for the ioctl call
 *
 * Remove the FB specified by the user.
 *
 * Called by the user via ioctl.
 *
 * Returns:
 * Zero on success, negative errno on failure.
 */
int msm_ioctl_rmfb2(struct drm_device *dev, void *data,
		    struct drm_file *file_priv)
{
	struct drm_framebuffer *fb = NULL;
	struct drm_framebuffer *fbl = NULL;
	uint32_t *id = data;
	int found = 0;

	if (!drm_core_check_feature(dev, DRIVER_MODESET))
		return -EINVAL;

	fb = drm_framebuffer_lookup(dev, file_priv, *id);
	if (!fb)
		return -ENOENT;

	/* drop extra ref from traversing drm_framebuffer_lookup */
	drm_framebuffer_unreference(fb);

	mutex_lock(&file_priv->fbs_lock);
	list_for_each_entry(fbl, &file_priv->fbs, filp_head)
		if (fb == fbl)
			found = 1;
	if (!found) {
		mutex_unlock(&file_priv->fbs_lock);
		return -ENOENT;
	}

	list_del_init(&fb->filp_head);
	mutex_unlock(&file_priv->fbs_lock);

	drm_framebuffer_unreference(fb);

	return 0;
}
EXPORT_SYMBOL(msm_ioctl_rmfb2);

/**
 * msm_ioctl_power_ctrl - enable/disable power vote on MDSS Hw
 * @dev: drm device for the ioctl
 * @data: data pointer for the ioctl
 * @file_priv: drm file for the ioctl call
 *
 */
static int msm_ioctl_power_ctrl(struct drm_device *dev, void *data,
			struct drm_file *file_priv)
{
	struct msm_file_private *ctx = file_priv->driver_priv;
	struct msm_drm_private *priv;
	struct drm_msm_power_ctrl *power_ctrl = data;
	bool vote_req = false;
	int old_cnt;
	int rc = 0;

	if (unlikely(!power_ctrl)) {
		DRM_ERROR("invalid ioctl data\n");
		return -EINVAL;
	}

	priv = dev->dev_private;

	mutex_lock(&ctx->power_lock);

	old_cnt = ctx->enable_refcnt;
	if (power_ctrl->enable) {
		if (!ctx->enable_refcnt)
			vote_req = true;
		ctx->enable_refcnt++;
	} else if (ctx->enable_refcnt) {
		ctx->enable_refcnt--;
		if (!ctx->enable_refcnt)
			vote_req = true;
	} else {
		pr_err("ignoring, unbalanced disable\n");
	}

	if (vote_req) {
		rc = sde_power_resource_enable(&priv->phandle,
				priv->pclient, power_ctrl->enable);

		if (rc)
			ctx->enable_refcnt = old_cnt;
	}

	pr_debug("pid %d enable %d, refcnt %d, vote_req %d\n",
			current->pid, power_ctrl->enable, ctx->enable_refcnt,
			vote_req);
	SDE_EVT32(current->pid, power_ctrl->enable, ctx->enable_refcnt,
			vote_req);
	mutex_unlock(&ctx->power_lock);
	return rc;
}

static const struct drm_ioctl_desc msm_ioctls[] = {
	DRM_IOCTL_DEF_DRV(MSM_GET_PARAM,    msm_ioctl_get_param,    DRM_AUTH|DRM_RENDER_ALLOW),
	DRM_IOCTL_DEF_DRV(MSM_GEM_NEW,      msm_ioctl_gem_new,      DRM_AUTH|DRM_RENDER_ALLOW),
	DRM_IOCTL_DEF_DRV(MSM_GEM_INFO,     msm_ioctl_gem_info,     DRM_AUTH|DRM_RENDER_ALLOW),
	DRM_IOCTL_DEF_DRV(MSM_GEM_CPU_PREP, msm_ioctl_gem_cpu_prep, DRM_AUTH|DRM_RENDER_ALLOW),
	DRM_IOCTL_DEF_DRV(MSM_GEM_CPU_FINI, msm_ioctl_gem_cpu_fini, DRM_AUTH|DRM_RENDER_ALLOW),
	DRM_IOCTL_DEF_DRV(MSM_GEM_SUBMIT,   msm_ioctl_gem_submit,   DRM_AUTH|DRM_RENDER_ALLOW),
	DRM_IOCTL_DEF_DRV(MSM_WAIT_FENCE,   msm_ioctl_wait_fence,   DRM_AUTH|DRM_RENDER_ALLOW),
	DRM_IOCTL_DEF_DRV(MSM_GEM_MADVISE,  msm_ioctl_gem_madvise,  DRM_AUTH|DRM_RENDER_ALLOW),
	DRM_IOCTL_DEF_DRV(SDE_WB_CONFIG, sde_wb_config, DRM_UNLOCKED|DRM_AUTH),
	DRM_IOCTL_DEF_DRV(MSM_REGISTER_EVENT,  msm_ioctl_register_event,
			  DRM_UNLOCKED|DRM_CONTROL_ALLOW),
	DRM_IOCTL_DEF_DRV(MSM_DEREGISTER_EVENT,  msm_ioctl_deregister_event,
			  DRM_UNLOCKED|DRM_CONTROL_ALLOW),
	DRM_IOCTL_DEF_DRV(MSM_RMFB2, msm_ioctl_rmfb2,
			  DRM_CONTROL_ALLOW|DRM_UNLOCKED),
	DRM_IOCTL_DEF_DRV(MSM_POWER_CTRL, msm_ioctl_power_ctrl,
			DRM_RENDER_ALLOW),
};

static const struct vm_operations_struct vm_ops = {
	.fault = msm_gem_fault,
	.open = drm_gem_vm_open,
	.close = drm_gem_vm_close,
};

static const struct file_operations fops = {
	.owner              = THIS_MODULE,
	.open               = drm_open,
	.release            = msm_release,
	.unlocked_ioctl     = drm_ioctl,
	.compat_ioctl       = drm_compat_ioctl,
	.poll               = drm_poll,
	.read               = drm_read,
	.llseek             = no_llseek,
	.mmap               = msm_gem_mmap,
};

static struct drm_driver msm_driver = {
	.driver_features    = DRIVER_HAVE_IRQ |
				DRIVER_GEM |
				DRIVER_PRIME |
				DRIVER_RENDER |
				DRIVER_ATOMIC |
				DRIVER_MODESET,
	.open               = msm_open,
	.postclose          = msm_postclose,
	.lastclose          = msm_lastclose,
	.irq_handler        = msm_irq,
	.irq_preinstall     = msm_irq_preinstall,
	.irq_postinstall    = msm_irq_postinstall,
	.irq_uninstall      = msm_irq_uninstall,
	.enable_vblank      = msm_enable_vblank,
	.disable_vblank     = msm_disable_vblank,
	.gem_free_object    = msm_gem_free_object,
	.gem_vm_ops         = &vm_ops,
	.dumb_create        = msm_gem_dumb_create,
	.dumb_map_offset    = msm_gem_dumb_map_offset,
	.prime_handle_to_fd = drm_gem_prime_handle_to_fd,
	.prime_fd_to_handle = drm_gem_prime_fd_to_handle,
	.gem_prime_export   = drm_gem_prime_export,
	.gem_prime_import   = msm_gem_prime_import,
	.gem_prime_res_obj  = msm_gem_prime_res_obj,
	.gem_prime_pin      = msm_gem_prime_pin,
	.gem_prime_unpin    = msm_gem_prime_unpin,
	.gem_prime_get_sg_table = msm_gem_prime_get_sg_table,
	.gem_prime_import_sg_table = msm_gem_prime_import_sg_table,
	.gem_prime_vmap     = msm_gem_prime_vmap,
	.gem_prime_vunmap   = msm_gem_prime_vunmap,
	.gem_prime_mmap     = msm_gem_prime_mmap,
#ifdef CONFIG_DEBUG_FS
	.debugfs_init       = msm_debugfs_init,
#endif
	.ioctls             = msm_ioctls,
	.num_ioctls         = ARRAY_SIZE(msm_ioctls),
	.fops               = &fops,
	.name               = "msm_drm",
	.desc               = "MSM Snapdragon DRM",
	.date               = "20130625",
	.major              = MSM_VERSION_MAJOR,
	.minor              = MSM_VERSION_MINOR,
	.patchlevel         = MSM_VERSION_PATCHLEVEL,
};

#ifdef CONFIG_PM_SLEEP
static int msm_pm_suspend(struct device *dev)
{
	struct drm_device *ddev;
	struct msm_drm_private *priv;
	struct msm_kms *kms;

	if (!dev)
		return -EINVAL;

	ddev = dev_get_drvdata(dev);
	if (!ddev || !ddev->dev_private)
		return -EINVAL;

	priv = ddev->dev_private;
	kms = priv->kms;

	if (kms && kms->funcs && kms->funcs->pm_suspend)
		return kms->funcs->pm_suspend(dev);

	/* disable hot-plug polling */
	drm_kms_helper_poll_disable(ddev);

	return 0;
}

static int msm_pm_resume(struct device *dev)
{
	struct drm_device *ddev;
	struct msm_drm_private *priv;
	struct msm_kms *kms;

	if (!dev)
		return -EINVAL;

	ddev = dev_get_drvdata(dev);
	if (!ddev || !ddev->dev_private)
		return -EINVAL;

	priv = ddev->dev_private;
	kms = priv->kms;

	if (kms && kms->funcs && kms->funcs->pm_resume)
		return kms->funcs->pm_resume(dev);

	/* enable hot-plug polling */
	drm_kms_helper_poll_enable(ddev);

	return 0;
}
#endif

#ifdef CONFIG_PM
static int msm_runtime_suspend(struct device *dev)
{
	struct drm_device *ddev = dev_get_drvdata(dev);
	struct msm_drm_private *priv = ddev->dev_private;

	DBG("");

	if (priv->mdss)
		return msm_mdss_disable(priv->mdss);

	return 0;
}

static int msm_runtime_resume(struct device *dev)
{
	struct drm_device *ddev = dev_get_drvdata(dev);
	struct msm_drm_private *priv = ddev->dev_private;

	DBG("");

	if (priv->mdss)
		return msm_mdss_enable(priv->mdss);

	return 0;
}
#endif

static const struct dev_pm_ops msm_pm_ops = {
	SET_SYSTEM_SLEEP_PM_OPS(msm_pm_suspend, msm_pm_resume)
	SET_RUNTIME_PM_OPS(msm_runtime_suspend, msm_runtime_resume, NULL)
};

/*
 * Componentized driver support:
 */

/*
 * NOTE: duplication of the same code as exynos or imx (or probably any other).
 * so probably some room for some helpers
 */
static int compare_of(struct device *dev, void *data)
{
	return dev->of_node == data;
}

/*
 * Identify what components need to be added by parsing what remote-endpoints
 * our MDP output ports are connected to. In the case of LVDS on MDP4, there
 * is no external component that we need to add since LVDS is within MDP4
 * itself.
 */
static int add_components_mdp(struct device *mdp_dev,
			      struct component_match **matchptr)
{
	struct device_node *np = mdp_dev->of_node;
	struct device_node *ep_node;
	struct device *master_dev;

	/*
	 * on MDP4 based platforms, the MDP platform device is the component
	 * master that adds other display interface components to itself.
	 *
	 * on MDP5 based platforms, the MDSS platform device is the component
	 * master that adds MDP5 and other display interface components to
	 * itself.
	 */
	if (of_device_is_compatible(np, "qcom,mdp4"))
		master_dev = mdp_dev;
	else
		master_dev = mdp_dev->parent;

	for_each_endpoint_of_node(np, ep_node) {
		struct device_node *intf;
		struct of_endpoint ep;
		int ret;

		ret = of_graph_parse_endpoint(ep_node, &ep);
		if (ret) {
			dev_err(mdp_dev, "unable to parse port endpoint\n");
			of_node_put(ep_node);
			return ret;
		}

		/*
		 * The LCDC/LVDS port on MDP4 is a speacial case where the
		 * remote-endpoint isn't a component that we need to add
		 */
		if (of_device_is_compatible(np, "qcom,mdp4") &&
		    ep.port == 0)
			continue;

		/*
		 * It's okay if some of the ports don't have a remote endpoint
		 * specified. It just means that the port isn't connected to
		 * any external interface.
		 */
		intf = of_graph_get_remote_port_parent(ep_node);
		if (!intf)
			continue;

		drm_of_component_match_add(master_dev, matchptr, compare_of,
					   intf);
		of_node_put(intf);
	}

	return 0;
}

static int compare_name_mdp(struct device *dev, void *data)
{
	return (strnstr(dev_name(dev), "mdp", strlen("mdp")) != NULL);
}

static int add_display_components(struct device *dev,
				  struct component_match **matchptr)
{
	struct device *mdp_dev = NULL;
	struct device_node *node;
	int ret;

	if (of_device_is_compatible(dev->of_node, "qcom,sde-kms")) {
		struct device_node *np = dev->of_node;
		unsigned int i;

		for (i = 0; ; i++) {
			node = of_parse_phandle(np, "connectors", i);
			if (!node)
				break;

			component_match_add(dev, matchptr, compare_of, node);
		}

		return 0;
	}

	/*
	 * MDP5 based devices don't have a flat hierarchy. There is a top level
	 * parent: MDSS, and children: MDP5, DSI, HDMI, eDP etc. Populate the
	 * children devices, find the MDP5 node, and then add the interfaces
	 * to our components list.
	 */
	if (of_device_is_compatible(dev->of_node, "qcom,mdss")) {
		ret = of_platform_populate(dev->of_node, NULL, NULL, dev);
		if (ret) {
			dev_err(dev, "failed to populate children devices\n");
			return ret;
		}

		mdp_dev = device_find_child(dev, NULL, compare_name_mdp);
		if (!mdp_dev) {
			dev_err(dev, "failed to find MDSS MDP node\n");
			of_platform_depopulate(dev);
			return -ENODEV;
		}

		put_device(mdp_dev);

		/* add the MDP component itself */
		component_match_add(dev, matchptr, compare_of,
				   mdp_dev->of_node);
	} else {
		/* MDP4 */
		mdp_dev = dev;
	}

	ret = add_components_mdp(mdp_dev, matchptr);
	if (ret)
		of_platform_depopulate(dev);

	return ret;
}

struct msm_gem_address_space *
msm_gem_smmu_address_space_get(struct drm_device *dev,
		unsigned int domain)
{
	struct msm_drm_private *priv = NULL;
	struct msm_kms *kms;
	const struct msm_kms_funcs *funcs;

	if ((!dev) || (!dev->dev_private))
		return NULL;

	priv = dev->dev_private;
	kms = priv->kms;
	if (!kms)
		return NULL;

	funcs = kms->funcs;

	if ((!funcs) || (!funcs->get_address_space))
		return NULL;

	return funcs->get_address_space(priv->kms, domain);
}

int msm_get_mixer_count(struct msm_drm_private *priv,
		const struct drm_display_mode *mode,
		u32 max_mixer_width, u32 *num_lm)
{
	struct msm_kms *kms;
	const struct msm_kms_funcs *funcs;

	if (!priv) {
		DRM_ERROR("invalid drm private struct");
		return -EINVAL;
	}

	kms = priv->kms;
	if (!kms) {
		DRM_ERROR("invalid msm kms struct");
		return -EINVAL;
	}

	funcs = kms->funcs;
	if (!funcs || !funcs->get_mixer_count) {
		DRM_ERROR("invlaid function pointers");
		return -EINVAL;
	}

	return funcs->get_mixer_count(priv->kms, mode,
			max_mixer_width, num_lm);
}
/*
 * We don't know what's the best binding to link the gpu with the drm device.
 * Fow now, we just hunt for all the possible gpus that we support, and add them
 * as components.
 */
static const struct of_device_id msm_gpu_match[] = {
	{ .compatible = "qcom,adreno" },
	{ .compatible = "qcom,adreno-3xx" },
	{ .compatible = "qcom,kgsl-3d0" },
	{ },
};

#ifdef CONFIG_QCOM_KGSL
static int add_gpu_components(struct device *dev,
			      struct component_match **matchptr)
{
	return 0;
}
#else
static int add_gpu_components(struct device *dev,
			      struct component_match **matchptr)
{
	struct device_node *np;

	np = of_find_matching_node(NULL, msm_gpu_match);
	if (!np)
		return 0;

	if (of_device_is_available(np))
		drm_of_component_match_add(dev, matchptr, compare_of, np);

	of_node_put(np);

	return 0;
}
#endif

static int msm_drm_bind(struct device *dev)
{
	return msm_drm_init(dev, &msm_driver);
}

static void msm_drm_unbind(struct device *dev)
{
	msm_drm_uninit(dev);
}

static const struct component_master_ops msm_drm_ops = {
	.bind = msm_drm_bind,
	.unbind = msm_drm_unbind,
};

/*
 * Platform driver:
 */

static int msm_pdev_probe(struct platform_device *pdev)
{
	int ret;
	struct component_match *match = NULL;

	ret = add_display_components(&pdev->dev, &match);
	if (ret)
		return ret;

	ret = add_gpu_components(&pdev->dev, &match);
	if (ret)
		goto fail;

	if (!match)
		return -ENODEV;

	device_enable_async_suspend(&pdev->dev);

	pdev->dev.coherent_dma_mask = DMA_BIT_MASK(32);

	ret = component_master_add_with_match(&pdev->dev, &msm_drm_ops, match);
	if (ret)
		goto fail;

	return 0;

fail:
	of_platform_depopulate(&pdev->dev);
	return ret;
}

static int msm_pdev_remove(struct platform_device *pdev)
{
	component_master_del(&pdev->dev, &msm_drm_ops);
	of_platform_depopulate(&pdev->dev);

	msm_drm_unbind(&pdev->dev);
	component_master_del(&pdev->dev, &msm_drm_ops);
	return 0;
}

static void msm_pdev_shutdown(struct platform_device *pdev)
{
<<<<<<< HEAD
	struct drm_device *ddev = platform_get_drvdata(pdev);
	struct msm_drm_private *priv = NULL;

	if (!ddev) {
		DRM_ERROR("invalid drm device node\n");
		return;
	}

	priv = ddev->dev_private;
	if (!priv) {
		DRM_ERROR("invalid msm drm private node\n");
		return;
	}

	msm_lastclose(ddev);

	/* set this after lastclose to allow kickoff from lastclose */
	priv->shutdown_in_progress = true;
=======
	struct drm_device *drm = platform_get_drvdata(pdev);
	struct msm_drm_private *priv = drm ? drm->dev_private : NULL;

	if (!priv || !priv->kms)
		return;

	drm_atomic_helper_shutdown(drm);
>>>>>>> 66722c42
}

static const struct of_device_id dt_match[] = {
	{ .compatible = "qcom,mdp4", .data = (void *)4 },	/* MDP4 */
	{ .compatible = "qcom,mdss", .data = (void *)5 },	/* MDP5 MDSS */
	{ .compatible = "qcom,sde-kms", .data = (void *)3 },	/* sde */
	{}
};
MODULE_DEVICE_TABLE(of, dt_match);

static struct platform_driver msm_platform_driver = {
	.probe      = msm_pdev_probe,
	.remove     = msm_pdev_remove,
	.shutdown   = msm_pdev_shutdown,
	.driver     = {
		.name   = "msm_drm",
		.of_match_table = dt_match,
		.pm     = &msm_pm_ops,
		.suppress_bind_attrs = true,
	},
};

#ifdef CONFIG_QCOM_KGSL
void __init adreno_register(void)
{
}

void __exit adreno_unregister(void)
{
}
#endif

static int __init msm_drm_register(void)
{
	if (!modeset)
		return -EINVAL;

	DBG("init");
	msm_smmu_driver_init();
	msm_dsi_register();
	msm_edp_register();
	msm_hdmi_register();
	adreno_register();
	return platform_driver_register(&msm_platform_driver);
}

static void __exit msm_drm_unregister(void)
{
	DBG("fini");
	platform_driver_unregister(&msm_platform_driver);
	msm_hdmi_unregister();
	adreno_unregister();
	msm_edp_unregister();
	msm_dsi_unregister();
	msm_smmu_driver_cleanup();
}

module_init(msm_drm_register);
module_exit(msm_drm_unregister);

MODULE_AUTHOR("Rob Clark <robdclark@gmail.com");
MODULE_DESCRIPTION("MSM DRM Driver");
MODULE_LICENSE("GPL");<|MERGE_RESOLUTION|>--- conflicted
+++ resolved
@@ -2130,34 +2130,14 @@
 
 static void msm_pdev_shutdown(struct platform_device *pdev)
 {
-<<<<<<< HEAD
-	struct drm_device *ddev = platform_get_drvdata(pdev);
-	struct msm_drm_private *priv = NULL;
-
-	if (!ddev) {
-		DRM_ERROR("invalid drm device node\n");
+	struct drm_device *drm = platform_get_drvdata(pdev);
+	struct msm_drm_private *priv = drm ? drm->dev_private : NULL;
+
+	if (!priv || !priv->kms)
 		return;
-	}
-
-	priv = ddev->dev_private;
-	if (!priv) {
-		DRM_ERROR("invalid msm drm private node\n");
-		return;
-	}
-
-	msm_lastclose(ddev);
 
 	/* set this after lastclose to allow kickoff from lastclose */
 	priv->shutdown_in_progress = true;
-=======
-	struct drm_device *drm = platform_get_drvdata(pdev);
-	struct msm_drm_private *priv = drm ? drm->dev_private : NULL;
-
-	if (!priv || !priv->kms)
-		return;
-
-	drm_atomic_helper_shutdown(drm);
->>>>>>> 66722c42
 }
 
 static const struct of_device_id dt_match[] = {
