--- conflicted
+++ resolved
@@ -2352,9 +2352,6 @@
 	struct ufs_qcom_host *host = ufshcd_get_variant(hba);
 	struct ufs_pa_layer_attr *attr = &host->dev_req_params;
 	int err = 0;
-	struct ufs_clk_info *clki;
-	struct list_head *head = &hba->clk_list_head;
-	u32 max_freq = 0;
 
 	if (!ufs_qcom_cap_qunipro(host))
 		goto out;
@@ -2363,29 +2360,7 @@
 		__ufs_qcom_cfg_timers(hba, attr->gear_rx, attr->pwr_rx,
 				      attr->hs_rate, false, true);
 
-<<<<<<< HEAD
-	list_for_each_entry(clki, head, list) {
-		if (!IS_ERR_OR_NULL(clki->clk) &&
-			(!strcmp(clki->name, "core_clk_unipro"))) {
-			max_freq = clki->max_freq;
-			break;
-		}
-	}
-
-	switch (max_freq) {
-	case 300000000:
-		err = ufs_qcom_set_dme_vs_core_clk_ctrl_clear_div(hba, 300, 12);
-		break;
-	case 150000000:
-		err = ufs_qcom_set_dme_vs_core_clk_ctrl_clear_div(hba, 150, 6);
-		break;
-	default:
-		err = -EINVAL;
-		break;
-	}
-=======
 	err = ufs_qcom_set_dme_vs_core_clk_ctrl_max_freq_mode(hba);
->>>>>>> d8914c3a
 out:
 	return err;
 }
