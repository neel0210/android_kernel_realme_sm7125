/*
 * Universal Flash Storage Host controller driver Core
 *
 * This code is based on drivers/scsi/ufs/ufshcd.c
 * Copyright (C) 2011-2013 Samsung India Software Operations
 * Copyright (c) 2013-2021, The Linux Foundation. All rights reserved.
 *
 * Authors:
 *	Santosh Yaraganavi <santosh.sy@samsung.com>
 *	Vinayak Holikatti <h.vinayak@samsung.com>
 *
 * This program is free software; you can redistribute it and/or
 * modify it under the terms of the GNU General Public License
 * as published by the Free Software Foundation; either version 2
 * of the License, or (at your option) any later version.
 * See the COPYING file in the top-level directory or visit
 * <http://www.gnu.org/licenses/gpl-2.0.html>
 *
 * This program is distributed in the hope that it will be useful,
 * but WITHOUT ANY WARRANTY; without even the implied warranty of
 * MERCHANTABILITY or FITNESS FOR A PARTICULAR PURPOSE.  See the
 * GNU General Public License for more details.
 *
 * This program is provided "AS IS" and "WITH ALL FAULTS" and
 * without warranty of any kind. You are solely responsible for
 * determining the appropriateness of using and distributing
 * the program and assume all risks associated with your exercise
 * of rights with respect to the program, including but not limited
 * to infringement of third party rights, the risks and costs of
 * program errors, damage to or loss of data, programs or equipment,
 * and unavailability or interruption of operations. Under no
 * circumstances will the contributor of this Program be liable for
 * any damages of any kind arising from your use or distribution of
 * this program.
 *
 * The Linux Foundation chooses to take subject only to the GPLv2
 * license terms, and distributes only under these terms.
 */

#include <linux/async.h>
#include <scsi/ufs/ioctl.h>
#include <linux/devfreq.h>
#include <linux/nls.h>
#include <linux/of.h>
#include <linux/blkdev.h>
#include <asm/unaligned.h>

#include "ufshcd.h"
#include "ufs_quirks.h"
#include "unipro.h"
#include "ufs-debugfs.h"
#include "ufs-qcom.h"

#ifdef VENDOR_EDIT
//zhenjian Jiang@PSW.BSP.Storage.UFS, 2018-05-04 add for ufs device in /proc/devinfo
#include <soc/oppo/device_info.h>
/*Hank.liu@PSW.BSP Kernel IO Latency  2019-03-19,ufs slot status */
unsigned long ufs_outstanding;
#endif

//Jinghua.Yu@BSP.Storage.UFS 2020/06/12, Add TAG for UFS plus
#if defined(CONFIG_UFSFEATURE) && defined(CONFIG_UFSHPB)
int ufsplus_hpb_status = 0;
EXPORT_SYMBOL(ufsplus_hpb_status);
#endif
#if defined(CONFIG_UFSFEATURE) && defined(CONFIG_UFSTW)
int ufsplus_tw_status = 0;
EXPORT_SYMBOL(ufsplus_tw_status);
#endif


#ifdef CONFIG_DEBUG_FS
static int ufshcd_tag_req_type(struct request *rq)
{
	int rq_type = TS_WRITE;

	if (!rq)
		rq_type = TS_NOT_SUPPORTED;
	else if (rq->cmd_flags & REQ_PREFLUSH)
		rq_type = TS_FLUSH;
	else if (rq_data_dir(rq) == READ)
		rq_type = (rq->cmd_flags & REQ_URGENT) ?
			TS_URGENT_READ : TS_READ;
	else if (rq->cmd_flags & REQ_URGENT)
		rq_type = TS_URGENT_WRITE;

	return rq_type;
}

static void ufshcd_update_error_stats(struct ufs_hba *hba, int type)
{
	ufsdbg_set_err_state(hba);
	if (type < UFS_ERR_MAX)
		hba->ufs_stats.err_stats[type]++;
}

static void ufshcd_update_tag_stats(struct ufs_hba *hba, int tag)
{
	struct request *rq =
		hba->lrb[tag].cmd ? hba->lrb[tag].cmd->request : NULL;
	u64 **tag_stats = hba->ufs_stats.tag_stats;
	int rq_type;

	if (!hba->ufs_stats.enabled)
		return;

	tag_stats[tag][TS_TAG]++;
	if (!rq)
		return;

	WARN_ON(hba->ufs_stats.q_depth > hba->nutrs);
	rq_type = ufshcd_tag_req_type(rq);
	if (!(rq_type < 0 || rq_type > TS_NUM_STATS))
		tag_stats[hba->ufs_stats.q_depth++][rq_type]++;
}

static void ufshcd_update_tag_stats_completion(struct ufs_hba *hba,
		struct scsi_cmnd *cmd)
{
	struct request *rq = cmd ? cmd->request : NULL;

	if (rq)
		hba->ufs_stats.q_depth--;
}

static void update_req_stats(struct ufs_hba *hba, struct ufshcd_lrb *lrbp)
{
	int rq_type;
	struct request *rq = lrbp->cmd ? lrbp->cmd->request : NULL;
	s64 delta = ktime_us_delta(lrbp->complete_time_stamp,
		lrbp->issue_time_stamp);

	/* update general request statistics */
	if (hba->ufs_stats.req_stats[TS_TAG].count == 0)
		hba->ufs_stats.req_stats[TS_TAG].min = delta;
	hba->ufs_stats.req_stats[TS_TAG].count++;
	hba->ufs_stats.req_stats[TS_TAG].sum += delta;
	if (delta > hba->ufs_stats.req_stats[TS_TAG].max)
		hba->ufs_stats.req_stats[TS_TAG].max = delta;
	if (delta < hba->ufs_stats.req_stats[TS_TAG].min)
			hba->ufs_stats.req_stats[TS_TAG].min = delta;

	rq_type = ufshcd_tag_req_type(rq);
	if (rq_type == TS_NOT_SUPPORTED)
		return;

	/* update request type specific statistics */
	if (hba->ufs_stats.req_stats[rq_type].count == 0)
		hba->ufs_stats.req_stats[rq_type].min = delta;
	hba->ufs_stats.req_stats[rq_type].count++;
	hba->ufs_stats.req_stats[rq_type].sum += delta;
	if (delta > hba->ufs_stats.req_stats[rq_type].max)
		hba->ufs_stats.req_stats[rq_type].max = delta;
	if (delta < hba->ufs_stats.req_stats[rq_type].min)
			hba->ufs_stats.req_stats[rq_type].min = delta;
}

static void
ufshcd_update_query_stats(struct ufs_hba *hba, enum query_opcode opcode, u8 idn)
{
	if (opcode < UPIU_QUERY_OPCODE_MAX && idn < MAX_QUERY_IDN)
		hba->ufs_stats.query_stats_arr[opcode][idn]++;
}

#else
static inline void ufshcd_update_tag_stats(struct ufs_hba *hba, int tag)
{
}

static inline void ufshcd_update_tag_stats_completion(struct ufs_hba *hba,
		struct scsi_cmnd *cmd)
{
}

static inline void ufshcd_update_error_stats(struct ufs_hba *hba, int type)
{
}

static inline
void update_req_stats(struct ufs_hba *hba, struct ufshcd_lrb *lrbp)
{
}

static inline
void ufshcd_update_query_stats(struct ufs_hba *hba,
			       enum query_opcode opcode, u8 idn)
{
}
#endif

static void ufshcd_update_uic_error_cnt(struct ufs_hba *hba, u32 reg, int type)
{
	unsigned long err_bits;
	int ec;

	switch (type) {
	case UFS_UIC_ERROR_PA:
		err_bits = reg & UIC_PHY_ADAPTER_LAYER_ERROR_CODE_MASK;
		for_each_set_bit(ec, &err_bits, UFS_EC_PA_MAX) {
			hba->ufs_stats.pa_err_cnt[ec]++;
			hba->ufs_stats.pa_err_cnt_total++;
		}
		break;
	case UFS_UIC_ERROR_DL:
		err_bits = reg & UIC_DATA_LINK_LAYER_ERROR_CODE_MASK;
		for_each_set_bit(ec, &err_bits, UFS_EC_DL_MAX) {
			hba->ufs_stats.dl_err_cnt[ec]++;
			hba->ufs_stats.dl_err_cnt_total++;
		}
		break;
	case UFS_UIC_ERROR_DME:
		hba->ufs_stats.dme_err_cnt++;
	default:
		break;
	}
}
#include "ufshcd-crypto.h"

#define CREATE_TRACE_POINTS
#include <trace/events/ufs.h>

#define PWR_INFO_MASK	0xF
#define PWR_RX_OFFSET	4

#define UFSHCD_REQ_SENSE_SIZE	18

#define UFSHCD_ENABLE_INTRS	(UTP_TRANSFER_REQ_COMPL |\
				 UTP_TASK_REQ_COMPL |\
				 UFSHCD_ERROR_MASK)
/* UIC command timeout, unit: ms */
#define UIC_CMD_TIMEOUT	500

/* NOP OUT retries waiting for NOP IN response */
#define NOP_OUT_RETRIES    10
/* Timeout after 30 msecs if NOP OUT hangs without response */
#define NOP_OUT_TIMEOUT    30 /* msecs */

/* Query request retries */
#define QUERY_REQ_RETRIES 3
/* Query request timeout */
#define QUERY_REQ_TIMEOUT 1500 /* 1.5 seconds */

/* Task management command timeout */
#define TM_CMD_TIMEOUT	100 /* msecs */

/* maximum number of retries for a general UIC command  */
#define UFS_UIC_COMMAND_RETRIES 3

/* maximum number of link-startup retries */
#define DME_LINKSTARTUP_RETRIES 3

/* Maximum retries for Hibern8 enter */
#define UIC_HIBERN8_ENTER_RETRIES 3

/* maximum number of reset retries before giving up */
#define MAX_HOST_RESET_RETRIES 5

/* Expose the flag value from utp_upiu_query.value */
#define MASK_QUERY_UPIU_FLAG_LOC 0xFF

/* Interrupt aggregation default timeout, unit: 40us */
#define INT_AGGR_DEF_TO	0x02

/* default value of auto suspend is 3 seconds */
#define UFSHCD_AUTO_SUSPEND_DELAY_MS 3000 /* millisecs */

/* default value of ref clock gating wait time is 100 micro seconds */
#define UFSHCD_REF_CLK_GATING_WAIT_US 100 /* microsecs */

#ifdef OPLUS_FEATURE_STORAGE_TOOL
/* hexiaosen@BSP.Storage.UFS 2020-08-13 add for ufs reset after ffu write buffer */
#define UFS_FFU_DOWNLOAD_MODE 0x0E
#endif

#define UFSHCD_CLK_GATING_DELAY_MS_PWR_SAVE	10
#define UFSHCD_CLK_GATING_DELAY_MS_PERF		50

/* IOCTL opcode for command - ufs set device read only */
#define UFS_IOCTL_BLKROSET      BLKROSET

#define ufshcd_toggle_vreg(_dev, _vreg, _on)				\
	({                                                              \
		int _ret;                                               \
		if (_on)                                                \
			_ret = ufshcd_enable_vreg(_dev, _vreg);         \
		else                                                    \
			_ret = ufshcd_disable_vreg(_dev, _vreg);        \
		_ret;                                                   \
	})

static void ufshcd_hex_dump(struct ufs_hba *hba, const char * const str,
			    const void *buf, size_t len)

{
	/*
	 * device name is expected to take up ~20 characters and "str" passed
	 * to this function is expected to be of ~10 character so we would need
	 * ~30 characters string to hold the concatenation of these 2 strings.
	 */
	#define MAX_PREFIX_STR_SIZE 50
	char prefix_str[MAX_PREFIX_STR_SIZE] = {0};

	/* concatenate the device name and "str" */
	snprintf(prefix_str, MAX_PREFIX_STR_SIZE, "%s %s: ",
		 dev_name(hba->dev), str);
	print_hex_dump(KERN_ERR, prefix_str, DUMP_PREFIX_OFFSET,
		       16, 4, buf, len, false);
}

enum {
	UFSHCD_MAX_CHANNEL	= 0,
	UFSHCD_MAX_ID		= 1,
	UFSHCD_CMD_PER_LUN	= 32,
	UFSHCD_CAN_QUEUE	= 32,
};

/* UFSHCD states */
enum {
	UFSHCD_STATE_RESET,
	UFSHCD_STATE_ERROR,
	UFSHCD_STATE_OPERATIONAL,
	UFSHCD_STATE_EH_SCHEDULED,
};

/* UFSHCD error handling flags */
enum {
	UFSHCD_EH_IN_PROGRESS = (1 << 0),
};

/* UFSHCD UIC layer error flags */
enum {
	UFSHCD_UIC_DL_PA_INIT_ERROR = (1 << 0), /* Data link layer error */
	UFSHCD_UIC_DL_NAC_RECEIVED_ERROR = (1 << 1), /* Data link layer error */
	UFSHCD_UIC_DL_TCx_REPLAY_ERROR = (1 << 2), /* Data link layer error */
	UFSHCD_UIC_NL_ERROR = (1 << 3), /* Network layer error */
	UFSHCD_UIC_TL_ERROR = (1 << 4), /* Transport Layer error */
	UFSHCD_UIC_DME_ERROR = (1 << 5), /* DME error */
};

#define DEFAULT_UFSHCD_DBG_PRINT_EN	UFSHCD_DBG_PRINT_ALL

#define ufshcd_set_eh_in_progress(h) \
	((h)->eh_flags |= UFSHCD_EH_IN_PROGRESS)
#define ufshcd_eh_in_progress(h) \
	((h)->eh_flags & UFSHCD_EH_IN_PROGRESS)
#define ufshcd_clear_eh_in_progress(h) \
	((h)->eh_flags &= ~UFSHCD_EH_IN_PROGRESS)

#define ufshcd_set_ufs_dev_active(h) \
	((h)->curr_dev_pwr_mode = UFS_ACTIVE_PWR_MODE)
#define ufshcd_set_ufs_dev_sleep(h) \
	((h)->curr_dev_pwr_mode = UFS_SLEEP_PWR_MODE)
#define ufshcd_set_ufs_dev_poweroff(h) \
	((h)->curr_dev_pwr_mode = UFS_POWERDOWN_PWR_MODE)
#define ufshcd_is_ufs_dev_active(h) \
	((h)->curr_dev_pwr_mode == UFS_ACTIVE_PWR_MODE)
#define ufshcd_is_ufs_dev_sleep(h) \
	((h)->curr_dev_pwr_mode == UFS_SLEEP_PWR_MODE)
#define ufshcd_is_ufs_dev_poweroff(h) \
	((h)->curr_dev_pwr_mode == UFS_POWERDOWN_PWR_MODE)

static struct ufs_pm_lvl_states ufs_pm_lvl_states[] = {
	{UFS_ACTIVE_PWR_MODE, UIC_LINK_ACTIVE_STATE},
	{UFS_ACTIVE_PWR_MODE, UIC_LINK_HIBERN8_STATE},
	{UFS_SLEEP_PWR_MODE, UIC_LINK_ACTIVE_STATE},
	{UFS_SLEEP_PWR_MODE, UIC_LINK_HIBERN8_STATE},
	{UFS_POWERDOWN_PWR_MODE, UIC_LINK_HIBERN8_STATE},
	{UFS_POWERDOWN_PWR_MODE, UIC_LINK_OFF_STATE},
};

static inline enum ufs_dev_pwr_mode
ufs_get_pm_lvl_to_dev_pwr_mode(enum ufs_pm_level lvl)
{
	return ufs_pm_lvl_states[lvl].dev_state;
}

static inline enum uic_link_state
ufs_get_pm_lvl_to_link_pwr_state(enum ufs_pm_level lvl)
{
	return ufs_pm_lvl_states[lvl].link_state;
}

static inline void ufshcd_set_card_online(struct ufs_hba *hba)
{
	atomic_set(&hba->card_state, UFS_CARD_STATE_ONLINE);
}

static inline void ufshcd_set_card_offline(struct ufs_hba *hba)
{
	atomic_set(&hba->card_state, UFS_CARD_STATE_OFFLINE);
}

static inline bool ufshcd_is_card_online(struct ufs_hba *hba)
{
	return (atomic_read(&hba->card_state) == UFS_CARD_STATE_ONLINE);
}

static inline bool ufshcd_is_card_offline(struct ufs_hba *hba)
{
	return (atomic_read(&hba->card_state) == UFS_CARD_STATE_OFFLINE);
}

static inline enum ufs_pm_level
ufs_get_desired_pm_lvl_for_dev_link_state(enum ufs_dev_pwr_mode dev_state,
					enum uic_link_state link_state)
{
	enum ufs_pm_level lvl;

	for (lvl = UFS_PM_LVL_0; lvl < UFS_PM_LVL_MAX; lvl++) {
		if ((ufs_pm_lvl_states[lvl].dev_state == dev_state) &&
			(ufs_pm_lvl_states[lvl].link_state == link_state))
			return lvl;
	}

	/* if no match found, return the level 0 */
	return UFS_PM_LVL_0;
}

static inline bool ufshcd_is_valid_pm_lvl(int lvl)
{
	if (lvl >= 0 && lvl < ARRAY_SIZE(ufs_pm_lvl_states))
		return true;
	else
		return false;
}

static struct ufs_dev_fix ufs_fixups[] = {
	/* UFS cards deviations table */
	UFS_FIX(UFS_VENDOR_MICRON, UFS_ANY_MODEL,
		UFS_DEVICE_QUIRK_DELAY_BEFORE_LPM),
	UFS_FIX(UFS_VENDOR_SAMSUNG, UFS_ANY_MODEL,
		UFS_DEVICE_QUIRK_DELAY_BEFORE_LPM),
	UFS_FIX(UFS_VENDOR_SAMSUNG, UFS_ANY_MODEL,
		UFS_DEVICE_NO_FASTAUTO),
	UFS_FIX(UFS_VENDOR_SAMSUNG, UFS_ANY_MODEL,
		UFS_DEVICE_QUIRK_HOST_PA_TACTIVATE),
	UFS_FIX(UFS_VENDOR_SAMSUNG, UFS_ANY_MODEL, UFS_DEVICE_NO_VCCQ),
	UFS_FIX(UFS_VENDOR_TOSHIBA, UFS_ANY_MODEL,
		UFS_DEVICE_QUIRK_DELAY_BEFORE_LPM),
	UFS_FIX(UFS_VENDOR_TOSHIBA, UFS_ANY_MODEL,
		UFS_DEVICE_QUIRK_NO_LINK_OFF),
	UFS_FIX(UFS_VENDOR_WDC, UFS_ANY_MODEL,
		UFS_DEVICE_QUIRK_NO_LINK_OFF),
	UFS_FIX(UFS_VENDOR_TOSHIBA, "THGLF2G9C8KBADG",
		UFS_DEVICE_QUIRK_PA_TACTIVATE),
	UFS_FIX(UFS_VENDOR_TOSHIBA, "THGLF2G9D8KBADG",
		UFS_DEVICE_QUIRK_PA_TACTIVATE),
	UFS_FIX(UFS_VENDOR_SKHYNIX, UFS_ANY_MODEL, UFS_DEVICE_NO_VCCQ),
	UFS_FIX(UFS_VENDOR_SKHYNIX, UFS_ANY_MODEL,
		UFS_DEVICE_QUIRK_HOST_PA_SAVECONFIGTIME),
	UFS_FIX(UFS_VENDOR_SKHYNIX, UFS_ANY_MODEL,
		UFS_DEVICE_QUIRK_WAIT_AFTER_REF_CLK_UNGATE),
	UFS_FIX(UFS_VENDOR_SKHYNIX, "hB8aL1",
		UFS_DEVICE_QUIRK_HS_G1_TO_HS_G3_SWITCH),
	UFS_FIX(UFS_VENDOR_SKHYNIX, "hC8aL1",
		UFS_DEVICE_QUIRK_HS_G1_TO_HS_G3_SWITCH),
	UFS_FIX(UFS_VENDOR_SKHYNIX, "hD8aL1",
		UFS_DEVICE_QUIRK_HS_G1_TO_HS_G3_SWITCH),
	UFS_FIX(UFS_VENDOR_SKHYNIX, "hC8aM1",
		UFS_DEVICE_QUIRK_HS_G1_TO_HS_G3_SWITCH),
	UFS_FIX(UFS_VENDOR_SKHYNIX, "h08aM1",
		UFS_DEVICE_QUIRK_HS_G1_TO_HS_G3_SWITCH),
	UFS_FIX(UFS_VENDOR_SKHYNIX, "hC8GL1",
		UFS_DEVICE_QUIRK_HS_G1_TO_HS_G3_SWITCH),
	UFS_FIX(UFS_VENDOR_SKHYNIX, "hC8HL1",
		UFS_DEVICE_QUIRK_HS_G1_TO_HS_G3_SWITCH),

	END_FIX
};

static irqreturn_t ufshcd_intr(int irq, void *__hba);
static irqreturn_t ufshcd_tmc_handler(struct ufs_hba *hba);
static void ufshcd_async_scan(void *data, async_cookie_t cookie);
static int ufshcd_reset_and_restore(struct ufs_hba *hba);
static int ufshcd_eh_host_reset_handler(struct scsi_cmnd *cmd);
static int ufshcd_clear_tm_cmd(struct ufs_hba *hba, int tag);
static void ufshcd_hba_exit(struct ufs_hba *hba);
static int ufshcd_probe_hba(struct ufs_hba *hba);
static int ufshcd_enable_clocks(struct ufs_hba *hba);
static int ufshcd_disable_clocks(struct ufs_hba *hba,
				 bool is_gating_context);
static int ufshcd_disable_clocks_keep_link_active(struct ufs_hba *hba,
					      bool is_gating_context);
#if defined(VENDOR_EDIT) && defined(CONFIG_UFSFEATURE)
/* Hank.liu@TECH.PLAT.Storage, 2019-10-31, add UFS+ hpb and tw driver*/
void ufshcd_hold_all(struct ufs_hba *hba);
#else
static void ufshcd_hold_all(struct ufs_hba *hba);
#endif
#if defined(VENDOR_EDIT) && defined(CONFIG_UFSFEATURE)
/* Hank.liu@TECH.PLAT.Storage, 2019-10-31, add UFS+ hpb and tw driver*/
void ufshcd_release_all(struct ufs_hba *hba);
#else
static void ufshcd_release_all(struct ufs_hba *hba);
#endif
static int ufshcd_set_vccq_rail_unused(struct ufs_hba *hba, bool unused);
static inline void ufshcd_add_delay_before_dme_cmd(struct ufs_hba *hba);
static inline void ufshcd_save_tstamp_of_last_dme_cmd(struct ufs_hba *hba);
static int ufshcd_host_reset_and_restore(struct ufs_hba *hba);
static void ufshcd_resume_clkscaling(struct ufs_hba *hba);
static void ufshcd_suspend_clkscaling(struct ufs_hba *hba);
static void __ufshcd_suspend_clkscaling(struct ufs_hba *hba);
static void ufshcd_hba_vreg_set_lpm(struct ufs_hba *hba);
static void ufshcd_hba_vreg_set_hpm(struct ufs_hba *hba);
static int ufshcd_devfreq_target(struct device *dev,
				unsigned long *freq, u32 flags);
static int ufshcd_devfreq_get_dev_status(struct device *dev,
		struct devfreq_dev_status *stat);
static void __ufshcd_shutdown_clkscaling(struct ufs_hba *hba);
static int ufshcd_set_dev_pwr_mode(struct ufs_hba *hba,
				     enum ufs_dev_pwr_mode pwr_mode);
static int ufshcd_config_vreg(struct device *dev,
		struct ufs_vreg *vreg, bool on);
static int ufshcd_enable_vreg(struct device *dev, struct ufs_vreg *vreg);
static int ufshcd_disable_vreg(struct device *dev, struct ufs_vreg *vreg);

#if IS_ENABLED(CONFIG_DEVFREQ_GOV_SIMPLE_ONDEMAND)
static struct devfreq_simple_ondemand_data ufshcd_ondemand_data = {
	.upthreshold = 70,
	.downdifferential = 65,
	.simple_scaling = 1,
};

static void *gov_data = &ufshcd_ondemand_data;
#else
static void *gov_data;
#endif

static struct devfreq_dev_profile ufs_devfreq_profile = {
	.polling_ms	= 60,
	.target		= ufshcd_devfreq_target,
	.get_dev_status	= ufshcd_devfreq_get_dev_status,
};

static int ufshcd_devfreq_init(struct ufs_hba *hba)
{
	struct list_head *clk_list = &hba->clk_list_head;
	struct ufs_clk_info *clki;
	struct devfreq *devfreq;
	int ret;

	/* Skip devfreq if we don't have any clocks in the list */
	if (list_empty(clk_list))
		return 0;

	clki = list_first_entry(clk_list, struct ufs_clk_info, list);
	dev_pm_opp_add(hba->dev, clki->min_freq, 0);
	dev_pm_opp_add(hba->dev, clki->max_freq, 0);

	devfreq = devfreq_add_device(hba->dev,
			&ufs_devfreq_profile,
			"simple_ondemand",
			gov_data);
	if (IS_ERR(devfreq)) {
		ret = PTR_ERR(devfreq);
		dev_err(hba->dev, "Unable to register with devfreq %d\n", ret);

		dev_pm_opp_remove(hba->dev, clki->min_freq);
		dev_pm_opp_remove(hba->dev, clki->max_freq);
		return ret;
	}

	hba->devfreq = devfreq;

	return 0;
}

static inline bool ufshcd_valid_tag(struct ufs_hba *hba, int tag)
{
	return tag >= 0 && tag < hba->nutrs;
}

static inline void ufshcd_enable_irq(struct ufs_hba *hba)
{
	if (!hba->is_irq_enabled) {
		enable_irq(hba->irq);
		hba->is_irq_enabled = true;
	}
}

static inline void ufshcd_disable_irq(struct ufs_hba *hba)
{
	if (hba->is_irq_enabled) {
		disable_irq(hba->irq);
		hba->is_irq_enabled = false;
	}
}

void ufshcd_scsi_unblock_requests(struct ufs_hba *hba)
{
	unsigned long flags;
	bool unblock = false;

	spin_lock_irqsave(hba->host->host_lock, flags);
	hba->scsi_block_reqs_cnt--;
	unblock = !hba->scsi_block_reqs_cnt;
	spin_unlock_irqrestore(hba->host->host_lock, flags);
	if (unblock)
		scsi_unblock_requests(hba->host);
}
EXPORT_SYMBOL(ufshcd_scsi_unblock_requests);

static inline void __ufshcd_scsi_block_requests(struct ufs_hba *hba)
{
	if (!hba->scsi_block_reqs_cnt++)
		scsi_block_requests(hba->host);
}

void ufshcd_scsi_block_requests(struct ufs_hba *hba)
{
	unsigned long flags;

	spin_lock_irqsave(hba->host->host_lock, flags);
	__ufshcd_scsi_block_requests(hba);
	spin_unlock_irqrestore(hba->host->host_lock, flags);
}
EXPORT_SYMBOL(ufshcd_scsi_block_requests);

static int ufshcd_device_reset_ctrl(struct ufs_hba *hba, bool ctrl)
{
	int ret = 0;

	if (!hba->pctrl)
		return 0;

	/* Assert reset if ctrl == true */
	if (ctrl)
		ret = pinctrl_select_state(hba->pctrl,
			pinctrl_lookup_state(hba->pctrl, "dev-reset-assert"));
	else
		ret = pinctrl_select_state(hba->pctrl,
			pinctrl_lookup_state(hba->pctrl, "dev-reset-deassert"));

	if (ret < 0)
		dev_err(hba->dev, "%s: %s failed with err %d\n",
			__func__, ctrl ? "Assert" : "Deassert", ret);

	return ret;
}

static inline int ufshcd_assert_device_reset(struct ufs_hba *hba)
{
	return ufshcd_device_reset_ctrl(hba, true);
}

static inline int ufshcd_deassert_device_reset(struct ufs_hba *hba)
{
	return ufshcd_device_reset_ctrl(hba, false);
}

static int ufshcd_reset_device(struct ufs_hba *hba)
{
	int ret;

	/* reset the connected UFS device */
	ret = ufshcd_assert_device_reset(hba);
	if (ret)
		goto out;
	/*
	 * The reset signal is active low.
	 * The UFS device shall detect more than or equal to 1us of positive
	 * or negative RST_n pulse width.
	 * To be on safe side, keep the reset low for atleast 10us.
	 */
	usleep_range(10, 15);

	ret = ufshcd_deassert_device_reset(hba);
	if (ret)
		goto out;
	/* same as assert, wait for atleast 10us after deassert */
	usleep_range(10, 15);
out:
	return ret;
}

/* replace non-printable or non-ASCII characters with spaces */
static inline void ufshcd_remove_non_printable(char *val)
{
	if (!val || !*val)
		return;

	if (*val < 0x20 || *val > 0x7e)
		*val = ' ';
}

#define UFSHCD_MAX_CMD_LOGGING	200

#ifdef CONFIG_TRACEPOINTS
static inline void ufshcd_add_command_trace(struct ufs_hba *hba,
			struct ufshcd_cmd_log_entry *entry)
{
	if (trace_ufshcd_command_enabled()) {
		u32 intr = ufshcd_readl(hba, REG_INTERRUPT_STATUS);

		trace_ufshcd_command(dev_name(hba->dev), entry->str, entry->tag,
				     entry->doorbell, entry->transfer_len, intr,
				     entry->lba, entry->cmd_id);
	}
}
#else
static inline void ufshcd_add_command_trace(struct ufs_hba *hba,
			struct ufshcd_cmd_log_entry *entry)
{
}
#endif

#ifdef CONFIG_SCSI_UFSHCD_CMD_LOGGING
static void ufshcd_cmd_log_init(struct ufs_hba *hba)
{
	/* Allocate log entries */
	if (!hba->cmd_log.entries) {
		hba->cmd_log.entries = kzalloc(UFSHCD_MAX_CMD_LOGGING *
			sizeof(struct ufshcd_cmd_log_entry), GFP_KERNEL);
		if (!hba->cmd_log.entries)
			return;
		dev_dbg(hba->dev, "%s: cmd_log.entries initialized\n",
				__func__);
	}
}

static void __ufshcd_cmd_log(struct ufs_hba *hba, char *str, char *cmd_type,
			     unsigned int tag, u8 cmd_id, u8 idn, u8 lun,
			     sector_t lba, int transfer_len)
{
	struct ufshcd_cmd_log_entry *entry;

	if (!hba->cmd_log.entries)
		return;

	entry = &hba->cmd_log.entries[hba->cmd_log.pos];
	entry->lun = lun;
	entry->str = str;
	entry->cmd_type = cmd_type;
	entry->cmd_id = cmd_id;
	entry->lba = lba;
	entry->transfer_len = transfer_len;
	entry->idn = idn;
	entry->doorbell = ufshcd_readl(hba, REG_UTP_TRANSFER_REQ_DOOR_BELL);
	entry->tag = tag;
	entry->tstamp = ktime_get();
	entry->outstanding_reqs = hba->outstanding_reqs;
	entry->seq_num = hba->cmd_log.seq_num;
	hba->cmd_log.seq_num++;
	hba->cmd_log.pos =
			(hba->cmd_log.pos + 1) % UFSHCD_MAX_CMD_LOGGING;

	ufshcd_add_command_trace(hba, entry);
}

static void ufshcd_cmd_log(struct ufs_hba *hba, char *str, char *cmd_type,
	unsigned int tag, u8 cmd_id, u8 idn)
{
	__ufshcd_cmd_log(hba, str, cmd_type, tag, cmd_id, idn, 0, 0, 0);
}

static void ufshcd_dme_cmd_log(struct ufs_hba *hba, char *str, u8 cmd_id)
{
	ufshcd_cmd_log(hba, str, "dme", 0, cmd_id, 0);
}

static void ufshcd_custom_cmd_log(struct ufs_hba *hba, char *str)
{
	ufshcd_cmd_log(hba, str, "custom", 0, 0, 0);
}

static void ufshcd_print_cmd_log(struct ufs_hba *hba)
{
	int i;
	int pos;
	struct ufshcd_cmd_log_entry *p;

	if (!hba->cmd_log.entries)
		return;

	pos = hba->cmd_log.pos;
	for (i = 0; i < UFSHCD_MAX_CMD_LOGGING; i++) {
		p = &hba->cmd_log.entries[pos];
		pos = (pos + 1) % UFSHCD_MAX_CMD_LOGGING;

		if (ktime_to_us(p->tstamp)) {
			pr_err("%s: %s: seq_no=%u lun=0x%x cmd_id=0x%02x lba=0x%llx txfer_len=%d tag=%u, doorbell=0x%x outstanding=0x%x idn=%d time=%lld us\n",
				p->cmd_type, p->str, p->seq_num,
				p->lun, p->cmd_id, (unsigned long long)p->lba,
				p->transfer_len, p->tag, p->doorbell,
				p->outstanding_reqs, p->idn,
				ktime_to_us(p->tstamp));
				usleep_range(1000, 1100);
		}
	}
}
#else
static void ufshcd_cmd_log_init(struct ufs_hba *hba)
{
}

static void __ufshcd_cmd_log(struct ufs_hba *hba, char *str, char *cmd_type,
			     unsigned int tag, u8 cmd_id, u8 idn, u8 lun,
			     sector_t lba, int transfer_len)
{
	struct ufshcd_cmd_log_entry entry;

	entry.str = str;
	entry.lba = lba;
	entry.cmd_id = cmd_id;
	entry.transfer_len = transfer_len;
	entry.doorbell = ufshcd_readl(hba, REG_UTP_TRANSFER_REQ_DOOR_BELL);
	entry.tag = tag;

	ufshcd_add_command_trace(hba, &entry);
}

static void ufshcd_dme_cmd_log(struct ufs_hba *hba, char *str, u8 cmd_id)
{
}

static void ufshcd_custom_cmd_log(struct ufs_hba *hba, char *str)
{
}

static void ufshcd_print_cmd_log(struct ufs_hba *hba)
{
}
#endif

#ifdef CONFIG_TRACEPOINTS
static inline void ufshcd_cond_add_cmd_trace(struct ufs_hba *hba,
					unsigned int tag, const char *str)
{
	struct ufshcd_lrb *lrbp;
	char *cmd_type = NULL;
	u8 opcode = 0;
	u8 cmd_id = 0, idn = 0;
	sector_t lba = 0;
	int transfer_len = 0;

	lrbp = &hba->lrb[tag];

	if (lrbp->cmd) { /* data phase exists */
		opcode = (u8)(*lrbp->cmd->cmnd);
		if ((opcode == READ_10) || (opcode == WRITE_10)) {
			/*
			 * Currently we only fully trace read(10) and write(10)
			 * commands
			 */
			if (lrbp->cmd->request && lrbp->cmd->request->bio)
				lba =
				lrbp->cmd->request->bio->bi_iter.bi_sector;
			transfer_len = be32_to_cpu(
				lrbp->ucd_req_ptr->sc.exp_data_transfer_len);
		}
	}

	if (lrbp->cmd && ((lrbp->command_type == UTP_CMD_TYPE_SCSI) ||
			  (lrbp->command_type == UTP_CMD_TYPE_UFS_STORAGE))) {
		cmd_type = "scsi";
		cmd_id = (u8)(*lrbp->cmd->cmnd);
	} else if (lrbp->command_type == UTP_CMD_TYPE_DEV_MANAGE) {
		if (hba->dev_cmd.type == DEV_CMD_TYPE_NOP) {
			cmd_type = "nop";
			cmd_id = 0;
		} else if (hba->dev_cmd.type == DEV_CMD_TYPE_QUERY) {
			cmd_type = "query";
			cmd_id = hba->dev_cmd.query.request.upiu_req.opcode;
			idn = hba->dev_cmd.query.request.upiu_req.idn;
		}
	}

	__ufshcd_cmd_log(hba, (char *) str, cmd_type, tag, cmd_id, idn,
			 lrbp->lun, lba, transfer_len);
}
#else
static inline void ufshcd_cond_add_cmd_trace(struct ufs_hba *hba,
					unsigned int tag, const char *str)
{
}
#endif

static void ufshcd_print_clk_freqs(struct ufs_hba *hba)
{
	struct ufs_clk_info *clki;
	struct list_head *head = &hba->clk_list_head;

	if (!(hba->ufshcd_dbg_print & UFSHCD_DBG_PRINT_CLK_FREQ_EN))
		return;

	if (list_empty(head))
		return;

	list_for_each_entry(clki, head, list) {
		if (!IS_ERR_OR_NULL(clki->clk) && clki->min_freq &&
				clki->max_freq)
			dev_err(hba->dev, "clk: %s, rate: %u\n",
					clki->name, clki->curr_freq);
	}
}

static void ufshcd_print_uic_err_hist(struct ufs_hba *hba,
		struct ufs_uic_err_reg_hist *err_hist, char *err_name)
{
	int i;

	if (!(hba->ufshcd_dbg_print & UFSHCD_DBG_PRINT_UIC_ERR_HIST_EN))
		return;

	for (i = 0; i < UIC_ERR_REG_HIST_LENGTH; i++) {
		int p = (i + err_hist->pos - 1) % UIC_ERR_REG_HIST_LENGTH;

		if (err_hist->reg[p] == 0)
			continue;
		dev_err(hba->dev, "%s[%d] = 0x%x at %lld us\n", err_name, i,
			err_hist->reg[p], ktime_to_us(err_hist->tstamp[p]));
	}
}

static inline void __ufshcd_print_host_regs(struct ufs_hba *hba, bool no_sleep)
{
	if (!(hba->ufshcd_dbg_print & UFSHCD_DBG_PRINT_HOST_REGS_EN))
		return;

	/*
	 * hex_dump reads its data without the readl macro. This might
	 * cause inconsistency issues on some platform, as the printed
	 * values may be from cache and not the most recent value.
	 * To know whether you are looking at an un-cached version verify
	 * that IORESOURCE_MEM flag is on when xxx_get_resource() is invoked
	 * during platform/pci probe function.
	 */
	ufshcd_hex_dump(hba, "host regs", hba->mmio_base,
			UFSHCI_REG_SPACE_SIZE);
	dev_err(hba->dev, "hba->ufs_version = 0x%x, hba->capabilities = 0x%x\n",
		hba->ufs_version, hba->capabilities);
	dev_err(hba->dev,
		"hba->outstanding_reqs = 0x%x, hba->outstanding_tasks = 0x%x\n",
		(u32)hba->outstanding_reqs, (u32)hba->outstanding_tasks);
	dev_err(hba->dev,
		"last_hibern8_exit_tstamp at %lld us, hibern8_exit_cnt = %d\n",
		ktime_to_us(hba->ufs_stats.last_hibern8_exit_tstamp),
		hba->ufs_stats.hibern8_exit_cnt);

	ufshcd_print_uic_err_hist(hba, &hba->ufs_stats.pa_err, "pa_err");
	ufshcd_print_uic_err_hist(hba, &hba->ufs_stats.dl_err, "dl_err");
	ufshcd_print_uic_err_hist(hba, &hba->ufs_stats.nl_err, "nl_err");
	ufshcd_print_uic_err_hist(hba, &hba->ufs_stats.tl_err, "tl_err");
	ufshcd_print_uic_err_hist(hba, &hba->ufs_stats.dme_err, "dme_err");

	ufshcd_print_clk_freqs(hba);

	ufshcd_vops_dbg_register_dump(hba, no_sleep);
}

static void ufshcd_print_host_regs(struct ufs_hba *hba)
{
	__ufshcd_print_host_regs(hba, false);

	ufshcd_crypto_debug(hba);
}

static
void ufshcd_print_trs(struct ufs_hba *hba, unsigned long bitmap, bool pr_prdt)
{
	struct ufshcd_lrb *lrbp;
	int prdt_length;
	int tag;

	if (!(hba->ufshcd_dbg_print & UFSHCD_DBG_PRINT_TRS_EN))
		return;

	for_each_set_bit(tag, &bitmap, hba->nutrs) {
		lrbp = &hba->lrb[tag];

		dev_err(hba->dev, "UPIU[%d] - issue time %lld us\n",
				tag, ktime_to_us(lrbp->issue_time_stamp));
		dev_err(hba->dev,
			"UPIU[%d] - Transfer Request Descriptor phys@0x%llx\n",
			tag, (u64)lrbp->utrd_dma_addr);

		ufshcd_hex_dump(hba, "UPIU TRD", lrbp->utr_descriptor_ptr,
				sizeof(struct utp_transfer_req_desc));
		dev_err(hba->dev, "UPIU[%d] - Request UPIU phys@0x%llx\n", tag,
			(u64)lrbp->ucd_req_dma_addr);
		ufshcd_hex_dump(hba, "UPIU REQ", lrbp->ucd_req_ptr,
				sizeof(struct utp_upiu_req));
		dev_err(hba->dev, "UPIU[%d] - Response UPIU phys@0x%llx\n", tag,
			(u64)lrbp->ucd_rsp_dma_addr);
		ufshcd_hex_dump(hba, "UPIU RSP", lrbp->ucd_rsp_ptr,
				sizeof(struct utp_upiu_rsp));

		prdt_length =
			le16_to_cpu(lrbp->utr_descriptor_ptr->prd_table_length);
		if (hba->quirks & UFSHCD_QUIRK_PRDT_BYTE_GRAN)
			prdt_length /= hba->sg_entry_size;

		dev_err(hba->dev,
			"UPIU[%d] - PRDT - %d entries  phys@0x%llx\n",
			tag, prdt_length,
			(u64)lrbp->ucd_prdt_dma_addr);

		if (pr_prdt)
			ufshcd_hex_dump(hba, "UPIU PRDT", lrbp->ucd_prdt_ptr,
				hba->sg_entry_size * prdt_length);
	}
}

static void ufshcd_print_tmrs(struct ufs_hba *hba, unsigned long bitmap)
{
	struct utp_task_req_desc *tmrdp;
	int tag;

	if (!(hba->ufshcd_dbg_print & UFSHCD_DBG_PRINT_TMRS_EN))
		return;

	for_each_set_bit(tag, &bitmap, hba->nutmrs) {
		tmrdp = &hba->utmrdl_base_addr[tag];
		dev_err(hba->dev, "TM[%d] - Task Management Header\n", tag);
		ufshcd_hex_dump(hba, "TM TRD", &tmrdp->header,
				sizeof(struct request_desc_header));
		dev_err(hba->dev, "TM[%d] - Task Management Request UPIU\n",
				tag);
		ufshcd_hex_dump(hba, "TM REQ", tmrdp->task_req_upiu,
				sizeof(struct utp_upiu_req));
		dev_err(hba->dev, "TM[%d] - Task Management Response UPIU\n",
				tag);
		ufshcd_hex_dump(hba, "TM RSP", tmrdp->task_rsp_upiu,
				sizeof(struct utp_task_req_desc));
	}
}

static void ufshcd_print_fsm_state(struct ufs_hba *hba)
{
	int err = 0, tx_fsm_val = 0, rx_fsm_val = 0;

	err = ufshcd_dme_get(hba,
			UIC_ARG_MIB_SEL(MPHY_TX_FSM_STATE,
			UIC_ARG_MPHY_TX_GEN_SEL_INDEX(0)),
			&tx_fsm_val);
	dev_err(hba->dev, "%s: TX_FSM_STATE = %u, err = %d\n", __func__,
			tx_fsm_val, err);
	err = ufshcd_dme_get(hba,
			UIC_ARG_MIB_SEL(MPHY_RX_FSM_STATE,
			UIC_ARG_MPHY_RX_GEN_SEL_INDEX(0)),
			&rx_fsm_val);
	dev_err(hba->dev, "%s: RX_FSM_STATE = %u, err = %d\n", __func__,
			rx_fsm_val, err);
}

static void ufshcd_print_host_state(struct ufs_hba *hba)
{
	if (!(hba->ufshcd_dbg_print & UFSHCD_DBG_PRINT_HOST_STATE_EN))
		return;

	dev_err(hba->dev, "UFS Host state=%d\n", hba->ufshcd_state);
	dev_err(hba->dev, "lrb in use=0x%lx, outstanding reqs=0x%lx tasks=0x%lx\n",
		hba->lrb_in_use, hba->outstanding_reqs, hba->outstanding_tasks);
	dev_err(hba->dev, "saved_err=0x%x, saved_uic_err=0x%x, saved_ce_err=0x%x\n",
		hba->saved_err, hba->saved_uic_err, hba->saved_ce_err);
	dev_err(hba->dev, "Device power mode=%d, UIC link state=%d\n",
		hba->curr_dev_pwr_mode, hba->uic_link_state);
	dev_err(hba->dev, "PM in progress=%d, sys. suspended=%d\n",
		hba->pm_op_in_progress, hba->is_sys_suspended);
	dev_err(hba->dev, "Auto BKOPS=%d, Host self-block=%d\n",
		hba->auto_bkops_enabled, hba->host->host_self_blocked);
	dev_err(hba->dev, "Clk gate=%d, hibern8 on idle=%d\n",
		hba->clk_gating.state, hba->hibern8_on_idle.state);
	dev_err(hba->dev, "error handling flags=0x%x, req. abort count=%d\n",
		hba->eh_flags, hba->req_abort_count);
	dev_err(hba->dev, "Host capabilities=0x%x, caps=0x%x\n",
		hba->capabilities, hba->caps);
	dev_err(hba->dev, "quirks=0x%x, dev. quirks=0x%x\n", hba->quirks,
		hba->dev_info.quirks);
	dev_err(hba->dev, "pa_err_cnt_total=%d, pa_lane_0_err_cnt=%d, pa_lane_1_err_cnt=%d, pa_line_reset_err_cnt=%d\n",
		hba->ufs_stats.pa_err_cnt_total,
		hba->ufs_stats.pa_err_cnt[UFS_EC_PA_LANE_0],
		hba->ufs_stats.pa_err_cnt[UFS_EC_PA_LANE_1],
		hba->ufs_stats.pa_err_cnt[UFS_EC_PA_LINE_RESET]);
	dev_err(hba->dev, "dl_err_cnt_total=%d, dl_nac_received_err_cnt=%d, dl_tcx_replay_timer_expired_err_cnt=%d\n",
		hba->ufs_stats.dl_err_cnt_total,
		hba->ufs_stats.dl_err_cnt[UFS_EC_DL_NAC_RECEIVED],
		hba->ufs_stats.dl_err_cnt[UFS_EC_DL_TCx_REPLAY_TIMER_EXPIRED]);
	dev_err(hba->dev, "dl_afcx_request_timer_expired_err_cnt=%d, dl_fcx_protection_timer_expired_err_cnt=%d, dl_crc_err_cnt=%d\n",
		hba->ufs_stats.dl_err_cnt[UFS_EC_DL_AFCx_REQUEST_TIMER_EXPIRED],
		hba->ufs_stats.dl_err_cnt[UFS_EC_DL_FCx_PROTECT_TIMER_EXPIRED],
		hba->ufs_stats.dl_err_cnt[UFS_EC_DL_CRC_ERROR]);
	dev_err(hba->dev, "dll_rx_buffer_overflow_err_cnt=%d, dl_max_frame_length_exceeded_err_cnt=%d, dl_wrong_sequence_number_err_cnt=%d\n",
		hba->ufs_stats.dl_err_cnt[UFS_EC_DL_RX_BUFFER_OVERFLOW],
		hba->ufs_stats.dl_err_cnt[UFS_EC_DL_MAX_FRAME_LENGTH_EXCEEDED],
		hba->ufs_stats.dl_err_cnt[UFS_EC_DL_WRONG_SEQUENCE_NUMBER]);
	dev_err(hba->dev, "dl_afc_frame_syntax_err_cnt=%d, dl_nac_frame_syntax_err_cnt=%d, dl_eof_syntax_err_cnt=%d\n",
		hba->ufs_stats.dl_err_cnt[UFS_EC_DL_AFC_FRAME_SYNTAX_ERROR],
		hba->ufs_stats.dl_err_cnt[UFS_EC_DL_NAC_FRAME_SYNTAX_ERROR],
		hba->ufs_stats.dl_err_cnt[UFS_EC_DL_EOF_SYNTAX_ERROR]);
	dev_err(hba->dev, "dl_frame_syntax_err_cnt=%d, dl_bad_ctrl_symbol_type_err_cnt=%d, dl_pa_init_err_cnt=%d, dl_pa_error_ind_received=%d\n",
		hba->ufs_stats.dl_err_cnt[UFS_EC_DL_FRAME_SYNTAX_ERROR],
		hba->ufs_stats.dl_err_cnt[UFS_EC_DL_BAD_CTRL_SYMBOL_TYPE],
		hba->ufs_stats.dl_err_cnt[UFS_EC_DL_PA_INIT_ERROR],
		hba->ufs_stats.dl_err_cnt[UFS_EC_DL_PA_ERROR_IND_RECEIVED]);
	dev_err(hba->dev, "dme_err_cnt=%d\n", hba->ufs_stats.dme_err_cnt);
}

/**
 * ufshcd_print_pwr_info - print power params as saved in hba
 * power info
 * @hba: per-adapter instance
 */
static void ufshcd_print_pwr_info(struct ufs_hba *hba)
{
	static const char * const names[] = {
		"INVALID MODE",
		"FAST MODE",
		"SLOW_MODE",
		"INVALID MODE",
		"FASTAUTO_MODE",
		"SLOWAUTO_MODE",
		"INVALID MODE",
	};

	if (!(hba->ufshcd_dbg_print & UFSHCD_DBG_PRINT_PWR_EN))
		return;

	dev_err(hba->dev, "%s:[RX, TX]: gear=[%d, %d], lane[%d, %d], pwr[%s, %s], rate = %d\n",
		 __func__,
		 hba->pwr_info.gear_rx, hba->pwr_info.gear_tx,
		 hba->pwr_info.lane_rx, hba->pwr_info.lane_tx,
		 names[hba->pwr_info.pwr_rx],
		 names[hba->pwr_info.pwr_tx],
		 hba->pwr_info.hs_rate);
}

/*
 * ufshcd_wait_for_register - wait for register value to change
 * @hba - per-adapter interface
 * @reg - mmio register offset
 * @mask - mask to apply to read register value
 * @val - wait condition
 * @interval_us - polling interval in microsecs
 * @timeout_ms - timeout in millisecs
 * @can_sleep - perform sleep or just spin
 *
 * Returns -ETIMEDOUT on error, zero on success
 */
int ufshcd_wait_for_register(struct ufs_hba *hba, u32 reg, u32 mask,
				u32 val, unsigned long interval_us,
				unsigned long timeout_ms, bool can_sleep)
{
	int err = 0;
	unsigned long timeout = jiffies + msecs_to_jiffies(timeout_ms);

	/* ignore bits that we don't intend to wait on */
	val = val & mask;

	while ((ufshcd_readl(hba, reg) & mask) != val) {
		if (can_sleep)
			usleep_range(interval_us, interval_us + 50);
		else
			udelay(interval_us);
		if (time_after(jiffies, timeout)) {
			if ((ufshcd_readl(hba, reg) & mask) != val)
				err = -ETIMEDOUT;
			break;
		}
	}

	return err;
}

/**
 * ufshcd_get_intr_mask - Get the interrupt bit mask
 * @hba - Pointer to adapter instance
 *
 * Returns interrupt bit mask per version
 */
static inline u32 ufshcd_get_intr_mask(struct ufs_hba *hba)
{
	u32 intr_mask = 0;

	switch (hba->ufs_version) {
	case UFSHCI_VERSION_10:
		intr_mask = INTERRUPT_MASK_ALL_VER_10;
		break;
	case UFSHCI_VERSION_11:
	case UFSHCI_VERSION_20:
		intr_mask = INTERRUPT_MASK_ALL_VER_11;
		break;
	case UFSHCI_VERSION_21:
	default:
		intr_mask = INTERRUPT_MASK_ALL_VER_21;
		break;
	}

	if (!ufshcd_is_crypto_supported(hba))
		intr_mask &= ~CRYPTO_ENGINE_FATAL_ERROR;

	return intr_mask;
}

/**
 * ufshcd_get_ufs_version - Get the UFS version supported by the HBA
 * @hba - Pointer to adapter instance
 *
 * Returns UFSHCI version supported by the controller
 */
static inline u32 ufshcd_get_ufs_version(struct ufs_hba *hba)
{
	if (hba->quirks & UFSHCD_QUIRK_BROKEN_UFS_HCI_VERSION)
		return ufshcd_vops_get_ufs_hci_version(hba);

	return ufshcd_readl(hba, REG_UFS_VERSION);
}

/**
 * ufshcd_is_device_present - Check if any device connected to
 *			      the host controller
 * @hba: pointer to adapter instance
 *
 * Returns true if device present, false if no device detected
 */
static inline bool ufshcd_is_device_present(struct ufs_hba *hba)
{
	return (ufshcd_readl(hba, REG_CONTROLLER_STATUS) &
						DEVICE_PRESENT) ? true : false;
}

/**
 * ufshcd_get_tr_ocs - Get the UTRD Overall Command Status
 * @lrb: pointer to local command reference block
 *
 * This function is used to get the OCS field from UTRD
 * Returns the OCS field in the UTRD
 */
static inline int ufshcd_get_tr_ocs(struct ufshcd_lrb *lrbp)
{
	return le32_to_cpu(lrbp->utr_descriptor_ptr->header.dword_2) & MASK_OCS;
}

/**
 * ufshcd_get_tmr_ocs - Get the UTMRD Overall Command Status
 * @task_req_descp: pointer to utp_task_req_desc structure
 *
 * This function is used to get the OCS field from UTMRD
 * Returns the OCS field in the UTMRD
 */
static inline int
ufshcd_get_tmr_ocs(struct utp_task_req_desc *task_req_descp)
{
	return le32_to_cpu(task_req_descp->header.dword_2) & MASK_OCS;
}

/**
 * ufshcd_get_tm_free_slot - get a free slot for task management request
 * @hba: per adapter instance
 * @free_slot: pointer to variable with available slot value
 *
 * Get a free tag and lock it until ufshcd_put_tm_slot() is called.
 * Returns 0 if free slot is not available, else return 1 with tag value
 * in @free_slot.
 */
static bool ufshcd_get_tm_free_slot(struct ufs_hba *hba, int *free_slot)
{
	int tag;
	bool ret = false;

	if (!free_slot)
		goto out;

	do {
		tag = find_first_zero_bit(&hba->tm_slots_in_use, hba->nutmrs);
		if (tag >= hba->nutmrs)
			goto out;
	} while (test_and_set_bit_lock(tag, &hba->tm_slots_in_use));

	*free_slot = tag;
	ret = true;
out:
	return ret;
}

static inline void ufshcd_put_tm_slot(struct ufs_hba *hba, int slot)
{
	clear_bit_unlock(slot, &hba->tm_slots_in_use);
}

/**
 * ufshcd_utrl_clear - Clear a bit in UTRLCLR register
 * @hba: per adapter instance
 * @pos: position of the bit to be cleared
 */
static inline void ufshcd_utrl_clear(struct ufs_hba *hba, u32 pos)
{
	ufshcd_writel(hba, ~(1 << pos), REG_UTP_TRANSFER_REQ_LIST_CLEAR);
}

/**
 * ufshcd_outstanding_req_clear - Clear a bit in outstanding request field
 * @hba: per adapter instance
 * @tag: position of the bit to be cleared
 */
static inline void ufshcd_outstanding_req_clear(struct ufs_hba *hba, int tag)
{
	__clear_bit(tag, &hba->outstanding_reqs);
}

/**
 * ufshcd_get_lists_status - Check UCRDY, UTRLRDY and UTMRLRDY
 * @reg: Register value of host controller status
 *
 * Returns integer, 0 on Success and positive value if failed
 */
static inline int ufshcd_get_lists_status(u32 reg)
{
	return !((reg & UFSHCD_STATUS_READY) == UFSHCD_STATUS_READY);
}

/**
 * ufshcd_get_uic_cmd_result - Get the UIC command result
 * @hba: Pointer to adapter instance
 *
 * This function gets the result of UIC command completion
 * Returns 0 on success, non zero value on error
 */
static inline int ufshcd_get_uic_cmd_result(struct ufs_hba *hba)
{
	return ufshcd_readl(hba, REG_UIC_COMMAND_ARG_2) &
	       MASK_UIC_COMMAND_RESULT;
}

/**
 * ufshcd_get_dme_attr_val - Get the value of attribute returned by UIC command
 * @hba: Pointer to adapter instance
 *
 * This function gets UIC command argument3
 * Returns 0 on success, non zero value on error
 */
static inline u32 ufshcd_get_dme_attr_val(struct ufs_hba *hba)
{
	return ufshcd_readl(hba, REG_UIC_COMMAND_ARG_3);
}

/**
 * ufshcd_get_req_rsp - returns the TR response transaction type
 * @ucd_rsp_ptr: pointer to response UPIU
 */
static inline int
ufshcd_get_req_rsp(struct utp_upiu_rsp *ucd_rsp_ptr)
{
	return be32_to_cpu(ucd_rsp_ptr->header.dword_0) >> 24;
}

/**
 * ufshcd_get_rsp_upiu_result - Get the result from response UPIU
 * @ucd_rsp_ptr: pointer to response UPIU
 *
 * This function gets the response status and scsi_status from response UPIU
 * Returns the response result code.
 */
static inline int
ufshcd_get_rsp_upiu_result(struct utp_upiu_rsp *ucd_rsp_ptr)
{
	return be32_to_cpu(ucd_rsp_ptr->header.dword_1) & MASK_RSP_UPIU_RESULT;
}

/*
 * ufshcd_get_rsp_upiu_data_seg_len - Get the data segment length
 *				from response UPIU
 * @ucd_rsp_ptr: pointer to response UPIU
 *
 * Return the data segment length.
 */
static inline unsigned int
ufshcd_get_rsp_upiu_data_seg_len(struct utp_upiu_rsp *ucd_rsp_ptr)
{
	return be32_to_cpu(ucd_rsp_ptr->header.dword_2) &
		MASK_RSP_UPIU_DATA_SEG_LEN;
}

/**
 * ufshcd_is_exception_event - Check if the device raised an exception event
 * @ucd_rsp_ptr: pointer to response UPIU
 *
 * The function checks if the device raised an exception event indicated in
 * the Device Information field of response UPIU.
 *
 * Returns true if exception is raised, false otherwise.
 */
static inline bool ufshcd_is_exception_event(struct utp_upiu_rsp *ucd_rsp_ptr)
{
	return be32_to_cpu(ucd_rsp_ptr->header.dword_2) &
			MASK_RSP_EXCEPTION_EVENT ? true : false;
}

/**
 * ufshcd_reset_intr_aggr - Reset interrupt aggregation values.
 * @hba: per adapter instance
 */
static inline void
ufshcd_reset_intr_aggr(struct ufs_hba *hba)
{
	ufshcd_writel(hba, INT_AGGR_ENABLE |
		      INT_AGGR_COUNTER_AND_TIMER_RESET,
		      REG_UTP_TRANSFER_REQ_INT_AGG_CONTROL);
}

/**
 * ufshcd_config_intr_aggr - Configure interrupt aggregation values.
 * @hba: per adapter instance
 * @cnt: Interrupt aggregation counter threshold
 * @tmout: Interrupt aggregation timeout value
 */
static inline void
ufshcd_config_intr_aggr(struct ufs_hba *hba, u8 cnt, u8 tmout)
{
	ufshcd_writel(hba, INT_AGGR_ENABLE | INT_AGGR_PARAM_WRITE |
		      INT_AGGR_COUNTER_THLD_VAL(cnt) |
		      INT_AGGR_TIMEOUT_VAL(tmout),
		      REG_UTP_TRANSFER_REQ_INT_AGG_CONTROL);
}

/**
 * ufshcd_disable_intr_aggr - Disables interrupt aggregation.
 * @hba: per adapter instance
 */
static inline void ufshcd_disable_intr_aggr(struct ufs_hba *hba)
{
	ufshcd_writel(hba, 0, REG_UTP_TRANSFER_REQ_INT_AGG_CONTROL);
}

/**
 * ufshcd_enable_run_stop_reg - Enable run-stop registers,
 *			When run-stop registers are set to 1, it indicates the
 *			host controller that it can process the requests
 * @hba: per adapter instance
 */
static void ufshcd_enable_run_stop_reg(struct ufs_hba *hba)
{
	ufshcd_writel(hba, UTP_TASK_REQ_LIST_RUN_STOP_BIT,
		      REG_UTP_TASK_REQ_LIST_RUN_STOP);
	ufshcd_writel(hba, UTP_TRANSFER_REQ_LIST_RUN_STOP_BIT,
		      REG_UTP_TRANSFER_REQ_LIST_RUN_STOP);
}

/**
 * ufshcd_hba_start - Start controller initialization sequence
 * @hba: per adapter instance
 */
static inline void ufshcd_hba_start(struct ufs_hba *hba)
{
	u32 val = CONTROLLER_ENABLE;

	if (ufshcd_hba_is_crypto_supported(hba)) {
		ufshcd_crypto_enable(hba);
		val |= CRYPTO_GENERAL_ENABLE;
	}

	ufshcd_writel(hba, val, REG_CONTROLLER_ENABLE);
}

/**
 * ufshcd_is_hba_active - Get controller state
 * @hba: per adapter instance
 *
 * Returns false if controller is active, true otherwise
 */
static inline bool ufshcd_is_hba_active(struct ufs_hba *hba)
{
	return (ufshcd_readl(hba, REG_CONTROLLER_ENABLE) & CONTROLLER_ENABLE)
		? false : true;
}

static const char *ufschd_uic_link_state_to_string(
			enum uic_link_state state)
{
	switch (state) {
	case UIC_LINK_OFF_STATE:	return "OFF";
	case UIC_LINK_ACTIVE_STATE:	return "ACTIVE";
	case UIC_LINK_HIBERN8_STATE:	return "HIBERN8";
	default:			return "UNKNOWN";
	}
}

static const char *ufschd_ufs_dev_pwr_mode_to_string(
			enum ufs_dev_pwr_mode state)
{
	switch (state) {
	case UFS_ACTIVE_PWR_MODE:	return "ACTIVE";
	case UFS_SLEEP_PWR_MODE:	return "SLEEP";
	case UFS_POWERDOWN_PWR_MODE:	return "POWERDOWN";
	default:			return "UNKNOWN";
	}
}

u32 ufshcd_get_local_unipro_ver(struct ufs_hba *hba)
{
	/* HCI version 1.0 and 1.1 supports UniPro 1.41 */
	if ((hba->ufs_version == UFSHCI_VERSION_10) ||
	    (hba->ufs_version == UFSHCI_VERSION_11))
		return UFS_UNIPRO_VER_1_41;
	else
		return UFS_UNIPRO_VER_1_6;
}
EXPORT_SYMBOL(ufshcd_get_local_unipro_ver);

static bool ufshcd_is_unipro_pa_params_tuning_req(struct ufs_hba *hba)
{
	/*
	 * If both host and device support UniPro ver1.6 or later, PA layer
	 * parameters tuning happens during link startup itself.
	 *
	 * We can manually tune PA layer parameters if either host or device
	 * doesn't support UniPro ver 1.6 or later. But to keep manual tuning
	 * logic simple, we will only do manual tuning if local unipro version
	 * doesn't support ver1.6 or later.
	 */
	if (ufshcd_get_local_unipro_ver(hba) < UFS_UNIPRO_VER_1_6)
		return true;
	else
		return false;
}

/**
 * ufshcd_set_clk_freq - set UFS controller clock frequencies
 * @hba: per adapter instance
 * @scale_up: If True, set max possible frequency othewise set low frequency
 *
 * Returns 0 if successful
 * Returns < 0 for any other errors
 */
static int ufshcd_set_clk_freq(struct ufs_hba *hba, bool scale_up)
{
	int ret = 0;
	struct ufs_clk_info *clki;
	struct list_head *head = &hba->clk_list_head;

	if (list_empty(head))
		goto out;

	list_for_each_entry(clki, head, list) {
		if (!IS_ERR_OR_NULL(clki->clk)) {
			if (scale_up && clki->max_freq) {
				if (clki->curr_freq == clki->max_freq)
					continue;

				ret = clk_set_rate(clki->clk, clki->max_freq);
				if (ret) {
					dev_err(hba->dev, "%s: %s clk set rate(%dHz) failed, %d\n",
						__func__, clki->name,
						clki->max_freq, ret);
					break;
				}
				trace_ufshcd_clk_scaling(dev_name(hba->dev),
						"scaled up", clki->name,
						clki->curr_freq,
						clki->max_freq);

				clki->curr_freq = clki->max_freq;

			} else if (!scale_up && clki->min_freq) {
				if (clki->curr_freq == clki->min_freq)
					continue;

				ret = clk_set_rate(clki->clk, clki->min_freq);
				if (ret) {
					dev_err(hba->dev, "%s: %s clk set rate(%dHz) failed, %d\n",
						__func__, clki->name,
						clki->min_freq, ret);
					break;
				}
				trace_ufshcd_clk_scaling(dev_name(hba->dev),
						"scaled down", clki->name,
						clki->curr_freq,
						clki->min_freq);
				clki->curr_freq = clki->min_freq;
			}
		}
		dev_dbg(hba->dev, "%s: clk: %s, rate: %lu\n", __func__,
				clki->name, clk_get_rate(clki->clk));
	}

out:
	return ret;
}

/**
 * ufshcd_scale_clks - scale up or scale down UFS controller clocks
 * @hba: per adapter instance
 * @scale_up: True if scaling up and false if scaling down
 *
 * Returns 0 if successful
 * Returns < 0 for any other errors
 */
int ufshcd_scale_clks(struct ufs_hba *hba, bool scale_up)
{
	int ret = 0;

	ret = ufshcd_vops_clk_scale_notify(hba, scale_up, PRE_CHANGE);
	if (ret)
		return ret;

	ret = ufshcd_set_clk_freq(hba, scale_up);
	if (ret)
		return ret;

	ret = ufshcd_vops_clk_scale_notify(hba, scale_up, POST_CHANGE);
	if (ret) {
		ufshcd_set_clk_freq(hba, !scale_up);
		return ret;
	}

	return ret;
}

static inline void ufshcd_cancel_gate_work(struct ufs_hba *hba)
{
	hrtimer_cancel(&hba->clk_gating.gate_hrtimer);
	cancel_work_sync(&hba->clk_gating.gate_work);
}

/**
 * ufshcd_is_devfreq_scaling_required - check if scaling is required or not
 * @hba: per adapter instance
 * @scale_up: True if scaling up and false if scaling down
 *
 * Returns true if scaling is required, false otherwise.
 */
static bool ufshcd_is_devfreq_scaling_required(struct ufs_hba *hba,
					       bool scale_up)
{
	struct ufs_clk_info *clki;
	struct list_head *head = &hba->clk_list_head;

	if (list_empty(head))
		return false;

	list_for_each_entry(clki, head, list) {
		if (!IS_ERR_OR_NULL(clki->clk)) {
			if (scale_up && clki->max_freq) {
				if (clki->curr_freq == clki->max_freq)
					continue;
				return true;
			} else if (!scale_up && clki->min_freq) {
				if (clki->curr_freq == clki->min_freq)
					continue;
				return true;
			}
		}
	}

	return false;
}

int ufshcd_wait_for_doorbell_clr(struct ufs_hba *hba,
					u64 wait_timeout_us)
{
	unsigned long flags;
	int ret = 0;
	u32 tm_doorbell;
	u32 tr_doorbell;
	bool timeout = false, do_last_check = false;
	ktime_t start;

	ufshcd_hold_all(hba);
	spin_lock_irqsave(hba->host->host_lock, flags);
	/*
	 * Wait for all the outstanding tasks/transfer requests.
	 * Verify by checking the doorbell registers are clear.
	 */
	start = ktime_get();
	do {
		if (hba->ufshcd_state != UFSHCD_STATE_OPERATIONAL) {
			ret = -EBUSY;
			goto out;
		}

		tm_doorbell = ufshcd_readl(hba, REG_UTP_TASK_REQ_DOOR_BELL);
		tr_doorbell = ufshcd_readl(hba, REG_UTP_TRANSFER_REQ_DOOR_BELL);
		if (!tm_doorbell && !tr_doorbell) {
			timeout = false;
			break;
		} else if (do_last_check) {
			break;
		}

		spin_unlock_irqrestore(hba->host->host_lock, flags);
		schedule();
		if (ktime_to_us(ktime_sub(ktime_get(), start)) >
		    wait_timeout_us) {
			timeout = true;
			/*
			 * We might have scheduled out for long time so make
			 * sure to check if doorbells are cleared by this time
			 * or not.
			 */
			do_last_check = true;
		}
		spin_lock_irqsave(hba->host->host_lock, flags);
	} while (tm_doorbell || tr_doorbell);

	if (timeout) {
		dev_err(hba->dev,
			"%s: timedout waiting for doorbell to clear (tm=0x%x, tr=0x%x)\n",
			__func__, tm_doorbell, tr_doorbell);
		ret = -EBUSY;
	}
out:
	spin_unlock_irqrestore(hba->host->host_lock, flags);
	ufshcd_release_all(hba);
	return ret;
}

/**
 * ufshcd_scale_gear - scale up/down UFS gear
 * @hba: per adapter instance
 * @scale_up: True for scaling up gear and false for scaling down
 *
 * Returns 0 for success,
 * Returns -EBUSY if scaling can't happen at this time
 * Returns non-zero for any other errors
 */
static int ufshcd_scale_gear(struct ufs_hba *hba, bool scale_up)
{
	int ret = 0;
	struct ufs_pa_layer_attr new_pwr_info;
	u32 scale_down_gear = ufshcd_vops_get_scale_down_gear(hba);

	WARN_ON(!hba->clk_scaling.saved_pwr_info.is_valid);

	if (scale_up) {
		memcpy(&new_pwr_info, &hba->clk_scaling.saved_pwr_info.info,
		       sizeof(struct ufs_pa_layer_attr));
		/*
		 * Some UFS devices may stop responding after switching from
		 * HS-G1 to HS-G3. Also, it is found that these devices work
		 * fine if we do 2 steps switch: HS-G1 to HS-G2 followed by
		 * HS-G2 to HS-G3. If UFS_DEVICE_QUIRK_HS_G1_TO_HS_G3_SWITCH
		 * quirk is enabled for such devices, this 2 steps gear switch
		 * workaround will be applied.
		 */
		if ((hba->dev_info.quirks &
		     UFS_DEVICE_QUIRK_HS_G1_TO_HS_G3_SWITCH)
		    && (hba->pwr_info.gear_tx == UFS_HS_G1)
		    && (new_pwr_info.gear_tx == UFS_HS_G3)) {
			/* scale up to G2 first */
			new_pwr_info.gear_tx = UFS_HS_G2;
			new_pwr_info.gear_rx = UFS_HS_G2;
			ret = ufshcd_change_power_mode(hba, &new_pwr_info);
			if (ret)
				goto out;

			/* scale up to G3 now */
			new_pwr_info.gear_tx = UFS_HS_G3;
			new_pwr_info.gear_rx = UFS_HS_G3;
			/* now, fall through to set the HS-G3 */
		}
		ret = ufshcd_change_power_mode(hba, &new_pwr_info);
		if (ret)
			goto out;
	} else {
		memcpy(&new_pwr_info, &hba->pwr_info,
		       sizeof(struct ufs_pa_layer_attr));

		if (hba->pwr_info.gear_tx > scale_down_gear
		    || hba->pwr_info.gear_rx > scale_down_gear) {
			/* save the current power mode */
			memcpy(&hba->clk_scaling.saved_pwr_info.info,
				&hba->pwr_info,
				sizeof(struct ufs_pa_layer_attr));

			/* scale down gear */
			new_pwr_info.gear_tx = scale_down_gear;
			new_pwr_info.gear_rx = scale_down_gear;
			if (!(hba->dev_info.quirks & UFS_DEVICE_NO_FASTAUTO)) {
				new_pwr_info.pwr_tx = FASTAUTO_MODE;
				new_pwr_info.pwr_rx = FASTAUTO_MODE;
			}
		}
		ret = ufshcd_change_power_mode(hba, &new_pwr_info);
	}

out:
	if (ret)
		dev_err(hba->dev, "%s: failed err %d, old gear: (tx %d rx %d), new gear: (tx %d rx %d), scale_up = %d",
			__func__, ret,
			hba->pwr_info.gear_tx, hba->pwr_info.gear_rx,
			new_pwr_info.gear_tx, new_pwr_info.gear_rx,
			scale_up);

	return ret;
}

static int ufshcd_clock_scaling_prepare(struct ufs_hba *hba)
{
#ifdef OPLUS_FEATURE_UFSPLUS
//Jinghua.Yu@BSP.Storage.UFS 2020/06/12, Add TAG for UFS plus
#if defined(CONFIG_UFSFEATURE)
	#define DOORBELL_CLR_TOUT_US		(1500 * 1000) /* 1.5 sec */
#else
	#define DOORBELL_CLR_TOUT_US		(1000 * 1000) /* 1 sec */
#endif
#else
	#define DOORBELL_CLR_TOUT_US		(1000 * 1000) /* 1 sec */
#endif

	int ret = 0;
	/*
	 * make sure that there are no outstanding requests when
	 * clock scaling is in progress
	 */
	down_write(&hba->lock);
	ufshcd_scsi_block_requests(hba);
	if (ufshcd_wait_for_doorbell_clr(hba, DOORBELL_CLR_TOUT_US)) {
		ret = -EBUSY;
		up_write(&hba->lock);
		ufshcd_scsi_unblock_requests(hba);
	}

	return ret;
}

static void ufshcd_clock_scaling_unprepare(struct ufs_hba *hba)
{
	up_write(&hba->lock);
	ufshcd_scsi_unblock_requests(hba);
}

/**
 * ufshcd_devfreq_scale - scale up/down UFS clocks and gear
 * @hba: per adapter instance
 * @scale_up: True for scaling up and false for scalin down
 *
 * Returns 0 for success,
 * Returns -EBUSY if scaling can't happen at this time
 * Returns non-zero for any other errors
 */
static int ufshcd_devfreq_scale(struct ufs_hba *hba, bool scale_up)
{
	int ret = 0;

	if (hba->extcon && ufshcd_is_card_offline(hba))
		return 0;

	/* let's not get into low power until clock scaling is completed */
	hba->ufs_stats.clk_hold.ctx = CLK_SCALE_WORK;
	ufshcd_hold_all(hba);

	ret = ufshcd_clock_scaling_prepare(hba);
	if (ret)
		goto out;

	ufshcd_custom_cmd_log(hba, "waited-for-DB-clear");

	/* scale down the gear before scaling down clocks */
	if (!scale_up) {
		ret = ufshcd_scale_gear(hba, false);
		if (ret)
			goto clk_scaling_unprepare;
		ufshcd_custom_cmd_log(hba, "Gear-scaled-down");
	}

	/*
	 * If auto hibern8 is supported then put the link in
	 * hibern8 manually, this is to avoid auto hibern8
	 * racing during clock frequency scaling sequence.
	 */
	if (ufshcd_is_auto_hibern8_supported(hba) &&
	    hba->hibern8_on_idle.is_enabled) {
		ret = ufshcd_uic_hibern8_enter(hba);
		if (ret)
			/* link will be bad state so no need to scale_up_gear */
			goto clk_scaling_unprepare;
		ufshcd_custom_cmd_log(hba, "Hibern8-entered");
	}

	ret = ufshcd_scale_clks(hba, scale_up);
	if (ret)
		goto scale_up_gear;
	ufshcd_custom_cmd_log(hba, "Clk-freq-switched");

	if (ufshcd_is_auto_hibern8_supported(hba) &&
	    hba->hibern8_on_idle.is_enabled) {
		ret = ufshcd_uic_hibern8_exit(hba);
		if (ret)
			/* link will be bad state so no need to scale_up_gear */
			goto clk_scaling_unprepare;
		ufshcd_custom_cmd_log(hba, "Hibern8-Exited");
	}

	/* scale up the gear after scaling up clocks */
	if (scale_up) {
		ret = ufshcd_scale_gear(hba, true);
		if (ret) {
			ufshcd_scale_clks(hba, false);
			goto clk_scaling_unprepare;
		}
		ufshcd_custom_cmd_log(hba, "Gear-scaled-up");
	}

	if (!ret) {
		hba->clk_scaling.is_scaled_up = scale_up;
		if (scale_up)
			hba->clk_gating.delay_ms =
				hba->clk_gating.delay_ms_perf;
		else
			hba->clk_gating.delay_ms =
				hba->clk_gating.delay_ms_pwr_save;
	}

#if defined(OPLUS_FEATURE_UFSPLUS)
#if defined(CONFIG_UFSTW)
       /* Enable Write Booster if we have scaled up else disable it */
	up_write(&hba->lock);
	ufsf_tw_enable(&hba->ufsf, scale_up);
        down_write(&hba->lock);
#endif
#endif
	goto clk_scaling_unprepare;

scale_up_gear:
	if (!scale_up)
		ufshcd_scale_gear(hba, true);
clk_scaling_unprepare:
	ufshcd_clock_scaling_unprepare(hba);
out:
	hba->ufs_stats.clk_rel.ctx = CLK_SCALE_WORK;
	ufshcd_release_all(hba);
	return ret;
}

static void ufshcd_clk_scaling_suspend_work(struct work_struct *work)
{
	struct ufs_hba *hba = container_of(work, struct ufs_hba,
					   clk_scaling.suspend_work);
	unsigned long irq_flags;

	spin_lock_irqsave(hba->host->host_lock, irq_flags);
	if (hba->clk_scaling.active_reqs || hba->clk_scaling.is_suspended) {
		spin_unlock_irqrestore(hba->host->host_lock, irq_flags);
		return;
	}
	hba->clk_scaling.is_suspended = true;
	spin_unlock_irqrestore(hba->host->host_lock, irq_flags);

	__ufshcd_suspend_clkscaling(hba);
}

static void ufshcd_clk_scaling_resume_work(struct work_struct *work)
{
	struct ufs_hba *hba = container_of(work, struct ufs_hba,
					   clk_scaling.resume_work);
	unsigned long irq_flags;

	spin_lock_irqsave(hba->host->host_lock, irq_flags);
	if (!hba->clk_scaling.is_suspended) {
		spin_unlock_irqrestore(hba->host->host_lock, irq_flags);
		return;
	}
	hba->clk_scaling.is_suspended = false;
	spin_unlock_irqrestore(hba->host->host_lock, irq_flags);

	devfreq_resume_device(hba->devfreq);
}

static int ufshcd_devfreq_target(struct device *dev,
				unsigned long *freq, u32 flags)
{
	int ret = 0;
	struct ufs_hba *hba = dev_get_drvdata(dev);
	ktime_t start;
	bool scale_up, sched_clk_scaling_suspend_work = false;
	struct list_head *clk_list = &hba->clk_list_head;
	struct ufs_clk_info *clki;
	unsigned long irq_flags;

	if (!ufshcd_is_clkscaling_supported(hba))
		return -EINVAL;

	spin_lock_irqsave(hba->host->host_lock, irq_flags);
	if (ufshcd_eh_in_progress(hba)) {
		spin_unlock_irqrestore(hba->host->host_lock, irq_flags);
		return 0;
	}

	if (!hba->clk_scaling.active_reqs)
		sched_clk_scaling_suspend_work = true;

	if (list_empty(clk_list)) {
		spin_unlock_irqrestore(hba->host->host_lock, irq_flags);
		goto out;
	}

	clki = list_first_entry(&hba->clk_list_head, struct ufs_clk_info, list);
	scale_up = (*freq == clki->max_freq) ? true : false;
	if (!ufshcd_is_devfreq_scaling_required(hba, scale_up)) {
		spin_unlock_irqrestore(hba->host->host_lock, irq_flags);
		ret = 0;
		goto out; /* no state change required */
	}
	spin_unlock_irqrestore(hba->host->host_lock, irq_flags);

	pm_runtime_get_noresume(hba->dev);
	if (!pm_runtime_active(hba->dev)) {
		pm_runtime_put_noidle(hba->dev);
		ret = -EAGAIN;
		goto out;
	}
	start = ktime_get();
	ret = ufshcd_devfreq_scale(hba, scale_up);
<<<<<<< HEAD
=======
	pm_runtime_put(hba->dev);

>>>>>>> 66722c42
	trace_ufshcd_profile_clk_scaling(dev_name(hba->dev),
		(scale_up ? "up" : "down"),
		ktime_to_us(ktime_sub(ktime_get(), start)), ret);

out:
	if (sched_clk_scaling_suspend_work)
		queue_work(hba->clk_scaling.workq,
			   &hba->clk_scaling.suspend_work);

	return ret;
}


static int ufshcd_devfreq_get_dev_status(struct device *dev,
		struct devfreq_dev_status *stat)
{
	struct ufs_hba *hba = dev_get_drvdata(dev);
	struct ufs_clk_scaling *scaling = &hba->clk_scaling;
	unsigned long flags;

	if (!ufshcd_is_clkscaling_supported(hba))
		return -EINVAL;

	memset(stat, 0, sizeof(*stat));

	spin_lock_irqsave(hba->host->host_lock, flags);
	if (!scaling->window_start_t)
		goto start_window;

	if (scaling->is_busy_started)
		scaling->tot_busy_t += ktime_to_us(ktime_sub(ktime_get(),
					scaling->busy_start_t));

	stat->total_time = jiffies_to_usecs((long)jiffies -
				(long)scaling->window_start_t);
	stat->busy_time = scaling->tot_busy_t;
start_window:
	scaling->window_start_t = jiffies;
	scaling->tot_busy_t = 0;

	if (hba->outstanding_reqs) {
		scaling->busy_start_t = ktime_get();
		scaling->is_busy_started = true;
	} else {
		scaling->busy_start_t = 0;
		scaling->is_busy_started = false;
	}
	spin_unlock_irqrestore(hba->host->host_lock, flags);
	return 0;
}

static void ufshcd_devfreq_remove(struct ufs_hba *hba)
{
	struct list_head *clk_list = &hba->clk_list_head;
	struct ufs_clk_info *clki;

	if (!hba->devfreq)
		return;

	devfreq_remove_device(hba->devfreq);
	hba->devfreq = NULL;

	clki = list_first_entry(clk_list, struct ufs_clk_info, list);
	dev_pm_opp_remove(hba->dev, clki->min_freq);
	dev_pm_opp_remove(hba->dev, clki->max_freq);
}

static void __ufshcd_suspend_clkscaling(struct ufs_hba *hba)
{
	unsigned long flags;

	devfreq_suspend_device(hba->devfreq);
	spin_lock_irqsave(hba->host->host_lock, flags);
	hba->clk_scaling.window_start_t = 0;
	spin_unlock_irqrestore(hba->host->host_lock, flags);
}

static void ufshcd_suspend_clkscaling(struct ufs_hba *hba)
{
	unsigned long flags;
	bool suspend = false;

	if (!ufshcd_is_clkscaling_supported(hba))
		return;

	spin_lock_irqsave(hba->host->host_lock, flags);
	if (!hba->clk_scaling.is_suspended) {
		suspend = true;
		hba->clk_scaling.is_suspended = true;
	}
	spin_unlock_irqrestore(hba->host->host_lock, flags);

	if (suspend)
		__ufshcd_suspend_clkscaling(hba);
}

static void ufshcd_resume_clkscaling(struct ufs_hba *hba)
{
	unsigned long flags;
	bool resume = false;

	if (!ufshcd_is_clkscaling_supported(hba))
		return;

	spin_lock_irqsave(hba->host->host_lock, flags);
	if (hba->clk_scaling.is_suspended) {
		resume = true;
		hba->clk_scaling.is_suspended = false;
	}
	spin_unlock_irqrestore(hba->host->host_lock, flags);

	if (resume)
		devfreq_resume_device(hba->devfreq);
}

static ssize_t ufshcd_clkscale_enable_show(struct device *dev,
		struct device_attribute *attr, char *buf)
{
	struct ufs_hba *hba = dev_get_drvdata(dev);

	return snprintf(buf, PAGE_SIZE, "%d\n", hba->clk_scaling.is_allowed);
}

static ssize_t ufshcd_clkscale_enable_store(struct device *dev,
		struct device_attribute *attr, const char *buf, size_t count)
{
	struct ufs_hba *hba = dev_get_drvdata(dev);
	u32 value;
	int err;

	if (kstrtou32(buf, 0, &value))
		return -EINVAL;

	value = !!value;
	if (value == hba->clk_scaling.is_allowed)
		goto out;

	pm_runtime_get_sync(hba->dev);
	ufshcd_hold(hba, false);

	cancel_work_sync(&hba->clk_scaling.suspend_work);
	cancel_work_sync(&hba->clk_scaling.resume_work);

	hba->clk_scaling.is_allowed = value;

	if (value) {
		ufshcd_resume_clkscaling(hba);
	} else {
		ufshcd_suspend_clkscaling(hba);
		err = ufshcd_devfreq_scale(hba, true);
		if (err)
			dev_err(hba->dev, "%s: failed to scale clocks up %d\n",
					__func__, err);
	}

	ufshcd_release(hba, false);
	pm_runtime_put_sync(hba->dev);
out:
	return count;
}

static void ufshcd_clkscaling_init_sysfs(struct ufs_hba *hba)
{
	hba->clk_scaling.enable_attr.show = ufshcd_clkscale_enable_show;
	hba->clk_scaling.enable_attr.store = ufshcd_clkscale_enable_store;
	sysfs_attr_init(&hba->clk_scaling.enable_attr.attr);
	hba->clk_scaling.enable_attr.attr.name = "clkscale_enable";
	hba->clk_scaling.enable_attr.attr.mode = 0644;
	if (device_create_file(hba->dev, &hba->clk_scaling.enable_attr))
		dev_err(hba->dev, "Failed to create sysfs for clkscale_enable\n");
}

static void ufshcd_ungate_work(struct work_struct *work)
{
	int ret;
	unsigned long flags;
	struct ufs_hba *hba = container_of(work, struct ufs_hba,
			clk_gating.ungate_work);

	ufshcd_cancel_gate_work(hba);

	spin_lock_irqsave(hba->host->host_lock, flags);
	if (hba->clk_gating.state == CLKS_ON) {
		spin_unlock_irqrestore(hba->host->host_lock, flags);
		goto unblock_reqs;
	}

	spin_unlock_irqrestore(hba->host->host_lock, flags);
	ufshcd_hba_vreg_set_hpm(hba);
	ufshcd_enable_clocks(hba);

	/* Exit from hibern8 */
	if (ufshcd_can_hibern8_during_gating(hba)) {
		/* Prevent gating in this path */
		hba->clk_gating.is_suspended = true;
		if (ufshcd_is_link_hibern8(hba)) {
			ret = ufshcd_uic_hibern8_exit(hba);
			if (ret)
				dev_err(hba->dev, "%s: hibern8 exit failed %d\n",
					__func__, ret);
			else
				ufshcd_set_link_active(hba);
		}
		hba->clk_gating.is_suspended = false;
	}
unblock_reqs:
	ufshcd_scsi_unblock_requests(hba);
}

/**
 * ufshcd_hold - Enable clocks that were gated earlier due to ufshcd_release.
 * Also, exit from hibern8 mode and set the link as active.
 * @hba: per adapter instance
 * @async: This indicates whether caller should ungate clocks asynchronously.
 */
int ufshcd_hold(struct ufs_hba *hba, bool async)
{
	int rc = 0;
	bool flush_result;
	unsigned long flags;

	if (!ufshcd_is_clkgating_allowed(hba))
		goto out;
	spin_lock_irqsave(hba->host->host_lock, flags);
	hba->clk_gating.active_reqs++;

	if (ufshcd_eh_in_progress(hba)) {
		spin_unlock_irqrestore(hba->host->host_lock, flags);
		return 0;
	}

start:
	switch (hba->clk_gating.state) {
	case CLKS_ON:
		/*
		 * Wait for the ungate work to complete if in progress.
		 * Though the clocks may be in ON state, the link could
		 * still be in hibner8 state if hibern8 is allowed
		 * during clock gating.
		 * Make sure we exit hibern8 state also in addition to
		 * clocks being ON.
		 */
		if (ufshcd_can_hibern8_during_gating(hba) &&
		    ufshcd_is_link_hibern8(hba)) {
			if (async) {
				rc = -EAGAIN;
				hba->clk_gating.active_reqs--;
				break;
			}

			spin_unlock_irqrestore(hba->host->host_lock, flags);
			flush_result = flush_work(&hba->clk_gating.ungate_work);
			if (hba->clk_gating.is_suspended && !flush_result)
				goto out;
			spin_lock_irqsave(hba->host->host_lock, flags);
			if (hba->ufshcd_state == UFSHCD_STATE_OPERATIONAL)
				goto start;
		}
		break;
	case REQ_CLKS_OFF:
		/*
		 * If the timer was active but the callback was not running
		 * we have nothing to do, just change state and return.
		 */
		if (hrtimer_try_to_cancel(&hba->clk_gating.gate_hrtimer) == 1) {
			hba->clk_gating.state = CLKS_ON;
			trace_ufshcd_clk_gating(dev_name(hba->dev),
						hba->clk_gating.state);
			break;
		}
		/*
		 * If we are here, it means gating work is either done or
		 * currently running. Hence, fall through to cancel gating
		 * work and to enable clocks.
		 */
	case CLKS_OFF:
		hba->clk_gating.state = REQ_CLKS_ON;
		trace_ufshcd_clk_gating(dev_name(hba->dev),
					hba->clk_gating.state);
		if (queue_work(hba->clk_gating.clk_gating_workq,
			       &hba->clk_gating.ungate_work))
			__ufshcd_scsi_block_requests(hba);
		/*
		 * fall through to check if we should wait for this
		 * work to be done or not.
		 */
	case REQ_CLKS_ON:
		if (async) {
			rc = -EAGAIN;
			hba->clk_gating.active_reqs--;
			break;
		}

		spin_unlock_irqrestore(hba->host->host_lock, flags);
		flush_work(&hba->clk_gating.ungate_work);
		/* Make sure state is CLKS_ON before returning */
		spin_lock_irqsave(hba->host->host_lock, flags);
		goto start;
	default:
		dev_err(hba->dev, "%s: clk gating is in invalid state %d\n",
				__func__, hba->clk_gating.state);
		break;
	}
	spin_unlock_irqrestore(hba->host->host_lock, flags);
out:
	hba->ufs_stats.clk_hold.ts = ktime_get();
	return rc;
}
EXPORT_SYMBOL_GPL(ufshcd_hold);

static void ufshcd_gate_work(struct work_struct *work)
{
	struct ufs_hba *hba = container_of(work, struct ufs_hba,
						clk_gating.gate_work);
	unsigned long flags;

	spin_lock_irqsave(hba->host->host_lock, flags);
#ifdef VENDOR_EDIT
//yh@BSP.Storage.UFS, 2020-1-15 add for fix race condition during hrtimer active(ufshcd_release/ufshcd_gate_work)
	if (hba->clk_gating.state == CLKS_OFF)
	{
		goto rel_lock;
	}
#endif
	/*
	 * In case you are here to cancel this work the gating state
	 * would be marked as REQ_CLKS_ON. In this case save time by
	 * skipping the gating work and exit after changing the clock
	 * state to CLKS_ON.
	 */
	if (hba->clk_gating.is_suspended ||
		(hba->clk_gating.state != REQ_CLKS_OFF)) {
		hba->clk_gating.state = CLKS_ON;
		trace_ufshcd_clk_gating(dev_name(hba->dev),
					hba->clk_gating.state);
		goto rel_lock;
	}

	if (hba->clk_gating.active_reqs
		|| hba->ufshcd_state != UFSHCD_STATE_OPERATIONAL
		|| hba->lrb_in_use || hba->outstanding_tasks
		|| hba->active_uic_cmd || hba->uic_async_done)
		goto rel_lock;

	spin_unlock_irqrestore(hba->host->host_lock, flags);

	if (ufshcd_is_hibern8_on_idle_allowed(hba) &&
	    hba->hibern8_on_idle.is_enabled)
		/*
		 * Hibern8 enter work (on Idle) needs clocks to be ON hence
		 * make sure that it is flushed before turning off the clocks.
		 */
		flush_delayed_work(&hba->hibern8_on_idle.enter_work);

	/* put the link into hibern8 mode before turning off clocks */
	if (ufshcd_can_hibern8_during_gating(hba)) {
		if (ufshcd_uic_hibern8_enter(hba)) {
			hba->clk_gating.state = CLKS_ON;
			trace_ufshcd_clk_gating(dev_name(hba->dev),
						hba->clk_gating.state);
			goto out;
		}
		ufshcd_set_link_hibern8(hba);
	}

	/*
	 * If auto hibern8 is supported and enabled then the link will already
	 * be in hibern8 state and the ref clock can be gated.
	 */
	if ((((ufshcd_is_auto_hibern8_supported(hba) &&
	       hba->hibern8_on_idle.is_enabled)) ||
	     !ufshcd_is_link_active(hba)) && !hba->no_ref_clk_gating)
		ufshcd_disable_clocks(hba, true);
	else
		/* If link is active, device ref_clk can't be switched off */
		ufshcd_disable_clocks_keep_link_active(hba, true);

	/* Put the host controller in low power mode if possible */
	ufshcd_hba_vreg_set_lpm(hba);

	/*
	 * In case you are here to cancel this work the gating state
	 * would be marked as REQ_CLKS_ON. In this case keep the state
	 * as REQ_CLKS_ON which would anyway imply that clocks are off
	 * and a request to turn them on is pending. By doing this way,
	 * we keep the state machine in tact and this would ultimately
	 * prevent from doing cancel work multiple times when there are
	 * new requests arriving before the current cancel work is done.
	 */
	spin_lock_irqsave(hba->host->host_lock, flags);
	if (hba->clk_gating.state == REQ_CLKS_OFF) {
		hba->clk_gating.state = CLKS_OFF;
		trace_ufshcd_clk_gating(dev_name(hba->dev),
					hba->clk_gating.state);
	}
rel_lock:
	spin_unlock_irqrestore(hba->host->host_lock, flags);
out:
	return;
}

/* host lock must be held before calling this variant */
static void __ufshcd_release(struct ufs_hba *hba, bool no_sched)
{
	if (!ufshcd_is_clkgating_allowed(hba))
		return;

	hba->clk_gating.active_reqs--;

	if (hba->clk_gating.active_reqs || hba->clk_gating.is_suspended
		|| hba->ufshcd_state != UFSHCD_STATE_OPERATIONAL
		|| hba->lrb_in_use || hba->outstanding_tasks
		|| hba->active_uic_cmd || hba->uic_async_done
		|| ufshcd_eh_in_progress(hba) || no_sched)
		return;

	hba->clk_gating.state = REQ_CLKS_OFF;
	trace_ufshcd_clk_gating(dev_name(hba->dev), hba->clk_gating.state);
	hba->ufs_stats.clk_rel.ts = ktime_get();

	hrtimer_start(&hba->clk_gating.gate_hrtimer,
			ms_to_ktime(hba->clk_gating.delay_ms),
			HRTIMER_MODE_REL);
}

void ufshcd_release(struct ufs_hba *hba, bool no_sched)
{
	unsigned long flags;

	spin_lock_irqsave(hba->host->host_lock, flags);
	__ufshcd_release(hba, no_sched);
	spin_unlock_irqrestore(hba->host->host_lock, flags);
}
EXPORT_SYMBOL_GPL(ufshcd_release);

static ssize_t ufshcd_clkgate_delay_show(struct device *dev,
		struct device_attribute *attr, char *buf)
{
	struct ufs_hba *hba = dev_get_drvdata(dev);

	return snprintf(buf, PAGE_SIZE, "%lu\n", hba->clk_gating.delay_ms);
}

static ssize_t ufshcd_clkgate_delay_store(struct device *dev,
		struct device_attribute *attr, const char *buf, size_t count)
{
	struct ufs_hba *hba = dev_get_drvdata(dev);
	unsigned long flags, value;

	if (kstrtoul(buf, 0, &value))
		return -EINVAL;

	spin_lock_irqsave(hba->host->host_lock, flags);
	hba->clk_gating.delay_ms = value;
	spin_unlock_irqrestore(hba->host->host_lock, flags);
	return count;
}

static ssize_t ufshcd_clkgate_delay_pwr_save_show(struct device *dev,
		struct device_attribute *attr, char *buf)
{
	struct ufs_hba *hba = dev_get_drvdata(dev);

	return snprintf(buf, PAGE_SIZE, "%lu\n",
			hba->clk_gating.delay_ms_pwr_save);
}

static ssize_t ufshcd_clkgate_delay_pwr_save_store(struct device *dev,
		struct device_attribute *attr, const char *buf, size_t count)
{
	struct ufs_hba *hba = dev_get_drvdata(dev);
	unsigned long flags, value;

	if (kstrtoul(buf, 0, &value))
		return -EINVAL;

	spin_lock_irqsave(hba->host->host_lock, flags);

	hba->clk_gating.delay_ms_pwr_save = value;
	if (ufshcd_is_clkscaling_supported(hba) &&
	    !hba->clk_scaling.is_scaled_up)
		hba->clk_gating.delay_ms = hba->clk_gating.delay_ms_pwr_save;

	spin_unlock_irqrestore(hba->host->host_lock, flags);
	return count;
}

static ssize_t ufshcd_clkgate_delay_perf_show(struct device *dev,
		struct device_attribute *attr, char *buf)
{
	struct ufs_hba *hba = dev_get_drvdata(dev);

	return snprintf(buf, PAGE_SIZE, "%lu\n", hba->clk_gating.delay_ms_perf);
}

static ssize_t ufshcd_clkgate_delay_perf_store(struct device *dev,
		struct device_attribute *attr, const char *buf, size_t count)
{
	struct ufs_hba *hba = dev_get_drvdata(dev);
	unsigned long flags, value;

	if (kstrtoul(buf, 0, &value))
		return -EINVAL;

	spin_lock_irqsave(hba->host->host_lock, flags);

	hba->clk_gating.delay_ms_perf = value;
	if (ufshcd_is_clkscaling_supported(hba) &&
	    hba->clk_scaling.is_scaled_up)
		hba->clk_gating.delay_ms = hba->clk_gating.delay_ms_perf;

	spin_unlock_irqrestore(hba->host->host_lock, flags);
	return count;
}

static ssize_t ufshcd_clkgate_enable_show(struct device *dev,
		struct device_attribute *attr, char *buf)
{
	struct ufs_hba *hba = dev_get_drvdata(dev);

	return snprintf(buf, PAGE_SIZE, "%d\n", hba->clk_gating.is_enabled);
}

static ssize_t ufshcd_clkgate_enable_store(struct device *dev,
		struct device_attribute *attr, const char *buf, size_t count)
{
	struct ufs_hba *hba = dev_get_drvdata(dev);
	unsigned long flags;
	u32 value;

	if (kstrtou32(buf, 0, &value))
		return -EINVAL;

	value = !!value;
	if (value == hba->clk_gating.is_enabled)
		goto out;

	if (value) {
		ufshcd_release(hba, false);
	} else {
		spin_lock_irqsave(hba->host->host_lock, flags);
		hba->clk_gating.active_reqs++;
		spin_unlock_irqrestore(hba->host->host_lock, flags);
	}

	hba->clk_gating.is_enabled = value;
out:
	return count;
}

static enum hrtimer_restart ufshcd_clkgate_hrtimer_handler(
					struct hrtimer *timer)
{
	struct ufs_hba *hba = container_of(timer, struct ufs_hba,
					   clk_gating.gate_hrtimer);

	queue_work(hba->clk_gating.clk_gating_workq,
				&hba->clk_gating.gate_work);

	return HRTIMER_NORESTART;
}

static void ufshcd_init_clk_gating(struct ufs_hba *hba)
{
	struct ufs_clk_gating *gating = &hba->clk_gating;
	char wq_name[sizeof("ufs_clk_gating_00")];

	hba->clk_gating.state = CLKS_ON;

	if (!ufshcd_is_clkgating_allowed(hba))
		return;

	INIT_WORK(&gating->gate_work, ufshcd_gate_work);
	INIT_WORK(&gating->ungate_work, ufshcd_ungate_work);
	/*
	 * Clock gating work must be executed only after auto hibern8
	 * timeout has expired in the hardware or after aggressive
	 * hibern8 on idle software timeout. Using jiffy based low
	 * resolution delayed work is not reliable to guarantee this,
	 * hence use a high resolution timer to make sure we schedule
	 * the gate work precisely more than hibern8 timeout.
	 *
	 * Always make sure gating->delay_ms > hibern8_on_idle->delay_ms
	 */
	hrtimer_init(&gating->gate_hrtimer, CLOCK_MONOTONIC, HRTIMER_MODE_REL);
	gating->gate_hrtimer.function = ufshcd_clkgate_hrtimer_handler;

	snprintf(wq_name, ARRAY_SIZE(wq_name), "ufs_clk_gating_%d",
			hba->host->host_no);
	hba->clk_gating.clk_gating_workq =
		create_singlethread_workqueue(wq_name);

	gating->is_enabled = true;

	gating->delay_ms_pwr_save = UFSHCD_CLK_GATING_DELAY_MS_PWR_SAVE;
	gating->delay_ms_perf = UFSHCD_CLK_GATING_DELAY_MS_PERF;

	/* start with performance mode */
	gating->delay_ms = gating->delay_ms_perf;

	if (!ufshcd_is_clkscaling_supported(hba))
		goto scaling_not_supported;

	gating->delay_pwr_save_attr.show = ufshcd_clkgate_delay_pwr_save_show;
	gating->delay_pwr_save_attr.store = ufshcd_clkgate_delay_pwr_save_store;
	sysfs_attr_init(&gating->delay_pwr_save_attr.attr);
	gating->delay_pwr_save_attr.attr.name = "clkgate_delay_ms_pwr_save";
	gating->delay_pwr_save_attr.attr.mode = S_IRUGO | S_IWUSR;
	if (device_create_file(hba->dev, &gating->delay_pwr_save_attr))
		dev_err(hba->dev, "Failed to create sysfs for clkgate_delay_ms_pwr_save\n");

	gating->delay_perf_attr.show = ufshcd_clkgate_delay_perf_show;
	gating->delay_perf_attr.store = ufshcd_clkgate_delay_perf_store;
	sysfs_attr_init(&gating->delay_perf_attr.attr);
	gating->delay_perf_attr.attr.name = "clkgate_delay_ms_perf";
	gating->delay_perf_attr.attr.mode = S_IRUGO | S_IWUSR;
	if (device_create_file(hba->dev, &gating->delay_perf_attr))
		dev_err(hba->dev, "Failed to create sysfs for clkgate_delay_ms_perf\n");

	goto add_clkgate_enable;

scaling_not_supported:
	hba->clk_gating.delay_attr.show = ufshcd_clkgate_delay_show;
	hba->clk_gating.delay_attr.store = ufshcd_clkgate_delay_store;
	sysfs_attr_init(&hba->clk_gating.delay_attr.attr);
	hba->clk_gating.delay_attr.attr.name = "clkgate_delay_ms";
	hba->clk_gating.delay_attr.attr.mode = 0644;
	if (device_create_file(hba->dev, &hba->clk_gating.delay_attr))
		dev_err(hba->dev, "Failed to create sysfs for clkgate_delay\n");

add_clkgate_enable:
	gating->enable_attr.show = ufshcd_clkgate_enable_show;
	gating->enable_attr.store = ufshcd_clkgate_enable_store;
	sysfs_attr_init(&gating->enable_attr.attr);
	gating->enable_attr.attr.name = "clkgate_enable";
	gating->enable_attr.attr.mode = S_IRUGO | S_IWUSR;
	if (device_create_file(hba->dev, &gating->enable_attr))
		dev_err(hba->dev, "Failed to create sysfs for clkgate_enable\n");
}

static void ufshcd_exit_clk_gating(struct ufs_hba *hba)
{
	if (!ufshcd_is_clkgating_allowed(hba))
		return;
	if (ufshcd_is_clkscaling_supported(hba)) {
		device_remove_file(hba->dev,
				   &hba->clk_gating.delay_pwr_save_attr);
		device_remove_file(hba->dev, &hba->clk_gating.delay_perf_attr);
	} else {
		device_remove_file(hba->dev, &hba->clk_gating.delay_attr);
	}
	device_remove_file(hba->dev, &hba->clk_gating.enable_attr);
	ufshcd_cancel_gate_work(hba);
	cancel_work_sync(&hba->clk_gating.ungate_work);
	destroy_workqueue(hba->clk_gating.clk_gating_workq);
}

static void ufshcd_set_auto_hibern8_timer(struct ufs_hba *hba, u32 delay)
{
	ufshcd_rmwl(hba, AUTO_HIBERN8_TIMER_SCALE_MASK |
			 AUTO_HIBERN8_IDLE_TIMER_MASK,
			AUTO_HIBERN8_TIMER_SCALE_1_MS | delay,
			REG_AUTO_HIBERNATE_IDLE_TIMER);
	/* Make sure the timer gets applied before further operations */
	mb();
}

/**
 * ufshcd_hibern8_hold - Make sure that link is not in hibern8.
 *
 * @hba: per adapter instance
 * @async: This indicates whether caller wants to exit hibern8 asynchronously.
 *
 * Exit from hibern8 mode and set the link as active.
 *
 * Return 0 on success, non-zero on failure.
 */
#ifdef OPLUS_FEATURE_UFSPLUS
//Jinghua.Yu@BSP.Storage.UFS 2020/06/12, Add TAG for UFS plus
#if defined(CONFIG_UFSFEATURE)
int ufshcd_hibern8_hold(struct ufs_hba *hba, bool async)
#else
static int ufshcd_hibern8_hold(struct ufs_hba *hba, bool async)
#endif
#else
static int ufshcd_hibern8_hold(struct ufs_hba *hba, bool async)
#endif
{
	int rc = 0;
	unsigned long flags;

	if (!ufshcd_is_hibern8_on_idle_allowed(hba))
		goto out;

	spin_lock_irqsave(hba->host->host_lock, flags);
	hba->hibern8_on_idle.active_reqs++;

	if (ufshcd_eh_in_progress(hba)) {
		spin_unlock_irqrestore(hba->host->host_lock, flags);
		return 0;
	}

start:
	switch (hba->hibern8_on_idle.state) {
	case HIBERN8_EXITED:
		break;
	case REQ_HIBERN8_ENTER:
		if (cancel_delayed_work(&hba->hibern8_on_idle.enter_work)) {
			hba->hibern8_on_idle.state = HIBERN8_EXITED;
			trace_ufshcd_hibern8_on_idle(dev_name(hba->dev),
				hba->hibern8_on_idle.state);
			break;
		}
		/*
		 * If we here, it means Hibern8 enter work is either done or
		 * currently running. Hence, fall through to cancel hibern8
		 * work and exit hibern8.
		 */
	case HIBERN8_ENTERED:
		__ufshcd_scsi_block_requests(hba);
		hba->hibern8_on_idle.state = REQ_HIBERN8_EXIT;
		trace_ufshcd_hibern8_on_idle(dev_name(hba->dev),
			hba->hibern8_on_idle.state);
		schedule_work(&hba->hibern8_on_idle.exit_work);
		/*
		 * fall through to check if we should wait for this
		 * work to be done or not.
		 */
	case REQ_HIBERN8_EXIT:
		if (async) {
			rc = -EAGAIN;
			hba->hibern8_on_idle.active_reqs--;
			break;
		} else {
			spin_unlock_irqrestore(hba->host->host_lock, flags);
			flush_work(&hba->hibern8_on_idle.exit_work);
			/* Make sure state is HIBERN8_EXITED before returning */
			spin_lock_irqsave(hba->host->host_lock, flags);
			goto start;
		}
	default:
		dev_err(hba->dev, "%s: H8 is in invalid state %d\n",
				__func__, hba->hibern8_on_idle.state);
		break;
	}
	spin_unlock_irqrestore(hba->host->host_lock, flags);
out:
	return rc;
}

/* host lock must be held before calling this variant */
static void __ufshcd_hibern8_release(struct ufs_hba *hba, bool no_sched)
{
	unsigned long delay_in_jiffies;

	if (!ufshcd_is_hibern8_on_idle_allowed(hba))
		return;

	hba->hibern8_on_idle.active_reqs--;
	BUG_ON(hba->hibern8_on_idle.active_reqs < 0);

	if (hba->hibern8_on_idle.active_reqs
		|| hba->hibern8_on_idle.is_suspended
		|| hba->ufshcd_state != UFSHCD_STATE_OPERATIONAL
		|| hba->lrb_in_use || hba->outstanding_tasks
		|| hba->active_uic_cmd || hba->uic_async_done
		|| ufshcd_eh_in_progress(hba) || no_sched)
		return;

	hba->hibern8_on_idle.state = REQ_HIBERN8_ENTER;
	trace_ufshcd_hibern8_on_idle(dev_name(hba->dev),
		hba->hibern8_on_idle.state);
	/*
	 * Scheduling the delayed work after 1 jiffies will make the work to
	 * get schedule any time from 0ms to 1000/HZ ms which is not desirable
	 * for hibern8 enter work as it may impact the performance if it gets
	 * scheduled almost immediately. Hence make sure that hibern8 enter
	 * work gets scheduled atleast after 2 jiffies (any time between
	 * 1000/HZ ms to 2000/HZ ms).
	 */
	delay_in_jiffies = msecs_to_jiffies(hba->hibern8_on_idle.delay_ms);
	if (delay_in_jiffies == 1)
		delay_in_jiffies++;

	schedule_delayed_work(&hba->hibern8_on_idle.enter_work,
			      delay_in_jiffies);
}

static void ufshcd_hibern8_release(struct ufs_hba *hba, bool no_sched)
{
	unsigned long flags;

	spin_lock_irqsave(hba->host->host_lock, flags);
	__ufshcd_hibern8_release(hba, no_sched);
	spin_unlock_irqrestore(hba->host->host_lock, flags);
}

static void ufshcd_hibern8_enter_work(struct work_struct *work)
{
	struct ufs_hba *hba = container_of(work, struct ufs_hba,
					   hibern8_on_idle.enter_work.work);
	unsigned long flags;

	spin_lock_irqsave(hba->host->host_lock, flags);
	if (hba->hibern8_on_idle.is_suspended) {
		hba->hibern8_on_idle.state = HIBERN8_EXITED;
		trace_ufshcd_hibern8_on_idle(dev_name(hba->dev),
			hba->hibern8_on_idle.state);
		goto rel_lock;
	}

	if (hba->hibern8_on_idle.active_reqs
		|| hba->ufshcd_state != UFSHCD_STATE_OPERATIONAL
		|| hba->lrb_in_use || hba->outstanding_tasks
		|| hba->active_uic_cmd || hba->uic_async_done)
		goto rel_lock;

	spin_unlock_irqrestore(hba->host->host_lock, flags);

	if (ufshcd_is_link_active(hba) && ufshcd_uic_hibern8_enter(hba)) {
		/* Enter failed */
		hba->hibern8_on_idle.state = HIBERN8_EXITED;
		trace_ufshcd_hibern8_on_idle(dev_name(hba->dev),
			hba->hibern8_on_idle.state);
		goto out;
	}
	ufshcd_set_link_hibern8(hba);

	/*
	 * In case you are here to cancel this work the hibern8_on_idle.state
	 * would be marked as REQ_HIBERN8_EXIT. In this case keep the state
	 * as REQ_HIBERN8_EXIT which would anyway imply that we are in hibern8
	 * and a request to exit from it is pending. By doing this way,
	 * we keep the state machine in tact and this would ultimately
	 * prevent from doing cancel work multiple times when there are
	 * new requests arriving before the current cancel work is done.
	 */
	spin_lock_irqsave(hba->host->host_lock, flags);
	if (hba->hibern8_on_idle.state == REQ_HIBERN8_ENTER) {
		hba->hibern8_on_idle.state = HIBERN8_ENTERED;
		trace_ufshcd_hibern8_on_idle(dev_name(hba->dev),
			hba->hibern8_on_idle.state);
	}
rel_lock:
	spin_unlock_irqrestore(hba->host->host_lock, flags);
out:
	return;
}

static void __ufshcd_set_auto_hibern8_timer(struct ufs_hba *hba,
					    unsigned long delay_ms)
{
	pm_runtime_get_sync(hba->dev);
	ufshcd_hold_all(hba);
	down_write(&hba->lock);
	ufshcd_scsi_block_requests(hba);
	/* wait for all the outstanding requests to finish */
	ufshcd_wait_for_doorbell_clr(hba, U64_MAX);
	ufshcd_set_auto_hibern8_timer(hba, delay_ms);
	hba->hibern8_on_idle.is_enabled = !!delay_ms;
	up_write(&hba->lock);
	ufshcd_scsi_unblock_requests(hba);
	ufshcd_release_all(hba);
	pm_runtime_put_sync(hba->dev);
}

static void ufshcd_hibern8_exit_work(struct work_struct *work)
{
	int ret;
	unsigned long flags;
	struct ufs_hba *hba = container_of(work, struct ufs_hba,
					   hibern8_on_idle.exit_work);

	cancel_delayed_work_sync(&hba->hibern8_on_idle.enter_work);

	spin_lock_irqsave(hba->host->host_lock, flags);
	if ((hba->hibern8_on_idle.state == HIBERN8_EXITED)
	     || ufshcd_is_link_active(hba)) {
		hba->hibern8_on_idle.state = HIBERN8_EXITED;
		spin_unlock_irqrestore(hba->host->host_lock, flags);
		goto unblock_reqs;
	}
	spin_unlock_irqrestore(hba->host->host_lock, flags);

	/* Exit from hibern8 */
	if (ufshcd_is_link_hibern8(hba)) {
		hba->ufs_stats.clk_hold.ctx = H8_EXIT_WORK;
		ufshcd_hold(hba, false);
		ret = ufshcd_uic_hibern8_exit(hba);
		hba->ufs_stats.clk_rel.ctx = H8_EXIT_WORK;
		ufshcd_release(hba, false);
		if (!ret) {
			spin_lock_irqsave(hba->host->host_lock, flags);
			ufshcd_set_link_active(hba);
			hba->hibern8_on_idle.state = HIBERN8_EXITED;
			trace_ufshcd_hibern8_on_idle(dev_name(hba->dev),
				hba->hibern8_on_idle.state);
			spin_unlock_irqrestore(hba->host->host_lock, flags);
		}
	}
unblock_reqs:
	ufshcd_scsi_unblock_requests(hba);
}

static ssize_t ufshcd_hibern8_on_idle_delay_show(struct device *dev,
		struct device_attribute *attr, char *buf)
{
	struct ufs_hba *hba = dev_get_drvdata(dev);

	return snprintf(buf, PAGE_SIZE, "%lu\n", hba->hibern8_on_idle.delay_ms);
}

static ssize_t ufshcd_hibern8_on_idle_delay_store(struct device *dev,
		struct device_attribute *attr, const char *buf, size_t count)
{
	struct ufs_hba *hba = dev_get_drvdata(dev);
	unsigned long flags, value;
	bool change = true;

	if (kstrtoul(buf, 0, &value))
		return -EINVAL;

	spin_lock_irqsave(hba->host->host_lock, flags);
	if (hba->hibern8_on_idle.delay_ms == value)
		change = false;

	if (value >= hba->clk_gating.delay_ms_pwr_save ||
	    value >= hba->clk_gating.delay_ms_perf) {
		dev_err(hba->dev, "hibern8_on_idle_delay (%lu) can not be >= to clkgate_delay_ms_pwr_save (%lu) and clkgate_delay_ms_perf (%lu)\n",
			value, hba->clk_gating.delay_ms_pwr_save,
			hba->clk_gating.delay_ms_perf);
		spin_unlock_irqrestore(hba->host->host_lock, flags);
		return -EINVAL;
	}

	hba->hibern8_on_idle.delay_ms = value;
	spin_unlock_irqrestore(hba->host->host_lock, flags);

	/* Update auto hibern8 timer value if supported */
	if (change && ufshcd_is_auto_hibern8_supported(hba) &&
	    hba->hibern8_on_idle.is_enabled)
		__ufshcd_set_auto_hibern8_timer(hba,
						hba->hibern8_on_idle.delay_ms);

	return count;
}

static ssize_t ufshcd_hibern8_on_idle_enable_show(struct device *dev,
		struct device_attribute *attr, char *buf)
{
	struct ufs_hba *hba = dev_get_drvdata(dev);

	return snprintf(buf, PAGE_SIZE, "%d\n",
			hba->hibern8_on_idle.is_enabled);
}

static ssize_t ufshcd_hibern8_on_idle_enable_store(struct device *dev,
		struct device_attribute *attr, const char *buf, size_t count)
{
	struct ufs_hba *hba = dev_get_drvdata(dev);
	unsigned long flags;
	u32 value;

	if (kstrtou32(buf, 0, &value))
		return -EINVAL;

	value = !!value;
	if (value == hba->hibern8_on_idle.is_enabled)
		goto out;

	/* Update auto hibern8 timer value if supported */
	if (ufshcd_is_auto_hibern8_supported(hba)) {
		__ufshcd_set_auto_hibern8_timer(hba,
			value ? hba->hibern8_on_idle.delay_ms : value);
		goto out;
	}

	if (value) {
		/*
		 * As clock gating work would wait for the hibern8 enter work
		 * to finish, clocks would remain on during hibern8 enter work.
		 */
		ufshcd_hold(hba, false);
		ufshcd_release_all(hba);
	} else {
		spin_lock_irqsave(hba->host->host_lock, flags);
		hba->hibern8_on_idle.active_reqs++;
		spin_unlock_irqrestore(hba->host->host_lock, flags);
	}

	hba->hibern8_on_idle.is_enabled = value;
out:
	return count;
}

static void ufshcd_init_hibern8_on_idle(struct ufs_hba *hba)
{
	/* initialize the state variable here */
	hba->hibern8_on_idle.state = HIBERN8_EXITED;

	if (!ufshcd_is_hibern8_on_idle_allowed(hba) &&
	    !ufshcd_is_auto_hibern8_supported(hba))
		return;

	if (ufshcd_is_auto_hibern8_supported(hba)) {
		hba->hibern8_on_idle.delay_ms = 1;
		hba->hibern8_on_idle.state = AUTO_HIBERN8;
		/*
		 * Disable SW hibern8 enter on idle in case
		 * auto hibern8 is supported
		 */
		hba->caps &= ~UFSHCD_CAP_HIBERN8_ENTER_ON_IDLE;
	} else {
		hba->hibern8_on_idle.delay_ms = 10;
		INIT_DELAYED_WORK(&hba->hibern8_on_idle.enter_work,
				  ufshcd_hibern8_enter_work);
		INIT_WORK(&hba->hibern8_on_idle.exit_work,
			  ufshcd_hibern8_exit_work);
	}

	hba->hibern8_on_idle.is_enabled = true;

	hba->hibern8_on_idle.delay_attr.show =
					ufshcd_hibern8_on_idle_delay_show;
	hba->hibern8_on_idle.delay_attr.store =
					ufshcd_hibern8_on_idle_delay_store;
	sysfs_attr_init(&hba->hibern8_on_idle.delay_attr.attr);
	hba->hibern8_on_idle.delay_attr.attr.name = "hibern8_on_idle_delay_ms";
	hba->hibern8_on_idle.delay_attr.attr.mode = S_IRUGO | S_IWUSR;
	if (device_create_file(hba->dev, &hba->hibern8_on_idle.delay_attr))
		dev_err(hba->dev, "Failed to create sysfs for hibern8_on_idle_delay\n");

	hba->hibern8_on_idle.enable_attr.show =
					ufshcd_hibern8_on_idle_enable_show;
	hba->hibern8_on_idle.enable_attr.store =
					ufshcd_hibern8_on_idle_enable_store;
	sysfs_attr_init(&hba->hibern8_on_idle.enable_attr.attr);
	hba->hibern8_on_idle.enable_attr.attr.name = "hibern8_on_idle_enable";
	hba->hibern8_on_idle.enable_attr.attr.mode = S_IRUGO | S_IWUSR;
	if (device_create_file(hba->dev, &hba->hibern8_on_idle.enable_attr))
		dev_err(hba->dev, "Failed to create sysfs for hibern8_on_idle_enable\n");
}

static void ufshcd_exit_hibern8_on_idle(struct ufs_hba *hba)
{
	if (!ufshcd_is_hibern8_on_idle_allowed(hba) &&
	    !ufshcd_is_auto_hibern8_supported(hba))
		return;
	device_remove_file(hba->dev, &hba->hibern8_on_idle.delay_attr);
	device_remove_file(hba->dev, &hba->hibern8_on_idle.enable_attr);
}

#if defined(VENDOR_EDIT) && defined (CONFIG_UFSFEATURE)
/* Hank.liu@TECH.PLAT.Storage, 2019-10-31, add UFS+ hpb and tw driver*/
void ufshcd_hold_all(struct ufs_hba *hba)
#else
static void ufshcd_hold_all(struct ufs_hba *hba)
#endif
{
	ufshcd_hold(hba, false);
	ufshcd_hibern8_hold(hba, false);
}

#if defined(VENDOR_EDIT) && defined (CONFIG_UFSFEATURE)
/* Hank.liu@TECH.PLAT.Storage, 2019-10-31, add UFS+ hpb and tw driver*/
void ufshcd_release_all(struct ufs_hba *hba)
#else
static void ufshcd_release_all(struct ufs_hba *hba)
#endif
{
	ufshcd_hibern8_release(hba, false);
	ufshcd_release(hba, false);
}

/* Must be called with host lock acquired */
static void ufshcd_clk_scaling_start_busy(struct ufs_hba *hba)
{
	bool queue_resume_work = false;

	if (!ufshcd_is_clkscaling_supported(hba))
		return;

	if (!hba->clk_scaling.active_reqs++)
		queue_resume_work = true;

	if (!hba->clk_scaling.is_allowed || hba->pm_op_in_progress)
		return;

	if (queue_resume_work)
		queue_work(hba->clk_scaling.workq,
			   &hba->clk_scaling.resume_work);

	if (!hba->clk_scaling.window_start_t) {
		hba->clk_scaling.window_start_t = jiffies;
		hba->clk_scaling.tot_busy_t = 0;
		hba->clk_scaling.is_busy_started = false;
	}

	if (!hba->clk_scaling.is_busy_started) {
		hba->clk_scaling.busy_start_t = ktime_get();
		hba->clk_scaling.is_busy_started = true;
	}
}

static void ufshcd_clk_scaling_update_busy(struct ufs_hba *hba)
{
	struct ufs_clk_scaling *scaling = &hba->clk_scaling;

	if (!ufshcd_is_clkscaling_supported(hba))
		return;

	if (!hba->outstanding_reqs && scaling->is_busy_started) {
		scaling->tot_busy_t += ktime_to_us(ktime_sub(ktime_get(),
					scaling->busy_start_t));
		scaling->busy_start_t = 0;
		scaling->is_busy_started = false;
	}
}
/**
 * ufshcd_send_command - Send SCSI or device management commands
 * @hba: per adapter instance
 * @task_tag: Task tag of the command
 */
static inline
int ufshcd_send_command(struct ufs_hba *hba, unsigned int task_tag)
{
	int ret = 0;

	hba->lrb[task_tag].issue_time_stamp = ktime_get();
	hba->lrb[task_tag].complete_time_stamp = ktime_set(0, 0);
	ufshcd_clk_scaling_start_busy(hba);
	__set_bit(task_tag, &hba->outstanding_reqs);
	ufshcd_writel(hba, 1 << task_tag, REG_UTP_TRANSFER_REQ_DOOR_BELL);
	/* Make sure that doorbell is committed immediately */
	wmb();
	ufshcd_cond_add_cmd_trace(hba, task_tag,
			hba->lrb[task_tag].cmd ? "scsi_send" : "dev_cmd_send");
	ufshcd_update_tag_stats(hba, task_tag);
	return ret;
}

/**
 * ufshcd_copy_sense_data - Copy sense data in case of check condition
 * @lrb - pointer to local reference block
 */
static inline void ufshcd_copy_sense_data(struct ufshcd_lrb *lrbp)
{
	int len;
	if (lrbp->sense_buffer &&
	    ufshcd_get_rsp_upiu_data_seg_len(lrbp->ucd_rsp_ptr)) {
		int len_to_copy;

		len = be16_to_cpu(lrbp->ucd_rsp_ptr->sr.sense_data_len);
		len_to_copy = min_t(int, RESPONSE_UPIU_SENSE_DATA_LENGTH, len);

		memcpy(lrbp->sense_buffer,
			lrbp->ucd_rsp_ptr->sr.sense_data,
			min_t(int, len_to_copy, UFSHCD_REQ_SENSE_SIZE));
	}
}

/**
 * ufshcd_copy_query_response() - Copy the Query Response and the data
 * descriptor
 * @hba: per adapter instance
 * @lrb - pointer to local reference block
 */
static
int ufshcd_copy_query_response(struct ufs_hba *hba, struct ufshcd_lrb *lrbp)
{
	struct ufs_query_res *query_res = &hba->dev_cmd.query.response;

	memcpy(&query_res->upiu_res, &lrbp->ucd_rsp_ptr->qr, QUERY_OSF_SIZE);

	/* Get the descriptor */
	if (hba->dev_cmd.query.descriptor &&
	    lrbp->ucd_rsp_ptr->qr.opcode == UPIU_QUERY_OPCODE_READ_DESC) {
		u8 *descp = (u8 *)lrbp->ucd_rsp_ptr +
				GENERAL_UPIU_REQUEST_SIZE;
		u16 resp_len;
		u16 buf_len;

		/* data segment length */
		resp_len = be32_to_cpu(lrbp->ucd_rsp_ptr->header.dword_2) &
						MASK_QUERY_DATA_SEG_LEN;
		buf_len = be16_to_cpu(
				hba->dev_cmd.query.request.upiu_req.length);
		if (likely(buf_len >= resp_len)) {
			memcpy(hba->dev_cmd.query.descriptor, descp, resp_len);
		} else {
			dev_warn(hba->dev,
				"%s: Response size is bigger than buffer",
				__func__);
			return -EINVAL;
		}
	}

	return 0;
}

/**
 * ufshcd_hba_capabilities - Read controller capabilities
 * @hba: per adapter instance
 */
static inline void ufshcd_hba_capabilities(struct ufs_hba *hba)
{
	hba->capabilities = ufshcd_readl(hba, REG_CONTROLLER_CAPABILITIES);

	/* nutrs and nutmrs are 0 based values */
	hba->nutrs = (hba->capabilities & MASK_TRANSFER_REQUESTS_SLOTS) + 1;
	hba->nutmrs =
	((hba->capabilities & MASK_TASK_MANAGEMENT_REQUEST_SLOTS) >> 16) + 1;
}

/**
 * ufshcd_ready_for_uic_cmd - Check if controller is ready
 *                            to accept UIC commands
 * @hba: per adapter instance
 * Return true on success, else false
 */
static inline bool ufshcd_ready_for_uic_cmd(struct ufs_hba *hba)
{
	if (ufshcd_readl(hba, REG_CONTROLLER_STATUS) & UIC_COMMAND_READY)
		return true;
	else
		return false;
}

/**
 * ufshcd_get_upmcrs - Get the power mode change request status
 * @hba: Pointer to adapter instance
 *
 * This function gets the UPMCRS field of HCS register
 * Returns value of UPMCRS field
 */
static inline u8 ufshcd_get_upmcrs(struct ufs_hba *hba)
{
	return (ufshcd_readl(hba, REG_CONTROLLER_STATUS) >> 8) & 0x7;
}

/**
 * ufshcd_dispatch_uic_cmd - Dispatch UIC commands to unipro layers
 * @hba: per adapter instance
 * @uic_cmd: UIC command
 *
 * Mutex must be held.
 */
static inline void
ufshcd_dispatch_uic_cmd(struct ufs_hba *hba, struct uic_command *uic_cmd)
{
	WARN_ON(hba->active_uic_cmd);

	hba->active_uic_cmd = uic_cmd;

	ufshcd_dme_cmd_log(hba, "dme_send", hba->active_uic_cmd->command);
	/* Write Args */
	ufshcd_writel(hba, uic_cmd->argument1, REG_UIC_COMMAND_ARG_1);
	ufshcd_writel(hba, uic_cmd->argument2, REG_UIC_COMMAND_ARG_2);
	ufshcd_writel(hba, uic_cmd->argument3, REG_UIC_COMMAND_ARG_3);

	/* Write UIC Cmd */
	ufshcd_writel(hba, uic_cmd->command & COMMAND_OPCODE_MASK,
		      REG_UIC_COMMAND);
	/* Make sure that UIC command is committed immediately */
	wmb();
}

/**
 * ufshcd_wait_for_uic_cmd - Wait complectioin of UIC command
 * @hba: per adapter instance
 * @uic_command: UIC command
 *
 * Must be called with mutex held.
 * Returns 0 only if success.
 */
static int
ufshcd_wait_for_uic_cmd(struct ufs_hba *hba, struct uic_command *uic_cmd)
{
	int ret;
	unsigned long flags;

	if (wait_for_completion_timeout(&uic_cmd->done,
					msecs_to_jiffies(UIC_CMD_TIMEOUT)))
		ret = uic_cmd->argument2 & MASK_UIC_COMMAND_RESULT;
	else
		ret = -ETIMEDOUT;

	if (ret)
		ufsdbg_set_err_state(hba);

	ufshcd_dme_cmd_log(hba, "dme_cmpl_1", hba->active_uic_cmd->command);

	spin_lock_irqsave(hba->host->host_lock, flags);
	hba->active_uic_cmd = NULL;
	spin_unlock_irqrestore(hba->host->host_lock, flags);

	return ret;
}

/**
 * __ufshcd_send_uic_cmd - Send UIC commands and retrieve the result
 * @hba: per adapter instance
 * @uic_cmd: UIC command
 * @completion: initialize the completion only if this is set to true
 *
 * Identical to ufshcd_send_uic_cmd() expect mutex. Must be called
 * with mutex held and host_lock locked.
 * Returns 0 only if success.
 */
static int
__ufshcd_send_uic_cmd(struct ufs_hba *hba, struct uic_command *uic_cmd,
		      bool completion)
{
	if (!ufshcd_ready_for_uic_cmd(hba)) {
		dev_err(hba->dev,
			"Controller not ready to accept UIC commands\n");
		return -EIO;
	}

	if (completion)
		init_completion(&uic_cmd->done);

	ufshcd_dispatch_uic_cmd(hba, uic_cmd);

	return 0;
}

/**
 * ufshcd_send_uic_cmd - Send UIC commands and retrieve the result
 * @hba: per adapter instance
 * @uic_cmd: UIC command
 *
 * Returns 0 only if success.
 */
static int
ufshcd_send_uic_cmd(struct ufs_hba *hba, struct uic_command *uic_cmd)
{
	int ret;
	unsigned long flags;

	hba->ufs_stats.clk_hold.ctx = UIC_CMD_SEND;
	ufshcd_hold_all(hba);
	mutex_lock(&hba->uic_cmd_mutex);
	ufshcd_add_delay_before_dme_cmd(hba);

	spin_lock_irqsave(hba->host->host_lock, flags);
	ret = __ufshcd_send_uic_cmd(hba, uic_cmd, true);
	spin_unlock_irqrestore(hba->host->host_lock, flags);
	if (!ret)
		ret = ufshcd_wait_for_uic_cmd(hba, uic_cmd);

	ufshcd_save_tstamp_of_last_dme_cmd(hba);
	mutex_unlock(&hba->uic_cmd_mutex);
	ufshcd_release_all(hba);
	hba->ufs_stats.clk_rel.ctx = UIC_CMD_SEND;

	ufsdbg_error_inject_dispatcher(hba,
		ERR_INJECT_UIC, 0, &ret);

	return ret;
}

/**
 * ufshcd_map_sg - Map scatter-gather list to prdt
 * @lrbp - pointer to local reference block
 *
 * Returns 0 in case of success, non-zero value in case of failure
 */
#ifdef OPLUS_FEATURE_UFSPLUS
//Jinghua.Yu@BSP.Storage.UFS 2020/06/12, Add TAG for UFS plus
#if defined(CONFIG_UFSFEATURE)
int ufshcd_map_sg(struct ufs_hba *hba, struct ufshcd_lrb *lrbp)
#else
static int ufshcd_map_sg(struct ufs_hba *hba, struct ufshcd_lrb *lrbp)
#endif
#else
static int ufshcd_map_sg(struct ufs_hba *hba, struct ufshcd_lrb *lrbp)
#endif
{
	struct ufshcd_sg_entry *prd;
	struct scatterlist *sg;
	struct scsi_cmnd *cmd;
	int sg_segments;
	int i;

	cmd = lrbp->cmd;
	sg_segments = scsi_dma_map(cmd);
	if (sg_segments < 0)
		return sg_segments;

	if (sg_segments) {
		if (hba->quirks & UFSHCD_QUIRK_PRDT_BYTE_GRAN)
			lrbp->utr_descriptor_ptr->prd_table_length =
				cpu_to_le16((u16)(sg_segments *
						  hba->sg_entry_size));
		else
			lrbp->utr_descriptor_ptr->prd_table_length =
				cpu_to_le16((u16) (sg_segments));

		prd = (struct ufshcd_sg_entry *)lrbp->ucd_prdt_ptr;

		scsi_for_each_sg(cmd, sg, sg_segments, i) {
			prd->size =
				cpu_to_le32(((u32) sg_dma_len(sg))-1);
			prd->base_addr =
				cpu_to_le32(lower_32_bits(sg->dma_address));
			prd->upper_addr =
				cpu_to_le32(upper_32_bits(sg->dma_address));
			prd->reserved = 0;
			prd = (void *)prd + hba->sg_entry_size;
		}
	} else {
		lrbp->utr_descriptor_ptr->prd_table_length = 0;
	}

	return ufshcd_map_sg_crypto(hba, lrbp);
}

/**
 * ufshcd_enable_intr - enable interrupts
 * @hba: per adapter instance
 * @intrs: interrupt bits
 */
static void ufshcd_enable_intr(struct ufs_hba *hba, u32 intrs)
{
	u32 set = ufshcd_readl(hba, REG_INTERRUPT_ENABLE);

	if (hba->ufs_version == UFSHCI_VERSION_10) {
		u32 rw;
		rw = set & INTERRUPT_MASK_RW_VER_10;
		set = rw | ((set ^ intrs) & intrs);
	} else {
		set |= intrs;
	}

	ufshcd_writel(hba, set, REG_INTERRUPT_ENABLE);
}

/**
 * ufshcd_disable_intr - disable interrupts
 * @hba: per adapter instance
 * @intrs: interrupt bits
 */
static void ufshcd_disable_intr(struct ufs_hba *hba, u32 intrs)
{
	u32 set = ufshcd_readl(hba, REG_INTERRUPT_ENABLE);

	if (hba->ufs_version == UFSHCI_VERSION_10) {
		u32 rw;
		rw = (set & INTERRUPT_MASK_RW_VER_10) &
			~(intrs & INTERRUPT_MASK_RW_VER_10);
		set = rw | ((set & intrs) & ~INTERRUPT_MASK_RW_VER_10);

	} else {
		set &= ~intrs;
	}

	ufshcd_writel(hba, set, REG_INTERRUPT_ENABLE);
}

/**
 * ufshcd_prepare_req_desc_hdr() - Fills the requests header
 * descriptor according to request
 * @hba: per adapter instance
 * @lrbp: pointer to local reference block
 * @upiu_flags: flags required in the header
 * @cmd_dir: requests data direction
 */
static int ufshcd_prepare_req_desc_hdr(struct ufs_hba *hba,
	struct ufshcd_lrb *lrbp, u32 *upiu_flags,
	enum dma_data_direction cmd_dir)
{
	struct utp_transfer_req_desc *req_desc = lrbp->utr_descriptor_ptr;
	u32 data_direction;
	u32 dword_0;

	if (cmd_dir == DMA_FROM_DEVICE) {
		data_direction = UTP_DEVICE_TO_HOST;
		*upiu_flags = UPIU_CMD_FLAGS_READ;
	} else if (cmd_dir == DMA_TO_DEVICE) {
		data_direction = UTP_HOST_TO_DEVICE;
		*upiu_flags = UPIU_CMD_FLAGS_WRITE;
	} else {
		data_direction = UTP_NO_DATA_TRANSFER;
		*upiu_flags = UPIU_CMD_FLAGS_NONE;
	}

	dword_0 = data_direction | (lrbp->command_type
				<< UPIU_COMMAND_TYPE_OFFSET);
	if (lrbp->intr_cmd)
		dword_0 |= UTP_REQ_DESC_INT_CMD;

	/* Transfer request descriptor header fields */
	if (ufshcd_lrbp_crypto_enabled(lrbp)) {
#if IS_ENABLED(CONFIG_SCSI_UFS_CRYPTO)
		dword_0 |= UTP_REQ_DESC_CRYPTO_ENABLE_CMD;
		dword_0 |= lrbp->crypto_key_slot;
		req_desc->header.dword_1 =
			cpu_to_le32(lower_32_bits(lrbp->data_unit_num));
		req_desc->header.dword_3 =
			cpu_to_le32(upper_32_bits(lrbp->data_unit_num));
#endif /* CONFIG_SCSI_UFS_CRYPTO */
	} else {
		/* dword_1 and dword_3 are reserved, hence they are set to 0 */
		req_desc->header.dword_1 = 0;
		req_desc->header.dword_3 = 0;
	}

	req_desc->header.dword_0 = cpu_to_le32(dword_0);

	/*
	 * assigning invalid value for command status. Controller
	 * updates OCS on command completion, with the command
	 * status
	 */
	req_desc->header.dword_2 =
		cpu_to_le32(OCS_INVALID_COMMAND_STATUS);

	req_desc->prd_table_length = 0;

	return 0;
}

/**
 * ufshcd_prepare_utp_scsi_cmd_upiu() - fills the utp_transfer_req_desc,
 * for scsi commands
 * @lrbp - local reference block pointer
 * @upiu_flags - flags
 */
static
void ufshcd_prepare_utp_scsi_cmd_upiu(struct ufshcd_lrb *lrbp, u32 upiu_flags)
{
	struct utp_upiu_req *ucd_req_ptr = lrbp->ucd_req_ptr;
	unsigned short cdb_len;

	/* command descriptor fields */
	ucd_req_ptr->header.dword_0 = UPIU_HEADER_DWORD(
				UPIU_TRANSACTION_COMMAND, upiu_flags,
				lrbp->lun, lrbp->task_tag);
	ucd_req_ptr->header.dword_1 = UPIU_HEADER_DWORD(
				UPIU_COMMAND_SET_TYPE_SCSI, 0, 0, 0);

	/* Total EHS length and Data segment length will be zero */
	ucd_req_ptr->header.dword_2 = 0;

	ucd_req_ptr->sc.exp_data_transfer_len =
		cpu_to_be32(lrbp->cmd->sdb.length);

	cdb_len = min_t(unsigned short, lrbp->cmd->cmd_len, MAX_CDB_SIZE);
	memcpy(ucd_req_ptr->sc.cdb, lrbp->cmd->cmnd, cdb_len);
	if (cdb_len < MAX_CDB_SIZE)
		memset(ucd_req_ptr->sc.cdb + cdb_len, 0,
			(MAX_CDB_SIZE - cdb_len));
	memset(lrbp->ucd_rsp_ptr, 0, sizeof(struct utp_upiu_rsp));
}

/**
 * ufshcd_prepare_utp_query_req_upiu() - fills the utp_transfer_req_desc,
 * for query requsts
 * @hba: UFS hba
 * @lrbp: local reference block pointer
 * @upiu_flags: flags
 */
static void ufshcd_prepare_utp_query_req_upiu(struct ufs_hba *hba,
				struct ufshcd_lrb *lrbp, u32 upiu_flags)
{
	struct utp_upiu_req *ucd_req_ptr = lrbp->ucd_req_ptr;
	struct ufs_query *query = &hba->dev_cmd.query;
	u16 len = be16_to_cpu(query->request.upiu_req.length);
	u8 *descp = (u8 *)lrbp->ucd_req_ptr + GENERAL_UPIU_REQUEST_SIZE;

	/* Query request header */
	ucd_req_ptr->header.dword_0 = UPIU_HEADER_DWORD(
			UPIU_TRANSACTION_QUERY_REQ, upiu_flags,
			lrbp->lun, lrbp->task_tag);
	ucd_req_ptr->header.dword_1 = UPIU_HEADER_DWORD(
			0, query->request.query_func, 0, 0);

	/* Data segment length only need for WRITE_DESC */
	if (query->request.upiu_req.opcode == UPIU_QUERY_OPCODE_WRITE_DESC)
		ucd_req_ptr->header.dword_2 =
			UPIU_HEADER_DWORD(0, 0, (len >> 8), (u8)len);
	else
		ucd_req_ptr->header.dword_2 = 0;

	/* Copy the Query Request buffer as is */
	memcpy(&ucd_req_ptr->qr, &query->request.upiu_req,
			QUERY_OSF_SIZE);

	/* Copy the Descriptor */
	if (query->request.upiu_req.opcode == UPIU_QUERY_OPCODE_WRITE_DESC)
		memcpy(descp, query->descriptor, len);

	memset(lrbp->ucd_rsp_ptr, 0, sizeof(struct utp_upiu_rsp));
}

static inline void ufshcd_prepare_utp_nop_upiu(struct ufshcd_lrb *lrbp)
{
	struct utp_upiu_req *ucd_req_ptr = lrbp->ucd_req_ptr;

	memset(ucd_req_ptr, 0, sizeof(struct utp_upiu_req));

	/* command descriptor fields */
	ucd_req_ptr->header.dword_0 =
		UPIU_HEADER_DWORD(
			UPIU_TRANSACTION_NOP_OUT, 0, 0, lrbp->task_tag);
	/* clear rest of the fields of basic header */
	ucd_req_ptr->header.dword_1 = 0;
	ucd_req_ptr->header.dword_2 = 0;

	memset(lrbp->ucd_rsp_ptr, 0, sizeof(struct utp_upiu_rsp));
}

/**
 * ufshcd_comp_devman_upiu - UFS Protocol Information Unit(UPIU)
 *			     for Device Management Purposes
 * @hba - per adapter instance
 * @lrb - pointer to local reference block
 */
static int ufshcd_comp_devman_upiu(struct ufs_hba *hba, struct ufshcd_lrb *lrbp)
{
	u32 upiu_flags;
	int ret = 0;

	if ((hba->ufs_version == UFSHCI_VERSION_10) ||
	    (hba->ufs_version == UFSHCI_VERSION_11))
		lrbp->command_type = UTP_CMD_TYPE_DEV_MANAGE;
	else
		lrbp->command_type = UTP_CMD_TYPE_UFS_STORAGE;

	ret = ufshcd_prepare_req_desc_hdr(hba, lrbp, &upiu_flags,
			DMA_NONE);
	if (hba->dev_cmd.type == DEV_CMD_TYPE_QUERY)
		ufshcd_prepare_utp_query_req_upiu(hba, lrbp, upiu_flags);
	else if (hba->dev_cmd.type == DEV_CMD_TYPE_NOP)
		ufshcd_prepare_utp_nop_upiu(lrbp);
	else
		ret = -EINVAL;

	return ret;
}

/**
 * ufshcd_comp_scsi_upiu - UFS Protocol Information Unit(UPIU)
 *			   for SCSI Purposes
 * @hba - per adapter instance
 * @lrb - pointer to local reference block
 */
#ifdef OPLUS_FEATURE_UFSPLUS
//Jinghua.Yu@BSP.Storage.UFS 2020/06/12, Add TAG for UFS plus
#if defined(CONFIG_UFSFEATURE)
int ufshcd_comp_scsi_upiu(struct ufs_hba *hba, struct ufshcd_lrb *lrbp)
#else
static int ufshcd_comp_scsi_upiu(struct ufs_hba *hba, struct ufshcd_lrb *lrbp)
#endif
#else
static int ufshcd_comp_scsi_upiu(struct ufs_hba *hba, struct ufshcd_lrb *lrbp)
#endif
{
	u32 upiu_flags;
	int ret = 0;

	if ((hba->ufs_version == UFSHCI_VERSION_10) ||
	    (hba->ufs_version == UFSHCI_VERSION_11))
		lrbp->command_type = UTP_CMD_TYPE_SCSI;
	else
		lrbp->command_type = UTP_CMD_TYPE_UFS_STORAGE;

	if (likely(lrbp->cmd)) {
#ifdef OPLUS_FEATURE_UFSPLUS
//Jinghua.Yu@BSP.Storage.UFS 2020/06/12, Add TAG for UFS plus
#if defined(CONFIG_UFSFEATURE)
		ufsf_hpb_change_lun(&hba->ufsf, lrbp);
		ufsf_tw_prep_fn(&hba->ufsf, lrbp);
		ufsf_hpb_prep_fn(&hba->ufsf, lrbp);
#endif
#endif
		ret = ufshcd_prepare_req_desc_hdr(hba, lrbp,
				&upiu_flags, lrbp->cmd->sc_data_direction);
		ufshcd_prepare_utp_scsi_cmd_upiu(lrbp, upiu_flags);
	} else {
		ret = -EINVAL;
	}

	return ret;
}

/*
 * ufshcd_scsi_to_upiu_lun - maps scsi LUN to UPIU LUN
 * @scsi_lun: scsi LUN id
 *
 * Returns UPIU LUN id
 */
static inline u8 ufshcd_scsi_to_upiu_lun(unsigned int scsi_lun)
{
	if (scsi_is_wlun(scsi_lun))
		return (scsi_lun & UFS_UPIU_MAX_UNIT_NUM_ID)
			| UFS_UPIU_WLUN_ID;
	else
		return scsi_lun & UFS_UPIU_MAX_UNIT_NUM_ID;
}

/**
 * ufshcd_upiu_wlun_to_scsi_wlun - maps UPIU W-LUN id to SCSI W-LUN ID
 * @scsi_lun: UPIU W-LUN id
 *
 * Returns SCSI W-LUN id
 */
static inline u16 ufshcd_upiu_wlun_to_scsi_wlun(u8 upiu_wlun_id)
{
	return (upiu_wlun_id & ~UFS_UPIU_WLUN_ID) | SCSI_W_LUN_BASE;
}

/**
 * ufshcd_get_write_lock - synchronize between shutdown, scaling &
 * arrival of requests
 * @hba: ufs host
 *
 * Lock is predominantly held by shutdown context thus, ensuring
 * that no requests from any other context may sneak through.
 */
static inline void ufshcd_get_write_lock(struct ufs_hba *hba)
{
	down_write(&hba->lock);
}

/**
 * ufshcd_get_read_lock - synchronize between shutdown, scaling &
 * arrival of requests
 * @hba: ufs host
 *
 * Returns 1 if acquired, < 0 on contention
 *
 * After shutdown's initiated, allow requests only directed to the
 * well known device lun. The sync between scaling & issue is maintained
 * as is and this restructuring syncs shutdown with these too.
 */
static int ufshcd_get_read_lock(struct ufs_hba *hba, u64 lun)
{
	int err = 0;

	err = down_read_trylock(&hba->lock);
	if (err > 0)
		goto out;
	/* let requests for well known device lun to go through */
	if (ufshcd_scsi_to_upiu_lun(lun) == UFS_UPIU_UFS_DEVICE_WLUN)
		return 0;
	else if (!ufshcd_is_shutdown_ongoing(hba))
		return -EAGAIN;
	else
		return -EPERM;

out:
	return err;
}

/**
 * ufshcd_put_read_lock - synchronize between shutdown, scaling &
 * arrival of requests
 * @hba: ufs host
 *
 * Returns none
 */
static inline void ufshcd_put_read_lock(struct ufs_hba *hba)
{
	up_read(&hba->lock);
}

#ifdef OPLUS_FEATURE_STORAGE_TOOL
/* hexiaosen@BSP.Storage.UFS 2020-08-13 add for ufs reset after ffu write buffer */
static int ufshcd_ffu_wait_for_doorbell_clr(struct ufs_hba *hba,
					u64 wait_timeout_us)
{
	unsigned long flags;
	int ret = 0;
	u32 tm_doorbell;
	u32 tr_doorbell;
	bool timeout = false, do_last_check = false;
	ktime_t start;

	spin_lock_irqsave(hba->host->host_lock, flags);
	/*
	 * Wait for all the outstanding tasks/transfer requests.
	 * Verify by checking the doorbell registers are clear.
	 */
	start = ktime_get();
	do {
		if (hba->ufshcd_state != UFSHCD_STATE_OPERATIONAL) {
			ret = -EBUSY;
			goto out;
		}

		tm_doorbell = ufshcd_readl(hba, REG_UTP_TASK_REQ_DOOR_BELL);
		tr_doorbell = ufshcd_readl(hba, REG_UTP_TRANSFER_REQ_DOOR_BELL);
		if (!tm_doorbell && !tr_doorbell) {
			timeout = false;
			break;
		} else if (do_last_check) {
			break;
		}

		spin_unlock_irqrestore(hba->host->host_lock, flags);
		schedule();
		if (ktime_to_us(ktime_sub(ktime_get(), start)) >
		    wait_timeout_us) {
			timeout = true;
			/*
			 * We might have scheduled out for long time so make
			 * sure to check if doorbells are cleared by this time
			 * or not.
			 */
			do_last_check = true;
		}
		spin_lock_irqsave(hba->host->host_lock, flags);
	} while (tm_doorbell || tr_doorbell);

	if (timeout) {
		dev_err(hba->dev,
			"%s: timedout waiting for doorbell to clear (tm=0x%x, tr=0x%x)\n",
			__func__, tm_doorbell, tr_doorbell);
		ret = -EBUSY;
	}
out:
	spin_unlock_irqrestore(hba->host->host_lock, flags);
	return ret;
}

static int ufshcd_ffu_write_buffer_prepare(struct ufs_hba *hba)
{
	int ret = 0;
	/*
	 * make sure that there are no outstanding requests when
	 * clock scaling is in progress
	 */
	ufshcd_scsi_block_requests(hba);
	if (ufshcd_ffu_wait_for_doorbell_clr(hba, DOORBELL_CLR_TOUT_US)) {
		ret = -EBUSY;
		ufshcd_scsi_unblock_requests(hba);
	}

	return ret;
}

static void ufshcd_ffu_write_buffer_unprepare(struct ufs_hba *hba)
{
	ufshcd_scsi_unblock_requests(hba);
}
#endif


/**
 * ufshcd_queuecommand - main entry point for SCSI requests
 * @cmd: command from SCSI Midlayer
 * @done: call back function
 *
 * Returns 0 for success, non-zero in case of failure
 */
static int ufshcd_queuecommand(struct Scsi_Host *host, struct scsi_cmnd *cmd)
{
	struct ufshcd_lrb *lrbp;
	struct ufs_hba *hba;
	unsigned long flags;
	int tag;
	int err = 0;
	bool has_read_lock = false;
#ifdef OPLUS_FEATURE_STORAGE_TOOL
/* hexiaosen@BSP.Storage.UFS 2020-08-13 add for ufs reset after ffu write buffer */
	int retry = 3;
#endif
#ifdef VENDOR_EDIT
/* Hank.liu@TECH.PLAT.Storage, 2019-10-31, add UFS+ hpb and tw driver*/
#if defined(CONFIG_UFSFEATURE) && defined(CONFIG_UFSHPB)
	struct scsi_cmnd *pre_cmd;
	struct ufshcd_lrb *add_lrbp;
	int add_tag;
	int pre_req_err = -EBUSY;
	int lun = ufshcd_scsi_to_upiu_lun(cmd->device->lun);
#endif
#endif
	hba = shost_priv(host);

	if (!cmd || !cmd->request || !hba)
		return -EINVAL;

	tag = cmd->request->tag;
	if (!ufshcd_valid_tag(hba, tag)) {
		dev_err(hba->dev,
			"%s: invalid command tag %d: cmd=0x%p, cmd->request=0x%p",
			__func__, tag, cmd, cmd->request);
		BUG();
	}

	err = ufshcd_get_read_lock(hba, cmd->device->lun);
	if (unlikely(err < 0)) {
		if (err == -EPERM) {
			return SCSI_MLQUEUE_HOST_BUSY;
		}
		if (err == -EAGAIN)
			return SCSI_MLQUEUE_HOST_BUSY;
	} else if (err == 1) {
		has_read_lock = true;
	}

	/*
	 * err might be non-zero here but logic later in this function
	 * assumes that err is set to 0.
	 */
	err = 0;

	spin_lock_irqsave(hba->host->host_lock, flags);

	/* if error handling is in progress, return host busy */
	if (ufshcd_eh_in_progress(hba)) {
		err = SCSI_MLQUEUE_HOST_BUSY;
		goto out_unlock;
	}

	if (hba->extcon && ufshcd_is_card_offline(hba)) {
		set_host_byte(cmd, DID_BAD_TARGET);
		cmd->scsi_done(cmd);
		goto out_unlock;
	}

	switch (hba->ufshcd_state) {
	case UFSHCD_STATE_OPERATIONAL:
		break;
	case UFSHCD_STATE_EH_SCHEDULED:
	case UFSHCD_STATE_RESET:
		err = SCSI_MLQUEUE_HOST_BUSY;
		goto out_unlock;
	case UFSHCD_STATE_ERROR:
		set_host_byte(cmd, DID_ERROR);
		cmd->scsi_done(cmd);
		goto out_unlock;
	default:
		dev_WARN_ONCE(hba->dev, 1, "%s: invalid state %d\n",
				__func__, hba->ufshcd_state);
		set_host_byte(cmd, DID_BAD_TARGET);
		cmd->scsi_done(cmd);
		goto out_unlock;
	}
	spin_unlock_irqrestore(hba->host->host_lock, flags);

	hba->req_abort_count = 0;

	/* acquire the tag to make sure device cmds don't use it */
	if (test_and_set_bit_lock(tag, &hba->lrb_in_use)) {
		/*
		 * Dev manage command in progress, requeue the command.
		 * Requeuing the command helps in cases where the request *may*
		 * find different tag instead of waiting for dev manage command
		 * completion.
		 */
		err = SCSI_MLQUEUE_HOST_BUSY;
		goto out;
	}

	hba->ufs_stats.clk_hold.ctx = QUEUE_CMD;
	err = ufshcd_hold(hba, true);
	if (err) {
		err = SCSI_MLQUEUE_HOST_BUSY;
		clear_bit_unlock(tag, &hba->lrb_in_use);
		goto out;
	}
	if (ufshcd_is_clkgating_allowed(hba))
		WARN_ON(hba->clk_gating.state != CLKS_ON);

	err = ufshcd_hibern8_hold(hba, true);
	if (err) {
		clear_bit_unlock(tag, &hba->lrb_in_use);
		err = SCSI_MLQUEUE_HOST_BUSY;
		hba->ufs_stats.clk_rel.ctx = QUEUE_CMD;
		ufshcd_release(hba, true);
		goto out;
	}

	if (ufshcd_is_hibern8_on_idle_allowed(hba))
		WARN_ON(hba->hibern8_on_idle.state != HIBERN8_EXITED);
#ifdef VENDOR_EDIT
/* Hank.liu@TECH.PLAT.Storage, 2019-10-31, add UFS+ hpb and tw driver*/
#if defined(CONFIG_UFSFEATURE) && defined(CONFIG_UFSHPB)
		add_tag = ufsf_hpb_prepare_pre_req(&hba->ufsf, cmd, lun);
		if (add_tag == -EAGAIN) {
			clear_bit_unlock(tag, &hba->lrb_in_use);
			err = SCSI_MLQUEUE_HOST_BUSY;
			ufshcd_release_all(hba);
			goto out;
		}
		if (add_tag < 0) {
			hba->lrb[tag].hpb_ctx_id = MAX_HPB_CONTEXT_ID;
			goto send_orig_cmd;
		}

		add_lrbp = &hba->lrb[add_tag];

		pre_req_err = ufsf_hpb_prepare_add_lrbp(&hba->ufsf, add_tag);
		if (pre_req_err)
			hba->lrb[tag].hpb_ctx_id = MAX_HPB_CONTEXT_ID;
send_orig_cmd:
#endif
#endif
	/* Vote PM QoS for the request */
	ufshcd_vops_pm_qos_req_start(hba, cmd->request);
#ifdef VENDOR_EDIT
//hank.liu@Tech.Storage.UFS, 2019-10-17 add latency_hist node for ufs latency calculate in sysfs.
	/* IO svc time latency histogram */
	if (hba->latency_hist_enabled &&(!blk_rq_is_passthrough(cmd->request))) {
			 cmd->request->lat_hist_io_start = ktime_get();
			 cmd->request->lat_hist_enabled = 1;
	} else {
			 cmd->request->lat_hist_enabled = 0;
	}
#endif

	/* IO svc time latency histogram */
	if (hba != NULL && cmd->request != NULL) {
		if (hba->latency_hist_enabled) {
			switch (req_op(cmd->request)) {
			case REQ_OP_READ:
			case REQ_OP_WRITE:
				cmd->request->lat_hist_io_start = ktime_get();
				cmd->request->lat_hist_enabled = 1;
			}
		} else
			cmd->request->lat_hist_enabled = 0;
	}

	WARN_ON(hba->clk_gating.state != CLKS_ON);

	lrbp = &hba->lrb[tag];

	WARN_ON(lrbp->cmd);
	lrbp->cmd = cmd;
	lrbp->sense_bufflen = UFSHCD_REQ_SENSE_SIZE;
	lrbp->sense_buffer = cmd->sense_buffer;
	lrbp->task_tag = tag;
	lrbp->lun = ufshcd_scsi_to_upiu_lun(cmd->device->lun);
	lrbp->intr_cmd = !ufshcd_is_intr_aggr_allowed(hba) ? true : false;

	err = ufshcd_prepare_lrbp_crypto(hba, cmd, lrbp);
	if (err) {
		ufshcd_release(hba, false);
		lrbp->cmd = NULL;
		clear_bit_unlock(tag, &hba->lrb_in_use);
		goto out;
	}
	lrbp->req_abort_skip = false;

	err = ufshcd_comp_scsi_upiu(hba, lrbp);
	if (err) {
		if (err != -EAGAIN)
			dev_err(hba->dev,
				"%s: failed to compose upiu %d cmd:0x%08x lun:%d\n",
				__func__, err, cmd, lrbp->lun);

		lrbp->cmd = NULL;
		clear_bit_unlock(tag, &hba->lrb_in_use);
		ufshcd_release_all(hba);
		ufshcd_vops_pm_qos_req_end(hba, cmd->request, true);
		goto out;
	}

	err = ufshcd_map_sg(hba, lrbp);
	if (err) {
		ufshcd_release(hba, false);
		lrbp->cmd = NULL;
		clear_bit_unlock(tag, &hba->lrb_in_use);
		ufshcd_release_all(hba);
		ufshcd_vops_pm_qos_req_end(hba, cmd->request, true);
		goto out;
	}

	/* Make sure descriptors are ready before ringing the doorbell */
	wmb();
#ifdef OPLUS_FEATURE_STORAGE_TOOL
/* hexiaosen@BSP.Storage.UFS 2020-08-13 add for ufs reset after ffu write buffer
   If it is ffu write buffer cmd, try to block the host from dispatching requests, and wait for
   the doorbells of transfer requests and task management requests to be cleared. */
	if ((UFS_FFU_DOWNLOAD_MODE == cmd->req.cmd[1]) && (WRITE_BUFFER == cmd->req.cmd[0])) {
		while(retry--) {
			pr_err("ufs ffu block host retry: %d\n", retry);
			if (!ufshcd_ffu_write_buffer_prepare(hba)) {
				hba->set_host_blocked = 1;
				break;
			}
		}
	}
#endif

	/* issue command to the controller */
	spin_lock_irqsave(hba->host->host_lock, flags);
#ifdef VENDOR_EDIT
/* Hank.liu@TECH.PLAT.Storage, 2019-10-31, add UFS+ hpb and tw driver*/
#if defined(CONFIG_UFSFEATURE) && defined(CONFIG_UFSHPB)
	if (!pre_req_err) {
		ufshcd_vops_setup_xfer_req(hba, add_tag, (add_lrbp->cmd ? true : false));
		ufshcd_send_command(hba, add_tag);
		pre_req_err = -EBUSY;
		atomic64_inc(&hba->ufsf.ufshpb_lup[add_lrbp->lun]->pre_req_cnt);
		ufsf_para.pre_req++;
	}
#endif
#endif
	ufshcd_vops_setup_xfer_req(hba, tag, (lrbp->cmd ? true : false));

	err = ufshcd_send_command(hba, tag);
#ifdef  VENDOR_EDIT
		 //hank.liu@TECH.BSP.Storage.UFS, 2019-04-26, Add for monitor ufs driver io time
		ufs_outstanding=hba->outstanding_reqs;
		cmd->request->ufs_io_start = ktime_get();
#endif
	if (err) {
		spin_unlock_irqrestore(hba->host->host_lock, flags);
		scsi_dma_unmap(lrbp->cmd);
		lrbp->cmd = NULL;
		clear_bit_unlock(tag, &hba->lrb_in_use);
		ufshcd_release_all(hba);
		ufshcd_vops_pm_qos_req_end(hba, cmd->request, true);
		dev_err(hba->dev, "%s: failed sending command, %d\n",
							__func__, err);
		err = DID_ERROR;
		goto out;
	}

out_unlock:
	spin_unlock_irqrestore(hba->host->host_lock, flags);
out:
#ifdef VENDOR_EDIT
/* Hank.liu@TECH.PLAT.Storage, 2019-10-31, add UFS+ hpb and tw driver*/
#if defined(CONFIG_UFSFEATURE) && defined(CONFIG_UFSHPB)
	if (!pre_req_err) {
		pre_cmd = add_lrbp->cmd;
		scsi_dma_unmap(pre_cmd);
		add_lrbp->cmd = NULL;
		clear_bit_unlock(add_tag, &hba->lrb_in_use);
		ufshcd_release_all(hba);
		ufshcd_vops_pm_qos_req_end(hba, pre_cmd->request, true);
		ufsf_hpb_end_pre_req(&hba->ufsf, pre_cmd->request);
	}
#endif
#endif
	if (has_read_lock)
		ufshcd_put_read_lock(hba);
	return err;
}

static int ufshcd_compose_dev_cmd(struct ufs_hba *hba,
		struct ufshcd_lrb *lrbp, enum dev_cmd_type cmd_type, int tag)
{
	lrbp->cmd = NULL;
	lrbp->sense_bufflen = 0;
	lrbp->sense_buffer = NULL;
	lrbp->task_tag = tag;
	lrbp->lun = 0; /* device management cmd is not specific to any LUN */
	lrbp->intr_cmd = true; /* No interrupt aggregation */
#if IS_ENABLED(CONFIG_SCSI_UFS_CRYPTO)
	lrbp->crypto_enable = false; /* No crypto operations */
#endif
	hba->dev_cmd.type = cmd_type;

	return ufshcd_comp_devman_upiu(hba, lrbp);
}

static int
ufshcd_clear_cmd(struct ufs_hba *hba, int tag)
{
	int err = 0;
	unsigned long flags;
	u32 mask = 1 << tag;

	/* clear outstanding transaction before retry */
	spin_lock_irqsave(hba->host->host_lock, flags);
	ufshcd_utrl_clear(hba, tag);
	spin_unlock_irqrestore(hba->host->host_lock, flags);

	/*
	 * wait for for h/w to clear corresponding bit in door-bell.
	 * max. wait is 1 sec.
	 */
	err = ufshcd_wait_for_register(hba,
			REG_UTP_TRANSFER_REQ_DOOR_BELL,
			mask, ~mask, 1000, 1000, true);

	return err;
}

static int
ufshcd_check_query_response(struct ufs_hba *hba, struct ufshcd_lrb *lrbp)
{
	struct ufs_query_res *query_res = &hba->dev_cmd.query.response;

	/* Get the UPIU response */
	query_res->response = ufshcd_get_rsp_upiu_result(lrbp->ucd_rsp_ptr) >>
				UPIU_RSP_CODE_OFFSET;
	return query_res->response;
}

/**
 * ufshcd_dev_cmd_completion() - handles device management command responses
 * @hba: per adapter instance
 * @lrbp: pointer to local reference block
 */
static int
ufshcd_dev_cmd_completion(struct ufs_hba *hba, struct ufshcd_lrb *lrbp)
{
	int resp;
	int err = 0;

	hba->ufs_stats.last_hibern8_exit_tstamp = ktime_set(0, 0);
	resp = ufshcd_get_req_rsp(lrbp->ucd_rsp_ptr);

	switch (resp) {
	case UPIU_TRANSACTION_NOP_IN:
		if (hba->dev_cmd.type != DEV_CMD_TYPE_NOP) {
			err = -EINVAL;
			dev_err(hba->dev, "%s: unexpected response %x\n",
					__func__, resp);
		}
		break;
	case UPIU_TRANSACTION_QUERY_RSP:
		err = ufshcd_check_query_response(hba, lrbp);
		if (!err)
			err = ufshcd_copy_query_response(hba, lrbp);
		break;
	case UPIU_TRANSACTION_REJECT_UPIU:
		/* TODO: handle Reject UPIU Response */
		err = -EPERM;
		dev_err(hba->dev, "%s: Reject UPIU not fully implemented\n",
				__func__);
		break;
	default:
		err = -EINVAL;
		dev_err(hba->dev, "%s: Invalid device management cmd response: %x\n",
				__func__, resp);
		break;
	}

	return err;
}

static int ufshcd_wait_for_dev_cmd(struct ufs_hba *hba,
		struct ufshcd_lrb *lrbp, int max_timeout)
{
	int err = 0;
	unsigned long time_left;
	unsigned long flags;

	time_left = wait_for_completion_timeout(hba->dev_cmd.complete,
			msecs_to_jiffies(max_timeout));

	/* Make sure descriptors are ready before ringing the doorbell */
	wmb();
	spin_lock_irqsave(hba->host->host_lock, flags);
	hba->dev_cmd.complete = NULL;
	if (likely(time_left)) {
		err = ufshcd_get_tr_ocs(lrbp);
		if (!err)
			err = ufshcd_dev_cmd_completion(hba, lrbp);
	}
	spin_unlock_irqrestore(hba->host->host_lock, flags);

	if (!time_left) {
		err = -ETIMEDOUT;
		dev_dbg(hba->dev, "%s: dev_cmd request timedout, tag %d\n",
			__func__, lrbp->task_tag);
		if (!ufshcd_clear_cmd(hba, lrbp->task_tag))
			/* successfully cleared the command, retry if needed */
			err = -EAGAIN;
		/*
		 * in case of an error, after clearing the doorbell,
		 * we also need to clear the outstanding_request
		 * field in hba
		 */
		ufshcd_outstanding_req_clear(hba, lrbp->task_tag);
	}

	if (err && err != -EAGAIN)
		ufsdbg_set_err_state(hba);

	return err;
}

/**
 * ufshcd_get_dev_cmd_tag - Get device management command tag
 * @hba: per-adapter instance
 * @tag: pointer to variable with available slot value
 *
 * Get a free slot and lock it until device management command
 * completes.
 *
 * Returns false if free slot is unavailable for locking, else
 * return true with tag value in @tag.
 */
static bool ufshcd_get_dev_cmd_tag(struct ufs_hba *hba, int *tag_out)
{
	int tag;
	bool ret = false;
	unsigned long tmp;

	if (!tag_out)
		goto out;

	do {
		tmp = ~hba->lrb_in_use;
		tag = find_last_bit(&tmp, hba->nutrs);
		if (tag >= hba->nutrs)
			goto out;
	} while (test_and_set_bit_lock(tag, &hba->lrb_in_use));

	*tag_out = tag;
	ret = true;
out:
	return ret;
}

static inline void ufshcd_put_dev_cmd_tag(struct ufs_hba *hba, int tag)
{
	clear_bit_unlock(tag, &hba->lrb_in_use);
}

/**
 * ufshcd_exec_dev_cmd - API for sending device management requests
 * @hba - UFS hba
 * @cmd_type - specifies the type (NOP, Query...)
 * @timeout - time in seconds
 *
 * NOTE: Since there is only one available tag for device management commands,
 * it is expected you hold the hba->dev_cmd.lock mutex.
 */
#ifdef OPLUS_FEATURE_UFSPLUS
//Jinghua.Yu@BSP.Storage.UFS 2020/06/12, Add TAG for UFS plus
#if defined(CONFIG_UFSFEATURE)
int ufshcd_exec_dev_cmd(struct ufs_hba *hba,
			enum dev_cmd_type cmd_type, int timeout)
#else
static int ufshcd_exec_dev_cmd(struct ufs_hba *hba,
		enum dev_cmd_type cmd_type, int timeout)
#endif
#else
static int ufshcd_exec_dev_cmd(struct ufs_hba *hba,
		enum dev_cmd_type cmd_type, int timeout)
#endif
{
	struct ufshcd_lrb *lrbp;
	int err;
	int tag;
	struct completion wait;
	unsigned long flags;
	bool has_read_lock = false;

	/*
	 * May get invoked from shutdown and IOCTL contexts.
	 * In shutdown context, it comes in with lock acquired.
	 * In error recovery context, it may come with lock acquired.
	 */

	if (!ufshcd_is_shutdown_ongoing(hba) && !ufshcd_eh_in_progress(hba)) {
		down_read(&hba->lock);
		has_read_lock = true;
	}

	/*
	 * Get free slot, sleep if slots are unavailable.
	 * Even though we use wait_event() which sleeps indefinitely,
	 * the maximum wait time is bounded by SCSI request timeout.
	 */
	wait_event(hba->dev_cmd.tag_wq, ufshcd_get_dev_cmd_tag(hba, &tag));

	init_completion(&wait);
	lrbp = &hba->lrb[tag];
	WARN_ON(lrbp->cmd);
	err = ufshcd_compose_dev_cmd(hba, lrbp, cmd_type, tag);
	if (unlikely(err))
		goto out_put_tag;

	hba->dev_cmd.complete = &wait;

	/* Make sure descriptors are ready before ringing the doorbell */
	wmb();
	spin_lock_irqsave(hba->host->host_lock, flags);
	ufshcd_vops_setup_xfer_req(hba, tag, (lrbp->cmd ? true : false));
	err = ufshcd_send_command(hba, tag);
	spin_unlock_irqrestore(hba->host->host_lock, flags);
	if (err) {
		dev_err(hba->dev, "%s: failed sending command, %d\n",
							__func__, err);
		goto out_put_tag;
	}
	err = ufshcd_wait_for_dev_cmd(hba, lrbp, timeout);

out_put_tag:
	ufshcd_put_dev_cmd_tag(hba, tag);
	wake_up(&hba->dev_cmd.tag_wq);
	if (has_read_lock)
		up_read(&hba->lock);
	return err;
}

/**
 * ufshcd_init_query() - init the query response and request parameters
 * @hba: per-adapter instance
 * @request: address of the request pointer to be initialized
 * @response: address of the response pointer to be initialized
 * @opcode: operation to perform
 * @idn: flag idn to access
 * @index: LU number to access
 * @selector: query/flag/descriptor further identification
 */
static inline void ufshcd_init_query(struct ufs_hba *hba,
		struct ufs_query_req **request, struct ufs_query_res **response,
		enum query_opcode opcode, u8 idn, u8 index, u8 selector)
{
	int idn_t = (int)idn;

	ufsdbg_error_inject_dispatcher(hba,
		ERR_INJECT_QUERY, idn_t, (int *)&idn_t);
	idn = idn_t;

	*request = &hba->dev_cmd.query.request;
	*response = &hba->dev_cmd.query.response;
	memset(*request, 0, sizeof(struct ufs_query_req));
	memset(*response, 0, sizeof(struct ufs_query_res));
	(*request)->upiu_req.opcode = opcode;
	(*request)->upiu_req.idn = idn;
	(*request)->upiu_req.index = index;
	(*request)->upiu_req.selector = selector;

	ufshcd_update_query_stats(hba, opcode, idn);
}

static int ufshcd_query_flag_retry(struct ufs_hba *hba,
	enum query_opcode opcode, enum flag_idn idn, bool *flag_res)
{
	int ret;
	int retries;

	for (retries = 0; retries < QUERY_REQ_RETRIES; retries++) {
		ret = ufshcd_query_flag(hba, opcode, idn, flag_res);
		if (ret)
			dev_dbg(hba->dev,
				"%s: failed with error %d, retries %d\n",
				__func__, ret, retries);
		else
			break;
	}

	if (ret)
		dev_err(hba->dev,
			"%s: query attribute, opcode %d, idn %d, failed with error %d after %d retires\n",
			__func__, opcode, idn, ret, retries);
	return ret;
}

/**
 * ufshcd_query_flag() - API function for sending flag query requests
 * hba: per-adapter instance
 * query_opcode: flag query to perform
 * idn: flag idn to access
 * flag_res: the flag value after the query request completes
 *
 * Returns 0 for success, non-zero in case of failure
 */
int ufshcd_query_flag(struct ufs_hba *hba, enum query_opcode opcode,
			enum flag_idn idn, bool *flag_res)
{
	struct ufs_query_req *request = NULL;
	struct ufs_query_res *response = NULL;
	int err, index = 0, selector = 0;
	int timeout = QUERY_REQ_TIMEOUT;

	BUG_ON(!hba);

	ufshcd_hold_all(hba);
	mutex_lock(&hba->dev_cmd.lock);
	ufshcd_init_query(hba, &request, &response, opcode, idn, index,
			selector);

	switch (opcode) {
	case UPIU_QUERY_OPCODE_SET_FLAG:
	case UPIU_QUERY_OPCODE_CLEAR_FLAG:
	case UPIU_QUERY_OPCODE_TOGGLE_FLAG:
		request->query_func = UPIU_QUERY_FUNC_STANDARD_WRITE_REQUEST;
		break;
	case UPIU_QUERY_OPCODE_READ_FLAG:
		request->query_func = UPIU_QUERY_FUNC_STANDARD_READ_REQUEST;
		if (!flag_res) {
			/* No dummy reads */
			dev_err(hba->dev, "%s: Invalid argument for read request\n",
					__func__);
			err = -EINVAL;
			goto out_unlock;
		}
		break;
	default:
		dev_err(hba->dev,
			"%s: Expected query flag opcode but got = %d\n",
			__func__, opcode);
		err = -EINVAL;
		goto out_unlock;
	}

	err = ufshcd_exec_dev_cmd(hba, DEV_CMD_TYPE_QUERY, timeout);

	if (err) {
		dev_err(hba->dev,
			"%s: Sending flag query for idn %d failed, err = %d\n",
			__func__, request->upiu_req.idn, err);
		goto out_unlock;
	}

	if (flag_res)
		*flag_res = (be32_to_cpu(response->upiu_res.value) &
				MASK_QUERY_UPIU_FLAG_LOC) & 0x1;

out_unlock:
	mutex_unlock(&hba->dev_cmd.lock);
	ufshcd_release_all(hba);
	return err;
}

/**
 * ufshcd_query_attr - API function for sending attribute requests
 * hba: per-adapter instance
 * opcode: attribute opcode
 * idn: attribute idn to access
 * index: index field
 * selector: selector field
 * attr_val: the attribute value after the query request completes
 *
 * Returns 0 for success, non-zero in case of failure
*/
int ufshcd_query_attr(struct ufs_hba *hba, enum query_opcode opcode,
			enum attr_idn idn, u8 index, u8 selector, u32 *attr_val)
{
	struct ufs_query_req *request = NULL;
	struct ufs_query_res *response = NULL;
	int err;

	BUG_ON(!hba);

	ufshcd_hold_all(hba);
	if (!attr_val) {
		dev_err(hba->dev, "%s: attribute value required for opcode 0x%x\n",
				__func__, opcode);
		err = -EINVAL;
		goto out;
	}

	mutex_lock(&hba->dev_cmd.lock);
	ufshcd_init_query(hba, &request, &response, opcode, idn, index,
			selector);

	switch (opcode) {
	case UPIU_QUERY_OPCODE_WRITE_ATTR:
		request->query_func = UPIU_QUERY_FUNC_STANDARD_WRITE_REQUEST;
		request->upiu_req.value = cpu_to_be32(*attr_val);
		break;
	case UPIU_QUERY_OPCODE_READ_ATTR:
		request->query_func = UPIU_QUERY_FUNC_STANDARD_READ_REQUEST;
		break;
	default:
		dev_err(hba->dev, "%s: Expected query attr opcode but got = 0x%.2x\n",
				__func__, opcode);
		err = -EINVAL;
		goto out_unlock;
	}

	err = ufshcd_exec_dev_cmd(hba, DEV_CMD_TYPE_QUERY, QUERY_REQ_TIMEOUT);

	if (err) {
		dev_err(hba->dev, "%s: opcode 0x%.2x for idn %d failed, index %d, err = %d\n",
				__func__, opcode,
				request->upiu_req.idn, index, err);
		goto out_unlock;
	}

	*attr_val = be32_to_cpu(response->upiu_res.value);

out_unlock:
	mutex_unlock(&hba->dev_cmd.lock);
out:
	ufshcd_release_all(hba);
	return err;
}

/**
 * ufshcd_query_attr_retry() - API function for sending query
 * attribute with retries
 * @hba: per-adapter instance
 * @opcode: attribute opcode
 * @idn: attribute idn to access
 * @index: index field
 * @selector: selector field
 * @attr_val: the attribute value after the query request
 * completes
 *
 * Returns 0 for success, non-zero in case of failure
*/
static int ufshcd_query_attr_retry(struct ufs_hba *hba,
	enum query_opcode opcode, enum attr_idn idn, u8 index, u8 selector,
	u32 *attr_val)
{
	int ret = 0;
	u32 retries;

	 for (retries = QUERY_REQ_RETRIES; retries > 0; retries--) {
		ret = ufshcd_query_attr(hba, opcode, idn, index,
						selector, attr_val);
		if (ret)
			dev_dbg(hba->dev, "%s: failed with error %d, retries %d\n",
				__func__, ret, retries);
		else
			break;
	}

	if (ret)
		dev_err(hba->dev,
			"%s: query attribute, idn %d, failed with error %d after %d retires\n",
			__func__, idn, ret, retries);
	return ret;
}

static int __ufshcd_query_descriptor(struct ufs_hba *hba,
			enum query_opcode opcode, enum desc_idn idn, u8 index,
			u8 selector, u8 *desc_buf, int *buf_len)
{
	struct ufs_query_req *request = NULL;
	struct ufs_query_res *response = NULL;
	int err;

	BUG_ON(!hba);

	ufshcd_hold_all(hba);
	if (!desc_buf) {
		dev_err(hba->dev, "%s: descriptor buffer required for opcode 0x%x\n",
				__func__, opcode);
		err = -EINVAL;
		goto out;
	}

	if (*buf_len < QUERY_DESC_MIN_SIZE || *buf_len > QUERY_DESC_MAX_SIZE) {
		dev_err(hba->dev, "%s: descriptor buffer size (%d) is out of range\n",
				__func__, *buf_len);
		err = -EINVAL;
		goto out;
	}

	mutex_lock(&hba->dev_cmd.lock);
	ufshcd_init_query(hba, &request, &response, opcode, idn, index,
			selector);
	hba->dev_cmd.query.descriptor = desc_buf;
	request->upiu_req.length = cpu_to_be16(*buf_len);

	switch (opcode) {
	case UPIU_QUERY_OPCODE_WRITE_DESC:
		request->query_func = UPIU_QUERY_FUNC_STANDARD_WRITE_REQUEST;
		break;
	case UPIU_QUERY_OPCODE_READ_DESC:
		request->query_func = UPIU_QUERY_FUNC_STANDARD_READ_REQUEST;
		break;
	default:
		dev_err(hba->dev,
				"%s: Expected query descriptor opcode but got = 0x%.2x\n",
				__func__, opcode);
		err = -EINVAL;
		goto out_unlock;
	}

	err = ufshcd_exec_dev_cmd(hba, DEV_CMD_TYPE_QUERY, QUERY_REQ_TIMEOUT);

	if (err) {
		dev_err(hba->dev, "%s: opcode 0x%.2x for idn %d failed, index %d, err = %d\n",
				__func__, opcode,
				request->upiu_req.idn, index, err);
		goto out_unlock;
	}

	*buf_len = be16_to_cpu(response->upiu_res.length);

out_unlock:
	hba->dev_cmd.query.descriptor = NULL;
	mutex_unlock(&hba->dev_cmd.lock);
out:
	ufshcd_release_all(hba);
	return err;
}

/**
 * ufshcd_query_descriptor_retry - API function for sending descriptor
 * requests
 * hba: per-adapter instance
 * opcode: attribute opcode
 * idn: attribute idn to access
 * index: index field
 * selector: selector field
 * desc_buf: the buffer that contains the descriptor
 * buf_len: length parameter passed to the device
 *
 * Returns 0 for success, non-zero in case of failure.
 * The buf_len parameter will contain, on return, the length parameter
 * received on the response.
 */
int ufshcd_query_descriptor_retry(struct ufs_hba *hba,
					 enum query_opcode opcode,
					 enum desc_idn idn, u8 index,
					 u8 selector,
					 u8 *desc_buf, int *buf_len)
{
	int err;
	int retries;

	for (retries = QUERY_REQ_RETRIES; retries > 0; retries--) {
		err = __ufshcd_query_descriptor(hba, opcode, idn, index,
						selector, desc_buf, buf_len);
		if (!err || err == -EINVAL)
			break;
	}

	return err;
}
EXPORT_SYMBOL(ufshcd_query_descriptor_retry);

/**
 * ufshcd_read_desc_length - read the specified descriptor length from header
 * @hba: Pointer to adapter instance
 * @desc_id: descriptor idn value
 * @desc_index: descriptor index
 * @desc_length: pointer to variable to read the length of descriptor
 *
 * Return 0 in case of success, non-zero otherwise
 */
static int ufshcd_read_desc_length(struct ufs_hba *hba,
	enum desc_idn desc_id,
	int desc_index,
	int *desc_length)
{
	int ret;
	u8 header[QUERY_DESC_HDR_SIZE];
	int header_len = QUERY_DESC_HDR_SIZE;

	if (desc_id >= QUERY_DESC_IDN_MAX)
		return -EINVAL;

	ret = ufshcd_query_descriptor_retry(hba, UPIU_QUERY_OPCODE_READ_DESC,
					desc_id, desc_index, 0, header,
					&header_len);

	if (ret) {
		dev_err(hba->dev, "%s: Failed to get descriptor header id %d",
			__func__, desc_id);
		return ret;
	} else if (desc_id != header[QUERY_DESC_DESC_TYPE_OFFSET]) {
		dev_warn(hba->dev, "%s: descriptor header id %d and desc_id %d mismatch",
			__func__, header[QUERY_DESC_DESC_TYPE_OFFSET],
			desc_id);
		ret = -EINVAL;
	}

	*desc_length = header[QUERY_DESC_LENGTH_OFFSET];
	return ret;

}

/**
 * ufshcd_map_desc_id_to_length - map descriptor IDN to its length
 * @hba: Pointer to adapter instance
 * @desc_id: descriptor idn value
 * @desc_len: mapped desc length (out)
 *
 * Return 0 in case of success, non-zero otherwise
 */
int ufshcd_map_desc_id_to_length(struct ufs_hba *hba,
	enum desc_idn desc_id, int *desc_len)
{
	switch (desc_id) {
	case QUERY_DESC_IDN_DEVICE:
		*desc_len = hba->desc_size.dev_desc;
		break;
	case QUERY_DESC_IDN_POWER:
		*desc_len = hba->desc_size.pwr_desc;
		break;
	case QUERY_DESC_IDN_GEOMETRY:
		*desc_len = hba->desc_size.geom_desc;
		break;
	case QUERY_DESC_IDN_CONFIGURATION:
		*desc_len = hba->desc_size.conf_desc;
		break;
	case QUERY_DESC_IDN_UNIT:
		*desc_len = hba->desc_size.unit_desc;
		break;
	case QUERY_DESC_IDN_INTERCONNECT:
		*desc_len = hba->desc_size.interc_desc;
		break;
	case QUERY_DESC_IDN_STRING:
		*desc_len = QUERY_DESC_MAX_SIZE;
		break;
	case QUERY_DESC_IDN_HEALTH:
		*desc_len = hba->desc_size.hlth_desc;
		break;
	case QUERY_DESC_IDN_RFU_0:
	case QUERY_DESC_IDN_RFU_1:
		*desc_len = 0;
		break;
	default:
		*desc_len = 0;
		return -EINVAL;
	}
	return 0;
}
EXPORT_SYMBOL(ufshcd_map_desc_id_to_length);

/**
 * ufshcd_read_desc_param - read the specified descriptor parameter
 * @hba: Pointer to adapter instance
 * @desc_id: descriptor idn value
 * @desc_index: descriptor index
 * @param_offset: offset of the parameter to read
 * @param_read_buf: pointer to buffer where parameter would be read
 * @param_size: sizeof(param_read_buf)
 *
 * Return 0 in case of success, non-zero otherwise
 */
static int ufshcd_read_desc_param(struct ufs_hba *hba,
				  enum desc_idn desc_id,
				  int desc_index,
				  u8 param_offset,
				  u8 *param_read_buf,
				  u8 param_size)
{
	int ret;
	u8 *desc_buf;
	int buff_len;
	bool is_kmalloc = true;

	/* Safety check */
	if (desc_id >= QUERY_DESC_IDN_MAX || !param_size)
		return -EINVAL;

	/* Get the max length of descriptor from structure filled up at probe
	 * time.
	 */
	ret = ufshcd_map_desc_id_to_length(hba, desc_id, &buff_len);

	/* Sanity checks */
	if (ret || !buff_len) {
		dev_err(hba->dev, "%s: Failed to get full descriptor length",
			__func__);
		return ret;
	}

	/* Check whether we need temp memory */
	if (param_offset != 0 || param_size < buff_len) {
		desc_buf = kmalloc(buff_len, GFP_KERNEL);
		if (!desc_buf)
			return -ENOMEM;
	} else {
		desc_buf = param_read_buf;
		is_kmalloc = false;
	}

	/* Request for full descriptor */
	ret = ufshcd_query_descriptor_retry(hba, UPIU_QUERY_OPCODE_READ_DESC,
					desc_id, desc_index, 0,
					desc_buf, &buff_len);

	if (ret) {
		dev_err(hba->dev, "%s: Failed reading descriptor. desc_id %d, desc_index %d, param_offset %d, ret %d",
			__func__, desc_id, desc_index, param_offset, ret);
		goto out;
	}

	/* Sanity check */
	if (desc_buf[QUERY_DESC_DESC_TYPE_OFFSET] != desc_id) {
		dev_err(hba->dev, "%s: invalid desc_id %d in descriptor header",
			__func__, desc_buf[QUERY_DESC_DESC_TYPE_OFFSET]);
		ret = -EINVAL;
		goto out;
	}

	/* Check wherher we will not copy more data, than available */
	if (is_kmalloc && param_size > buff_len)
		param_size = buff_len;

	if (is_kmalloc)
		memcpy(param_read_buf, &desc_buf[param_offset], param_size);
out:
	if (is_kmalloc)
		kfree(desc_buf);
	return ret;
}

static inline int ufshcd_read_desc(struct ufs_hba *hba,
				   enum desc_idn desc_id,
				   int desc_index,
				   u8 *buf,
				   u32 size)
{
	return ufshcd_read_desc_param(hba, desc_id, desc_index, 0, buf, size);
}

static inline int ufshcd_read_power_desc(struct ufs_hba *hba,
					 u8 *buf,
					 u32 size)
{
	return ufshcd_read_desc(hba, QUERY_DESC_IDN_POWER, 0, buf, size);
}

int ufshcd_read_device_desc(struct ufs_hba *hba, u8 *buf, u32 size)
{
	return ufshcd_read_desc(hba, QUERY_DESC_IDN_DEVICE, 0, buf, size);
}

/**
 * ufshcd_read_string_desc - read string descriptor
 * @hba: pointer to adapter instance
 * @desc_index: descriptor index
 * @buf: pointer to buffer where descriptor would be read
 * @size: size of buf
 * @ascii: if true convert from unicode to ascii characters
 *
 * Return 0 in case of success, non-zero otherwise
 */
#define ASCII_STD true
static int ufshcd_read_string_desc(struct ufs_hba *hba, int desc_index,
				   u8 *buf, u32 size, bool ascii)
{
	int err = 0;

	err = ufshcd_read_desc(hba,
				QUERY_DESC_IDN_STRING, desc_index, buf, size);

	if (err) {
		dev_err(hba->dev, "%s: reading String Desc failed after %d retries. err = %d\n",
			__func__, QUERY_REQ_RETRIES, err);
		goto out;
	}

	if (ascii) {
		int desc_len;
		int ascii_len;
		int i;
		char *buff_ascii;

		desc_len = buf[0];
		/* remove header and divide by 2 to move from UTF16 to UTF8 */
		ascii_len = (desc_len - QUERY_DESC_HDR_SIZE) / 2 + 1;
		if (size < ascii_len + QUERY_DESC_HDR_SIZE) {
			dev_err(hba->dev, "%s: buffer allocated size is too small\n",
					__func__);
			err = -ENOMEM;
			goto out;
		}

		buff_ascii = kzalloc(ascii_len, GFP_KERNEL);
		if (!buff_ascii) {
			err = -ENOMEM;
			goto out;
		}

		/*
		 * the descriptor contains string in UTF16 format
		 * we need to convert to utf-8 so it can be displayed
		 */
		utf16s_to_utf8s((wchar_t *)&buf[QUERY_DESC_HDR_SIZE],
				desc_len - QUERY_DESC_HDR_SIZE,
				UTF16_BIG_ENDIAN, buff_ascii, ascii_len);

		/* replace non-printable or non-ASCII characters with spaces */
		for (i = 0; i < ascii_len; i++)
			ufshcd_remove_non_printable(&buff_ascii[i]);

		memset(buf + QUERY_DESC_HDR_SIZE, 0,
				size - QUERY_DESC_HDR_SIZE);
		memcpy(buf + QUERY_DESC_HDR_SIZE, buff_ascii, ascii_len);
		buf[QUERY_DESC_LENGTH_OFFSET] = ascii_len + QUERY_DESC_HDR_SIZE;
		kfree(buff_ascii);
	}
out:
	return err;
}

/**
 * ufshcd_read_unit_desc_param - read the specified unit descriptor parameter
 * @hba: Pointer to adapter instance
 * @lun: lun id
 * @param_offset: offset of the parameter to read
 * @param_read_buf: pointer to buffer where parameter would be read
 * @param_size: sizeof(param_read_buf)
 *
 * Return 0 in case of success, non-zero otherwise
 */
static inline int ufshcd_read_unit_desc_param(struct ufs_hba *hba,
					      int lun,
					      enum unit_desc_param param_offset,
					      u8 *param_read_buf,
					      u32 param_size)
{
	/*
	 * Unit descriptors are only available for general purpose LUs (LUN id
	 * from 0 to 7) and RPMB Well known LU.
	 */
	if (!ufs_is_valid_unit_desc_lun(lun))
		return -EOPNOTSUPP;

	return ufshcd_read_desc_param(hba, QUERY_DESC_IDN_UNIT, lun,
				      param_offset, param_read_buf, param_size);
}

/**
 * ufshcd_memory_alloc - allocate memory for host memory space data structures
 * @hba: per adapter instance
 *
 * 1. Allocate DMA memory for Command Descriptor array
 *	Each command descriptor consist of Command UPIU, Response UPIU and PRDT
 * 2. Allocate DMA memory for UTP Transfer Request Descriptor List (UTRDL).
 * 3. Allocate DMA memory for UTP Task Management Request Descriptor List
 *	(UTMRDL)
 * 4. Allocate memory for local reference block(lrb).
 *
 * Returns 0 for success, non-zero in case of failure
 */
static int ufshcd_memory_alloc(struct ufs_hba *hba)
{
	size_t utmrdl_size, utrdl_size, ucdl_size;

	/* Allocate memory for UTP command descriptors */
	ucdl_size = (sizeof_utp_transfer_cmd_desc(hba) * hba->nutrs);
	hba->ucdl_base_addr = dmam_alloc_coherent(hba->dev,
						  ucdl_size,
						  &hba->ucdl_dma_addr,
						  GFP_KERNEL);

	/*
	 * UFSHCI requires UTP command descriptor to be 128 byte aligned.
	 * make sure hba->ucdl_dma_addr is aligned to PAGE_SIZE
	 * if hba->ucdl_dma_addr is aligned to PAGE_SIZE, then it will
	 * be aligned to 128 bytes as well
	 */
	if (!hba->ucdl_base_addr ||
	    WARN_ON(hba->ucdl_dma_addr & (PAGE_SIZE - 1))) {
		dev_err(hba->dev,
			"Command Descriptor Memory allocation failed\n");
		goto out;
	}

	/*
	 * Allocate memory for UTP Transfer descriptors
	 * UFSHCI requires 1024 byte alignment of UTRD
	 */
	utrdl_size = (sizeof(struct utp_transfer_req_desc) * hba->nutrs);
	hba->utrdl_base_addr = dmam_alloc_coherent(hba->dev,
						   utrdl_size,
						   &hba->utrdl_dma_addr,
						   GFP_KERNEL);
	if (!hba->utrdl_base_addr ||
	    WARN_ON(hba->utrdl_dma_addr & (PAGE_SIZE - 1))) {
		dev_err(hba->dev,
			"Transfer Descriptor Memory allocation failed\n");
		goto out;
	}

	/*
	 * Allocate memory for UTP Task Management descriptors
	 * UFSHCI requires 1024 byte alignment of UTMRD
	 */
	utmrdl_size = sizeof(struct utp_task_req_desc) * hba->nutmrs;
	hba->utmrdl_base_addr = dmam_alloc_coherent(hba->dev,
						    utmrdl_size,
						    &hba->utmrdl_dma_addr,
						    GFP_KERNEL);
	if (!hba->utmrdl_base_addr ||
	    WARN_ON(hba->utmrdl_dma_addr & (PAGE_SIZE - 1))) {
		dev_err(hba->dev,
		"Task Management Descriptor Memory allocation failed\n");
		goto out;
	}

	/* Allocate memory for local reference block */
	hba->lrb = devm_kzalloc(hba->dev,
				hba->nutrs * sizeof(struct ufshcd_lrb),
				GFP_KERNEL);
	if (!hba->lrb) {
		dev_err(hba->dev, "LRB Memory allocation failed\n");
		goto out;
	}
	return 0;
out:
	return -ENOMEM;
}

/**
 * ufshcd_host_memory_configure - configure local reference block with
 *				memory offsets
 * @hba: per adapter instance
 *
 * Configure Host memory space
 * 1. Update Corresponding UTRD.UCDBA and UTRD.UCDBAU with UCD DMA
 * address.
 * 2. Update each UTRD with Response UPIU offset, Response UPIU length
 * and PRDT offset.
 * 3. Save the corresponding addresses of UTRD, UCD.CMD, UCD.RSP and UCD.PRDT
 * into local reference block.
 */
static void ufshcd_host_memory_configure(struct ufs_hba *hba)
{
	struct utp_transfer_cmd_desc *cmd_descp;
	struct utp_transfer_req_desc *utrdlp;
	dma_addr_t cmd_desc_dma_addr;
	dma_addr_t cmd_desc_element_addr;
	u16 response_offset;
	u16 prdt_offset;
	int cmd_desc_size;
	int i;

	utrdlp = hba->utrdl_base_addr;
	cmd_descp = hba->ucdl_base_addr;

	response_offset =
		offsetof(struct utp_transfer_cmd_desc, response_upiu);
	prdt_offset =
		offsetof(struct utp_transfer_cmd_desc, prd_table);

	cmd_desc_size = sizeof_utp_transfer_cmd_desc(hba);
	cmd_desc_dma_addr = hba->ucdl_dma_addr;

	for (i = 0; i < hba->nutrs; i++) {
		/* Configure UTRD with command descriptor base address */
		cmd_desc_element_addr =
				(cmd_desc_dma_addr + (cmd_desc_size * i));
		utrdlp[i].command_desc_base_addr_lo =
				cpu_to_le32(lower_32_bits(cmd_desc_element_addr));
		utrdlp[i].command_desc_base_addr_hi =
				cpu_to_le32(upper_32_bits(cmd_desc_element_addr));

		/* Response upiu and prdt offset should be in double words */
		if (hba->quirks & UFSHCD_QUIRK_PRDT_BYTE_GRAN) {
			utrdlp[i].response_upiu_offset =
				cpu_to_le16(response_offset);
			utrdlp[i].prd_table_offset =
				cpu_to_le16(prdt_offset);
			utrdlp[i].response_upiu_length =
				cpu_to_le16(ALIGNED_UPIU_SIZE);
		} else {
			utrdlp[i].response_upiu_offset =
				cpu_to_le16((response_offset >> 2));
			utrdlp[i].prd_table_offset =
				cpu_to_le16((prdt_offset >> 2));
			utrdlp[i].response_upiu_length =
				cpu_to_le16(ALIGNED_UPIU_SIZE >> 2);
		}

		hba->lrb[i].utr_descriptor_ptr = (utrdlp + i);
		hba->lrb[i].utrd_dma_addr = hba->utrdl_dma_addr +
				(i * sizeof(struct utp_transfer_req_desc));
		hba->lrb[i].ucd_req_ptr = (struct utp_upiu_req *)cmd_descp;
		hba->lrb[i].ucd_req_dma_addr = cmd_desc_element_addr;
		hba->lrb[i].ucd_rsp_ptr =
			(struct utp_upiu_rsp *)cmd_descp->response_upiu;
		hba->lrb[i].ucd_rsp_dma_addr = cmd_desc_element_addr +
				response_offset;
		hba->lrb[i].ucd_prdt_ptr =
			(struct ufshcd_sg_entry *)cmd_descp->prd_table;
		hba->lrb[i].ucd_prdt_dma_addr = cmd_desc_element_addr +
				prdt_offset;
		cmd_descp = (void *)cmd_descp + cmd_desc_size;
	}
}

/**
 * ufshcd_dme_link_startup - Notify Unipro to perform link startup
 * @hba: per adapter instance
 *
 * UIC_CMD_DME_LINK_STARTUP command must be issued to Unipro layer,
 * in order to initialize the Unipro link startup procedure.
 * Once the Unipro links are up, the device connected to the controller
 * is detected.
 *
 * Returns 0 on success, non-zero value on failure
 */
static int ufshcd_dme_link_startup(struct ufs_hba *hba)
{
	struct uic_command uic_cmd = {0};
	int ret;

	uic_cmd.command = UIC_CMD_DME_LINK_STARTUP;

	ret = ufshcd_send_uic_cmd(hba, &uic_cmd);
	if (ret)
		dev_dbg(hba->dev,
			"dme-link-startup: error code %d\n", ret);
	return ret;
}

static inline void ufshcd_add_delay_before_dme_cmd(struct ufs_hba *hba)
{
	#define MIN_DELAY_BEFORE_DME_CMDS_US	1000
	unsigned long min_sleep_time_us;

	if (!(hba->quirks & UFSHCD_QUIRK_DELAY_BEFORE_DME_CMDS))
		return;

	/*
	 * last_dme_cmd_tstamp will be 0 only for 1st call to
	 * this function
	 */
	if (unlikely(!ktime_to_us(hba->last_dme_cmd_tstamp))) {
		min_sleep_time_us = MIN_DELAY_BEFORE_DME_CMDS_US;
	} else {
		unsigned long delta =
			(unsigned long) ktime_to_us(
				ktime_sub(ktime_get(),
				hba->last_dme_cmd_tstamp));

		if (delta < MIN_DELAY_BEFORE_DME_CMDS_US)
			min_sleep_time_us =
				MIN_DELAY_BEFORE_DME_CMDS_US - delta;
		else
			return; /* no more delay required */
	}

	/* allow sleep for extra 50us if needed */
	usleep_range(min_sleep_time_us, min_sleep_time_us + 50);
}

static inline void ufshcd_save_tstamp_of_last_dme_cmd(
			struct ufs_hba *hba)
{
	if (hba->quirks & UFSHCD_QUIRK_DELAY_BEFORE_DME_CMDS)
		hba->last_dme_cmd_tstamp = ktime_get();
}

/**
 * ufshcd_dme_set_attr - UIC command for DME_SET, DME_PEER_SET
 * @hba: per adapter instance
 * @attr_sel: uic command argument1
 * @attr_set: attribute set type as uic command argument2
 * @mib_val: setting value as uic command argument3
 * @peer: indicate whether peer or local
 *
 * Returns 0 on success, non-zero value on failure
 */
int ufshcd_dme_set_attr(struct ufs_hba *hba, u32 attr_sel,
			u8 attr_set, u32 mib_val, u8 peer)
{
	struct uic_command uic_cmd = {0};
	static const char *const action[] = {
		"dme-set",
		"dme-peer-set"
	};
	const char *set = action[!!peer];
	int ret;
	int retries = UFS_UIC_COMMAND_RETRIES;

	ufsdbg_error_inject_dispatcher(hba,
		ERR_INJECT_DME_ATTR, attr_sel, &attr_sel);

	uic_cmd.command = peer ?
		UIC_CMD_DME_PEER_SET : UIC_CMD_DME_SET;
	uic_cmd.argument1 = attr_sel;
	uic_cmd.argument2 = UIC_ARG_ATTR_TYPE(attr_set);
	uic_cmd.argument3 = mib_val;

	do {
		/* for peer attributes we retry upon failure */
		ret = ufshcd_send_uic_cmd(hba, &uic_cmd);
		if (ret)
			dev_dbg(hba->dev, "%s: attr-id 0x%x val 0x%x error code %d\n",
				set, UIC_GET_ATTR_ID(attr_sel), mib_val, ret);
	} while (ret && peer && --retries);

	if (ret)
		dev_err(hba->dev, "%s: attr-id 0x%x val 0x%x failed %d retries, err %d\n",
			set, UIC_GET_ATTR_ID(attr_sel), mib_val,
			UFS_UIC_COMMAND_RETRIES - retries, ret);

	return ret;
}
EXPORT_SYMBOL_GPL(ufshcd_dme_set_attr);

/**
 * ufshcd_dme_get_attr - UIC command for DME_GET, DME_PEER_GET
 * @hba: per adapter instance
 * @attr_sel: uic command argument1
 * @mib_val: the value of the attribute as returned by the UIC command
 * @peer: indicate whether peer or local
 *
 * Returns 0 on success, non-zero value on failure
 */
int ufshcd_dme_get_attr(struct ufs_hba *hba, u32 attr_sel,
			u32 *mib_val, u8 peer)
{
	struct uic_command uic_cmd = {0};
	static const char *const action[] = {
		"dme-get",
		"dme-peer-get"
	};
	const char *get = action[!!peer];
	int ret;
	int retries = UFS_UIC_COMMAND_RETRIES;
	struct ufs_pa_layer_attr orig_pwr_info;
	struct ufs_pa_layer_attr temp_pwr_info;
	bool pwr_mode_change = false;

	if (peer && (hba->quirks & UFSHCD_QUIRK_DME_PEER_ACCESS_AUTO_MODE)) {
		orig_pwr_info = hba->pwr_info;
		temp_pwr_info = orig_pwr_info;

		if (orig_pwr_info.pwr_tx == FAST_MODE ||
		    orig_pwr_info.pwr_rx == FAST_MODE) {
			temp_pwr_info.pwr_tx = FASTAUTO_MODE;
			temp_pwr_info.pwr_rx = FASTAUTO_MODE;
			pwr_mode_change = true;
		} else if (orig_pwr_info.pwr_tx == SLOW_MODE ||
		    orig_pwr_info.pwr_rx == SLOW_MODE) {
			temp_pwr_info.pwr_tx = SLOWAUTO_MODE;
			temp_pwr_info.pwr_rx = SLOWAUTO_MODE;
			pwr_mode_change = true;
		}
		if (pwr_mode_change) {
			ret = ufshcd_change_power_mode(hba, &temp_pwr_info);
			if (ret)
				goto out;
		}
	}

	uic_cmd.command = peer ?
		UIC_CMD_DME_PEER_GET : UIC_CMD_DME_GET;

	ufsdbg_error_inject_dispatcher(hba,
		ERR_INJECT_DME_ATTR, attr_sel, &attr_sel);

	uic_cmd.argument1 = attr_sel;

	do {
		/* for peer attributes we retry upon failure */
		ret = ufshcd_send_uic_cmd(hba, &uic_cmd);
		if (ret)
			dev_dbg(hba->dev, "%s: attr-id 0x%x error code %d\n",
				get, UIC_GET_ATTR_ID(attr_sel), ret);
	} while (ret && peer && --retries);

	if (ret)
		dev_err(hba->dev, "%s: attr-id 0x%x failed %d retries\n",
			get, UIC_GET_ATTR_ID(attr_sel),
			UFS_UIC_COMMAND_RETRIES - retries);

	if (mib_val && !ret)
		*mib_val = uic_cmd.argument3;

	if (peer && (hba->quirks & UFSHCD_QUIRK_DME_PEER_ACCESS_AUTO_MODE)
	    && pwr_mode_change)
		ufshcd_change_power_mode(hba, &orig_pwr_info);
out:
	return ret;
}
EXPORT_SYMBOL_GPL(ufshcd_dme_get_attr);

/**
 * ufshcd_uic_pwr_ctrl - executes UIC commands (which affects the link power
 * state) and waits for it to take effect.
 *
 * @hba: per adapter instance
 * @cmd: UIC command to execute
 *
 * DME operations like DME_SET(PA_PWRMODE), DME_HIBERNATE_ENTER &
 * DME_HIBERNATE_EXIT commands take some time to take its effect on both host
 * and device UniPro link and hence it's final completion would be indicated by
 * dedicated status bits in Interrupt Status register (UPMS, UHES, UHXS) in
 * addition to normal UIC command completion Status (UCCS). This function only
 * returns after the relevant status bits indicate the completion.
 *
 * Returns 0 on success, non-zero value on failure
 */
static int ufshcd_uic_pwr_ctrl(struct ufs_hba *hba, struct uic_command *cmd)
{
	struct completion uic_async_done;
	unsigned long flags;
	u8 status;
	int ret;
	bool reenable_intr = false;
	int wait_retries = 6; /* Allows 3secs max wait time */

	mutex_lock(&hba->uic_cmd_mutex);
	init_completion(&uic_async_done);
	ufshcd_add_delay_before_dme_cmd(hba);

	spin_lock_irqsave(hba->host->host_lock, flags);
	hba->uic_async_done = &uic_async_done;

	if (ufshcd_readl(hba, REG_INTERRUPT_ENABLE) & UIC_COMMAND_COMPL) {
		ufshcd_disable_intr(hba, UIC_COMMAND_COMPL);
		/*
		 * Make sure UIC command completion interrupt is disabled before
		 * issuing UIC command.
		 */
		wmb();
		reenable_intr = true;
	}
	ret = __ufshcd_send_uic_cmd(hba, cmd, false);
	spin_unlock_irqrestore(hba->host->host_lock, flags);
	if (ret) {
		dev_err(hba->dev,
			"pwr ctrl cmd 0x%x with mode 0x%x uic error %d\n",
			cmd->command, cmd->argument3, ret);
		goto out;
	}

more_wait:
	if (!wait_for_completion_timeout(hba->uic_async_done,
					 msecs_to_jiffies(UIC_CMD_TIMEOUT))) {
		u32 intr_status = 0;
		s64 ts_since_last_intr;

		dev_err(hba->dev,
			"pwr ctrl cmd 0x%x with mode 0x%x completion timeout\n",
			cmd->command, cmd->argument3);
		/*
		 * The controller must have triggered interrupt but ISR couldn't
		 * run due to interrupt starvation.
		 * Or ISR must have executed just after the timeout
		 * (which clears IS registers)
		 * If either of these two cases is true, then
		 * wait for little more time for completion.
		 */
		intr_status = ufshcd_readl(hba, REG_INTERRUPT_STATUS);
		ts_since_last_intr = ktime_ms_delta(ktime_get(),
						hba->ufs_stats.last_intr_ts);

		if ((intr_status & UFSHCD_UIC_PWR_MASK) ||
		    ((hba->ufs_stats.last_intr_status & UFSHCD_UIC_PWR_MASK) &&
		     (ts_since_last_intr < (s64)UIC_CMD_TIMEOUT))) {
			dev_info(hba->dev, "IS:0x%08x last_intr_sts:0x%08x last_intr_ts:%lld, retry-cnt:%d\n",
				intr_status, hba->ufs_stats.last_intr_status,
				hba->ufs_stats.last_intr_ts, wait_retries);
			if (wait_retries--)
				goto more_wait;

			/*
			 * If same state continues event after more wait time,
			 * something must be hogging CPU.
			 */
			BUG_ON(hba->crash_on_err);
		}
		ret = -ETIMEDOUT;
		goto out;
	}

	status = ufshcd_get_upmcrs(hba);
	if (status != PWR_LOCAL) {
		dev_err(hba->dev,
			"pwr ctrl cmd 0x%0x failed, host upmcrs:0x%x\n",
			cmd->command, status);
		ret = (status != PWR_OK) ? status : -1;
	}
	ufshcd_dme_cmd_log(hba, "dme_cmpl_2", hba->active_uic_cmd->command);

out:
	if (ret) {
		ufsdbg_set_err_state(hba);
		ufshcd_print_host_state(hba);
		ufshcd_print_pwr_info(hba);
		ufshcd_print_host_regs(hba);
		ufshcd_print_cmd_log(hba);
		if (hba->crash_on_err)
			BUG_ON(1);
	}

	ufshcd_save_tstamp_of_last_dme_cmd(hba);
	spin_lock_irqsave(hba->host->host_lock, flags);
	hba->active_uic_cmd = NULL;
	hba->uic_async_done = NULL;
	if (reenable_intr)
		ufshcd_enable_intr(hba, UIC_COMMAND_COMPL);
	spin_unlock_irqrestore(hba->host->host_lock, flags);
	mutex_unlock(&hba->uic_cmd_mutex);
	return ret;
}

/**
 * ufshcd_uic_change_pwr_mode - Perform the UIC power mode chage
 *				using DME_SET primitives.
 * @hba: per adapter instance
 * @mode: powr mode value
 *
 * Returns 0 on success, non-zero value on failure
 */
static int ufshcd_uic_change_pwr_mode(struct ufs_hba *hba, u8 mode)
{
	struct uic_command uic_cmd = {0};
	int ret;

	if (hba->quirks & UFSHCD_QUIRK_BROKEN_PA_RXHSUNTERMCAP) {
		ret = ufshcd_dme_set(hba,
				UIC_ARG_MIB_SEL(PA_RXHSUNTERMCAP, 0), 1);
		if (ret) {
			dev_err(hba->dev, "%s: failed to enable PA_RXHSUNTERMCAP ret %d\n",
						__func__, ret);
			goto out;
		}
	}

	uic_cmd.command = UIC_CMD_DME_SET;
	uic_cmd.argument1 = UIC_ARG_MIB(PA_PWRMODE);
	uic_cmd.argument3 = mode;
	hba->ufs_stats.clk_hold.ctx = PWRCTL_CMD_SEND;
	ufshcd_hold_all(hba);
	ret = ufshcd_uic_pwr_ctrl(hba, &uic_cmd);
	hba->ufs_stats.clk_rel.ctx = PWRCTL_CMD_SEND;
	ufshcd_release_all(hba);
out:
	return ret;
}

static int ufshcd_link_recovery(struct ufs_hba *hba)
{
	int ret = 0;
	unsigned long flags;

	/*
	 * Check if there is any race with fatal error handling.
	 * If so, wait for it to complete. Even though fatal error
	 * handling does reset and restore in some cases, don't assume
	 * anything out of it. We are just avoiding race here.
	 */
	do {
		spin_lock_irqsave(hba->host->host_lock, flags);
		if (!(work_pending(&hba->eh_work) ||
				hba->ufshcd_state == UFSHCD_STATE_RESET))
			break;
		spin_unlock_irqrestore(hba->host->host_lock, flags);
		dev_dbg(hba->dev, "%s: reset in progress\n", __func__);
		flush_work(&hba->eh_work);
	} while (1);


	/*
	 * we don't know if previous reset had really reset the host controller
	 * or not. So let's force reset here to be sure.
	 */
	hba->ufshcd_state = UFSHCD_STATE_ERROR;
	hba->force_host_reset = true;
	ufshcd_set_eh_in_progress(hba);
	schedule_work(&hba->eh_work);

	/* wait for the reset work to finish */
	do {
		if (!(work_pending(&hba->eh_work) ||
				hba->ufshcd_state == UFSHCD_STATE_RESET))
			break;
		spin_unlock_irqrestore(hba->host->host_lock, flags);
		dev_dbg(hba->dev, "%s: reset in progress\n", __func__);
		flush_work(&hba->eh_work);
		spin_lock_irqsave(hba->host->host_lock, flags);
	} while (1);

	if (!((hba->ufshcd_state == UFSHCD_STATE_OPERATIONAL) &&
	      ufshcd_is_link_active(hba)))
		ret = -ENOLINK;
	spin_unlock_irqrestore(hba->host->host_lock, flags);

	return ret;
}

#if defined(VENDOR_EDIT) && defined(CONFIG_UFSFEATURE)
/* Hank.liu@TECH.PLAT.Storage, 2019-10-31, add ufs+ node to oppohealthinfo*/
static void oppo_ufs_update_h8_info(struct ufs_hba *hba, bool hibern8_enter){
	u64 calc_h8_time_ms = 0;
	if (hibern8_enter) {
		ufsf_para.hibern8_enter_ts = ktime_get();
	}
	else {
		calc_h8_time_ms = (u64)ktime_ms_delta(ktime_get(), ufsf_para.hibern8_enter_ts);
		if (calc_h8_time_ms > 99) {
			ufsf_para.hibern8_enter_count_100ms++;
			ufsf_para.hibern8_amount_ms_100ms += calc_h8_time_ms;
			}
		if (ufsf_para.hibern8_max_ms < calc_h8_time_ms)
			ufsf_para.hibern8_max_ms = calc_h8_time_ms;
		ufsf_para.hibern8_amount_ms += calc_h8_time_ms;
		ufsf_para.hibern8_enter_count++;
	}
}
#endif


static int __ufshcd_uic_hibern8_enter(struct ufs_hba *hba)
{
	int ret;
	struct uic_command uic_cmd = {0};
	ktime_t start = ktime_get();

	ufshcd_vops_hibern8_notify(hba, UIC_CMD_DME_HIBER_ENTER, PRE_CHANGE);

	uic_cmd.command = UIC_CMD_DME_HIBER_ENTER;
	ret = ufshcd_uic_pwr_ctrl(hba, &uic_cmd);
	trace_ufshcd_profile_hibern8(dev_name(hba->dev), "enter",
			     ktime_to_us(ktime_sub(ktime_get(), start)), ret);

	ufsdbg_error_inject_dispatcher(hba, ERR_INJECT_HIBERN8_ENTER, 0, &ret);

	/*
	 * Do full reinit if enter failed or if LINERESET was detected during
	 * Hibern8 operation. After LINERESET, link moves to default PWM-G1
	 * mode hence full reinit is required to move link to HS speeds.
	 */
	if (ret || hba->full_init_linereset) {
		int err;

		hba->full_init_linereset = false;
		ufshcd_update_error_stats(hba, UFS_ERR_HIBERN8_ENTER);
		dev_err(hba->dev, "%s: hibern8 enter failed. ret = %d\n",
			__func__, ret);

		/*
		 * If link recovery fails then return error code returned from
		 * ufshcd_link_recovery().
		 * If link recovery succeeds then return -EAGAIN to attempt
		 * hibern8 enter retry again.
		 */
		err = ufshcd_link_recovery(hba);
		if (err) {
			dev_err(hba->dev, "%s: link recovery failed", __func__);
			ret = err;
		} else {
			ret = -EAGAIN;
		}
	} else {
		ufshcd_vops_hibern8_notify(hba, UIC_CMD_DME_HIBER_ENTER,
								POST_CHANGE);
		dev_dbg(hba->dev, "%s: Hibern8 Enter at %lld us", __func__,
			ktime_to_us(ktime_get()));
#if defined(VENDOR_EDIT) && defined(CONFIG_UFSFEATURE)
/* Hank.liu@TECH.PLAT.Storage, 2019-10-31, add ufs+ node to oppohealthinfo*/
		oppo_ufs_update_h8_info(hba, true);
#endif
	}

	return ret;
}

int ufshcd_uic_hibern8_enter(struct ufs_hba *hba)
{
	int ret = 0, retries;

	for (retries = UIC_HIBERN8_ENTER_RETRIES; retries > 0; retries--) {
		ret = __ufshcd_uic_hibern8_enter(hba);
		if (!ret)
			goto out;
		else if (ret != -EAGAIN)
			/* Unable to recover the link, so no point proceeding */
			BUG();
	}
out:
	return ret;
}

int ufshcd_uic_hibern8_exit(struct ufs_hba *hba)
{
	struct uic_command uic_cmd = {0};
	int ret;
	ktime_t start = ktime_get();

	ufshcd_vops_hibern8_notify(hba, UIC_CMD_DME_HIBER_EXIT, PRE_CHANGE);

	uic_cmd.command = UIC_CMD_DME_HIBER_EXIT;
	ret = ufshcd_uic_pwr_ctrl(hba, &uic_cmd);
	trace_ufshcd_profile_hibern8(dev_name(hba->dev), "exit",
			     ktime_to_us(ktime_sub(ktime_get(), start)), ret);

	ufsdbg_error_inject_dispatcher(hba, ERR_INJECT_HIBERN8_EXIT, 0, &ret);

	/* Do full reinit if exit failed */
	if (ret) {
		ufshcd_update_error_stats(hba, UFS_ERR_HIBERN8_EXIT);
		dev_err(hba->dev, "%s: hibern8 exit failed. ret = %d\n",
			__func__, ret);
		ret = ufshcd_link_recovery(hba);
		/* Unable to recover the link, so no point proceeding */
		if (ret)
			BUG();
	} else {
		ufshcd_vops_hibern8_notify(hba, UIC_CMD_DME_HIBER_EXIT,
								POST_CHANGE);
		dev_dbg(hba->dev, "%s: Hibern8 Exit at %lld us", __func__,
			ktime_to_us(ktime_get()));
		hba->ufs_stats.last_hibern8_exit_tstamp = ktime_get();
		hba->ufs_stats.hibern8_exit_cnt++;
#if defined(VENDOR_EDIT) && defined(CONFIG_UFSFEATURE)
/* Hank.liu@TECH.PLAT.Storage, 2019-10-31, add ufs+ node to oppohealthinfo*/
		oppo_ufs_update_h8_info(hba, false);
#endif
	}

	return ret;
}

 /**
 * ufshcd_init_pwr_info - setting the POR (power on reset)
 * values in hba power info
 * @hba: per-adapter instance
 */
static void ufshcd_init_pwr_info(struct ufs_hba *hba)
{
	hba->pwr_info.gear_rx = UFS_PWM_G1;
	hba->pwr_info.gear_tx = UFS_PWM_G1;
	hba->pwr_info.lane_rx = 1;
	hba->pwr_info.lane_tx = 1;
	hba->pwr_info.pwr_rx = SLOWAUTO_MODE;
	hba->pwr_info.pwr_tx = SLOWAUTO_MODE;
	hba->pwr_info.hs_rate = 0;
}

/**
 * ufshcd_get_max_pwr_mode - reads the max power mode negotiated with device
 * @hba: per-adapter instance
 */
static int ufshcd_get_max_pwr_mode(struct ufs_hba *hba)
{
	struct ufs_pa_layer_attr *pwr_info = &hba->max_pwr_info.info;

	if (hba->max_pwr_info.is_valid)
		return 0;

	pwr_info->pwr_tx = FAST_MODE;
	pwr_info->pwr_rx = FAST_MODE;
	pwr_info->hs_rate = PA_HS_MODE_B;

	/* Get the connected lane count */
	ufshcd_dme_get(hba, UIC_ARG_MIB(PA_CONNECTEDRXDATALANES),
			&pwr_info->lane_rx);
	ufshcd_dme_get(hba, UIC_ARG_MIB(PA_CONNECTEDTXDATALANES),
			&pwr_info->lane_tx);

	if (!pwr_info->lane_rx || !pwr_info->lane_tx) {
		dev_err(hba->dev, "%s: invalid connected lanes value. rx=%d, tx=%d\n",
				__func__,
				pwr_info->lane_rx,
				pwr_info->lane_tx);
		return -EINVAL;
	}

	/*
	 * First, get the maximum gears of HS speed.
	 * If a zero value, it means there is no HSGEAR capability.
	 * Then, get the maximum gears of PWM speed.
	 */
	ufshcd_dme_get(hba, UIC_ARG_MIB(PA_MAXRXHSGEAR), &pwr_info->gear_rx);
	if (!pwr_info->gear_rx) {
		ufshcd_dme_get(hba, UIC_ARG_MIB(PA_MAXRXPWMGEAR),
				&pwr_info->gear_rx);
		if (!pwr_info->gear_rx) {
			dev_err(hba->dev, "%s: invalid max pwm rx gear read = %d\n",
				__func__, pwr_info->gear_rx);
			return -EINVAL;
		} else {
			if (hba->limit_rx_pwm_gear > 0 &&
			    (hba->limit_rx_pwm_gear < pwr_info->gear_rx))
				pwr_info->gear_rx = hba->limit_rx_pwm_gear;
		}
		pwr_info->pwr_rx = SLOW_MODE;
	} else {
		if (hba->limit_rx_hs_gear > 0 &&
		    (hba->limit_rx_hs_gear < pwr_info->gear_rx))
			pwr_info->gear_rx = hba->limit_rx_hs_gear;
	}

	ufshcd_dme_peer_get(hba, UIC_ARG_MIB(PA_MAXRXHSGEAR),
			&pwr_info->gear_tx);
	if (!pwr_info->gear_tx) {
		ufshcd_dme_peer_get(hba, UIC_ARG_MIB(PA_MAXRXPWMGEAR),
				&pwr_info->gear_tx);
		if (!pwr_info->gear_tx) {
			dev_err(hba->dev, "%s: invalid max pwm tx gear read = %d\n",
				__func__, pwr_info->gear_tx);
			return -EINVAL;
		} else {
			if (hba->limit_tx_pwm_gear > 0 &&
			    (hba->limit_tx_pwm_gear < pwr_info->gear_tx))
				pwr_info->gear_tx = hba->limit_tx_pwm_gear;
		}
		pwr_info->pwr_tx = SLOW_MODE;
	} else {
		if (hba->limit_tx_hs_gear > 0 &&
		    (hba->limit_tx_hs_gear < pwr_info->gear_tx))
			pwr_info->gear_tx = hba->limit_tx_hs_gear;
	}

	hba->max_pwr_info.is_valid = true;
	return 0;
}

int ufshcd_change_power_mode(struct ufs_hba *hba,
			     struct ufs_pa_layer_attr *pwr_mode)
{
	int ret = 0;
	u32 peer_rx_hs_adapt_initial_cap;

	/* if already configured to the requested pwr_mode */
	if (!hba->restore_needed &&
		pwr_mode->gear_rx == hba->pwr_info.gear_rx &&
		pwr_mode->gear_tx == hba->pwr_info.gear_tx &&
	    pwr_mode->lane_rx == hba->pwr_info.lane_rx &&
	    pwr_mode->lane_tx == hba->pwr_info.lane_tx &&
	    pwr_mode->pwr_rx == hba->pwr_info.pwr_rx &&
	    pwr_mode->pwr_tx == hba->pwr_info.pwr_tx &&
	    pwr_mode->hs_rate == hba->pwr_info.hs_rate) {
		dev_dbg(hba->dev, "%s: power already configured\n", __func__);
		return 0;
	}

	ufsdbg_error_inject_dispatcher(hba, ERR_INJECT_PWR_CHANGE, 0, &ret);
	if (ret)
		return ret;

	/*
	 * Configure attributes for power mode change with below.
	 * - PA_RXGEAR, PA_ACTIVERXDATALANES, PA_RXTERMINATION,
	 * - PA_TXGEAR, PA_ACTIVETXDATALANES, PA_TXTERMINATION,
	 * - PA_HSSERIES
	 */
	ufshcd_dme_set(hba, UIC_ARG_MIB(PA_RXGEAR), pwr_mode->gear_rx);
	ufshcd_dme_set(hba, UIC_ARG_MIB(PA_ACTIVERXDATALANES),
			pwr_mode->lane_rx);
	if (pwr_mode->pwr_rx == FASTAUTO_MODE ||
			pwr_mode->pwr_rx == FAST_MODE)
		ufshcd_dme_set(hba, UIC_ARG_MIB(PA_RXTERMINATION), TRUE);
	else
		ufshcd_dme_set(hba, UIC_ARG_MIB(PA_RXTERMINATION), FALSE);

	ufshcd_dme_set(hba, UIC_ARG_MIB(PA_TXGEAR), pwr_mode->gear_tx);
	ufshcd_dme_set(hba, UIC_ARG_MIB(PA_ACTIVETXDATALANES),
			pwr_mode->lane_tx);
	if (pwr_mode->pwr_tx == FASTAUTO_MODE ||
			pwr_mode->pwr_tx == FAST_MODE)
		ufshcd_dme_set(hba, UIC_ARG_MIB(PA_TXTERMINATION), TRUE);
	else
		ufshcd_dme_set(hba, UIC_ARG_MIB(PA_TXTERMINATION), FALSE);

	if (pwr_mode->pwr_rx == FASTAUTO_MODE ||
	    pwr_mode->pwr_tx == FASTAUTO_MODE ||
	    pwr_mode->pwr_rx == FAST_MODE ||
	    pwr_mode->pwr_tx == FAST_MODE)
		ufshcd_dme_set(hba, UIC_ARG_MIB(PA_HSSERIES),
						pwr_mode->hs_rate);

	if (pwr_mode->gear_tx == UFS_HS_G4) {
		ret = ufshcd_dme_peer_get(hba,
				 UIC_ARG_MIB_SEL(RX_HS_ADAPT_INITIAL_CAPABILITY,
					UIC_ARG_MPHY_RX_GEN_SEL_INDEX(0)),
				    &peer_rx_hs_adapt_initial_cap);
		if (ret) {
			dev_err(hba->dev,
				"%s: RX_HS_ADAPT_INITIAL_CAP get failed %d\n",
				__func__, ret);
			peer_rx_hs_adapt_initial_cap =
						PA_PEERRXHSADAPTINITIAL_Default;
		}
		ret = ufshcd_dme_set(hba, UIC_ARG_MIB(PA_PEERRXHSADAPTINITIAL),
				     peer_rx_hs_adapt_initial_cap);
		/* INITIAL ADAPT */
		ufshcd_dme_set(hba, UIC_ARG_MIB(PA_TXHSADAPTTYPE),
			       PA_INITIAL_ADAPT);
	} else if (hba->ufs_version >= UFSHCI_VERSION_30) {
		/* NO ADAPT */
		ufshcd_dme_set(hba, UIC_ARG_MIB(PA_TXHSADAPTTYPE), PA_NO_ADAPT);
	}

	ufshcd_dme_set(hba, UIC_ARG_MIB(PA_PWRMODEUSERDATA0),
			DL_FC0ProtectionTimeOutVal_Default);
	ufshcd_dme_set(hba, UIC_ARG_MIB(PA_PWRMODEUSERDATA1),
			DL_TC0ReplayTimeOutVal_Default);
	ufshcd_dme_set(hba, UIC_ARG_MIB(PA_PWRMODEUSERDATA2),
			DL_AFC0ReqTimeOutVal_Default);

	ufshcd_dme_set(hba, UIC_ARG_MIB(DME_LocalFC0ProtectionTimeOutVal),
			DL_FC0ProtectionTimeOutVal_Default);
	ufshcd_dme_set(hba, UIC_ARG_MIB(DME_LocalTC0ReplayTimeOutVal),
			DL_TC0ReplayTimeOutVal_Default);
	ufshcd_dme_set(hba, UIC_ARG_MIB(DME_LocalAFC0ReqTimeOutVal),
			DL_AFC0ReqTimeOutVal_Default);

	ret = ufshcd_uic_change_pwr_mode(hba, pwr_mode->pwr_rx << 4
			| pwr_mode->pwr_tx);

	if (ret) {
		ufshcd_update_error_stats(hba, UFS_ERR_POWER_MODE_CHANGE);
		dev_err(hba->dev,
			"%s: power mode change failed %d\n", __func__, ret);
	} else {
		ufshcd_vops_pwr_change_notify(hba, POST_CHANGE, NULL,
								pwr_mode);

		memcpy(&hba->pwr_info, pwr_mode,
			sizeof(struct ufs_pa_layer_attr));
		hba->ufs_stats.power_mode_change_cnt++;
	}

	return ret;
}

/**
 * ufshcd_config_pwr_mode - configure a new power mode
 * @hba: per-adapter instance
 * @desired_pwr_mode: desired power configuration
 */
static int ufshcd_config_pwr_mode(struct ufs_hba *hba,
		struct ufs_pa_layer_attr *desired_pwr_mode)
{
	struct ufs_pa_layer_attr final_params = { 0 };
	int ret;

	ret = ufshcd_vops_pwr_change_notify(hba, PRE_CHANGE,
					desired_pwr_mode, &final_params);

	if (ret)
		memcpy(&final_params, desired_pwr_mode, sizeof(final_params));

	ret = ufshcd_change_power_mode(hba, &final_params);
	if (!ret)
		ufshcd_print_pwr_info(hba);

	return ret;
}

/**
 * ufshcd_complete_dev_init() - checks device readiness
 * hba: per-adapter instance
 *
 * Set fDeviceInit flag and poll until device toggles it.
 */
static int ufshcd_complete_dev_init(struct ufs_hba *hba)
{
	int i = 0;
	int err;
	bool flag_res = 1;
	ktime_t timeout;

	err = ufshcd_query_flag_retry(hba, UPIU_QUERY_OPCODE_SET_FLAG,
		QUERY_FLAG_IDN_FDEVICEINIT, NULL);
	if (err) {
		dev_err(hba->dev,
			"%s setting fDeviceInit flag failed with error %d\n",
			__func__, err);
		goto out;
	}

	/*
	 * Some vendor devices are taking longer time to complete its internal
	 * initialization, so set fDeviceInit flag poll time to 5 secs
	 */
	timeout = ktime_add_ms(ktime_get(), 5000);

	/* poll for max. 5sec for fDeviceInit flag to clear */
	while (1) {
		bool timedout = ktime_after(ktime_get(), timeout);
		err = ufshcd_query_flag_retry(hba, UPIU_QUERY_OPCODE_READ_FLAG,
					QUERY_FLAG_IDN_FDEVICEINIT, &flag_res);
		if (err || !flag_res || timedout)
			break;

		/*
		 * Poll for this flag in a tight loop for first 1000 iterations.
		 * This is same as old logic which is working for most of the
		 * devices, so continue using the same.
		 */
		if (i == 1000)
			msleep(20);
		else
			i++;
	}

	if (err)
		dev_err(hba->dev,
			"%s reading fDeviceInit flag failed with error %d\n",
			__func__, err);
	else if (flag_res)
		dev_err(hba->dev,
			"%s fDeviceInit was not cleared by the device\n",
			__func__);

out:
	return err;
}

/**
 * ufshcd_make_hba_operational - Make UFS controller operational
 * @hba: per adapter instance
 *
 * To bring UFS host controller to operational state,
 * 1. Enable required interrupts
 * 2. Configure interrupt aggregation
 * 3. Program UTRL and UTMRL base address
 * 4. Configure run-stop-registers
 *
 * Returns 0 on success, non-zero value on failure
 */
static int ufshcd_make_hba_operational(struct ufs_hba *hba)
{
	int err = 0;
	u32 reg;

	/* Enable required interrupts */
	ufshcd_enable_intr(hba, UFSHCD_ENABLE_INTRS);

	/* Configure interrupt aggregation */
	if (ufshcd_is_intr_aggr_allowed(hba))
		ufshcd_config_intr_aggr(hba, hba->nutrs - 1, INT_AGGR_DEF_TO);
	else
		ufshcd_disable_intr_aggr(hba);

	/* Configure UTRL and UTMRL base address registers */
	ufshcd_writel(hba, lower_32_bits(hba->utrdl_dma_addr),
			REG_UTP_TRANSFER_REQ_LIST_BASE_L);
	ufshcd_writel(hba, upper_32_bits(hba->utrdl_dma_addr),
			REG_UTP_TRANSFER_REQ_LIST_BASE_H);
	ufshcd_writel(hba, lower_32_bits(hba->utmrdl_dma_addr),
			REG_UTP_TASK_REQ_LIST_BASE_L);
	ufshcd_writel(hba, upper_32_bits(hba->utmrdl_dma_addr),
			REG_UTP_TASK_REQ_LIST_BASE_H);

	/*
	 * Make sure base address and interrupt setup are updated before
	 * enabling the run/stop registers below.
	 */
	wmb();

	/*
	 * UCRDY, UTMRLDY and UTRLRDY bits must be 1
	 */
	reg = ufshcd_readl(hba, REG_CONTROLLER_STATUS);
	if (!(ufshcd_get_lists_status(reg))) {
		ufshcd_enable_run_stop_reg(hba);
	} else {
		dev_err(hba->dev,
			"Host controller not ready to process requests");
		err = -EIO;
		goto out;
	}

out:
	return err;
}

/**
 * ufshcd_hba_stop - Send controller to reset state
 * @hba: per adapter instance
 * @can_sleep: perform sleep or just spin
 */
static inline void ufshcd_hba_stop(struct ufs_hba *hba, bool can_sleep)
{
	int err;

	ufshcd_crypto_disable(hba);

	ufshcd_writel(hba, CONTROLLER_DISABLE,  REG_CONTROLLER_ENABLE);
	err = ufshcd_wait_for_register(hba, REG_CONTROLLER_ENABLE,
					CONTROLLER_ENABLE, CONTROLLER_DISABLE,
					10, 1, can_sleep);
	if (err)
		dev_err(hba->dev, "%s: Controller disable failed\n", __func__);
}

/**
 * ufshcd_hba_enable - initialize the controller
 * @hba: per adapter instance
 *
 * The controller resets itself and controller firmware initialization
 * sequence kicks off. When controller is ready it will set
 * the Host Controller Enable bit to 1.
 *
 * Returns 0 on success, non-zero value on failure
 */
static int ufshcd_hba_enable(struct ufs_hba *hba)
{
	int retry;

	/*
	 * msleep of 1 and 5 used in this function might result in msleep(20),
	 * but it was necessary to send the UFS FPGA to reset mode during
	 * development and testing of this driver. msleep can be changed to
	 * mdelay and retry count can be reduced based on the controller.
	 */
	if (!ufshcd_is_hba_active(hba))
		/* change controller state to "reset state" */
		ufshcd_hba_stop(hba, true);

	/* UniPro link is disabled at this point */
	ufshcd_set_link_off(hba);

	ufshcd_vops_hce_enable_notify(hba, PRE_CHANGE);

	/* start controller initialization sequence */
	ufshcd_hba_start(hba);

	/*
	 * To initialize a UFS host controller HCE bit must be set to 1.
	 * During initialization the HCE bit value changes from 1->0->1.
	 * When the host controller completes initialization sequence
	 * it sets the value of HCE bit to 1. The same HCE bit is read back
	 * to check if the controller has completed initialization sequence.
	 * So without this delay the value HCE = 1, set in the previous
	 * instruction might be read back.
	 * This delay can be changed based on the controller.
	 */
	msleep(1);

	/* wait for the host controller to complete initialization */
	retry = 10;
	while (ufshcd_is_hba_active(hba)) {
		if (retry) {
			retry--;
		} else {
			dev_err(hba->dev,
				"Controller enable failed\n");
			return -EIO;
		}
		msleep(5);
	}

	/* enable UIC related interrupts */
	ufshcd_enable_intr(hba, UFSHCD_UIC_MASK);

	ufshcd_vops_hce_enable_notify(hba, POST_CHANGE);

	return 0;
}

static int ufshcd_disable_tx_lcc(struct ufs_hba *hba, bool peer)
{
	int tx_lanes, i, err = 0;

	if (!peer)
		ufshcd_dme_get(hba, UIC_ARG_MIB(PA_CONNECTEDTXDATALANES),
			       &tx_lanes);
	else
		ufshcd_dme_peer_get(hba, UIC_ARG_MIB(PA_CONNECTEDTXDATALANES),
				    &tx_lanes);
	for (i = 0; i < tx_lanes; i++) {
		if (!peer)
			err = ufshcd_dme_set(hba,
				UIC_ARG_MIB_SEL(TX_LCC_ENABLE,
					UIC_ARG_MPHY_TX_GEN_SEL_INDEX(i)),
					0);
		else
			err = ufshcd_dme_peer_set(hba,
				UIC_ARG_MIB_SEL(TX_LCC_ENABLE,
					UIC_ARG_MPHY_TX_GEN_SEL_INDEX(i)),
					0);
		if (err) {
			dev_err(hba->dev, "%s: TX LCC Disable failed, peer = %d, lane = %d, err = %d",
				__func__, peer, i, err);
			break;
		}
	}

	return err;
}

static inline int ufshcd_disable_host_tx_lcc(struct ufs_hba *hba)
{
	return ufshcd_disable_tx_lcc(hba, false);
}

static inline int ufshcd_disable_device_tx_lcc(struct ufs_hba *hba)
{
	return ufshcd_disable_tx_lcc(hba, true);
}

/**
 * ufshcd_link_startup - Initialize unipro link startup
 * @hba: per adapter instance
 *
 * Returns 0 for success, non-zero in case of failure
 */
static int ufshcd_link_startup(struct ufs_hba *hba)
{
	int ret;
	int retries = DME_LINKSTARTUP_RETRIES;

	do {
		ufshcd_vops_link_startup_notify(hba, PRE_CHANGE);

		ret = ufshcd_dme_link_startup(hba);
		if (ret)
			ufshcd_update_error_stats(hba, UFS_ERR_LINKSTARTUP);

		/* check if device is detected by inter-connect layer */
		if (!ret && !ufshcd_is_device_present(hba)) {
			ufshcd_update_error_stats(hba, UFS_ERR_LINKSTARTUP);
			dev_err(hba->dev, "%s: Device not present\n", __func__);
			ret = -ENXIO;
			goto out;
		}

		/*
		 * DME link lost indication is only received when link is up,
		 * but we can't be sure if the link is up until link startup
		 * succeeds. So reset the local Uni-Pro and try again.
		 */
		if (ret && ufshcd_hba_enable(hba))
			goto out;
	} while (ret && retries--);

	if (ret)
		/* failed to get the link up... retire */
		goto out;

	/* Mark that link is up in PWM-G1, 1-lane, SLOW-AUTO mode */
	ufshcd_init_pwr_info(hba);
	ufshcd_print_pwr_info(hba);

	if (hba->quirks & UFSHCD_QUIRK_BROKEN_LCC) {
		ret = ufshcd_disable_device_tx_lcc(hba);
		if (ret)
			goto out;
	}

	if (hba->dev_info.quirks & UFS_DEVICE_QUIRK_BROKEN_LCC) {
		ret = ufshcd_disable_host_tx_lcc(hba);
		if (ret)
			goto out;
	}

	/* Include any host controller configuration via UIC commands */
	ret = ufshcd_vops_link_startup_notify(hba, POST_CHANGE);
	if (ret)
		goto out;

	ret = ufshcd_make_hba_operational(hba);
out:
	if (ret)
		dev_err(hba->dev, "link startup failed %d\n", ret);
	/*
	 * For some external cards, link startup succeeds only after few link
	 * startup attempts and err_state may get set in this case.
	 * But as the link startup has finally succeded, we are clearing the
	 * error state.
	 */
	else if (hba->extcon)
		ufsdbg_clr_err_state(hba);

	return ret;
}

/**
 * ufshcd_verify_dev_init() - Verify device initialization
 * @hba: per-adapter instance
 *
 * Send NOP OUT UPIU and wait for NOP IN response to check whether the
 * device Transport Protocol (UTP) layer is ready after a reset.
 * If the UTP layer at the device side is not initialized, it may
 * not respond with NOP IN UPIU within timeout of %NOP_OUT_TIMEOUT
 * and we retry sending NOP OUT for %NOP_OUT_RETRIES iterations.
 */
static int ufshcd_verify_dev_init(struct ufs_hba *hba)
{
	int err = 0;
	int retries;

	ufshcd_hold_all(hba);
	mutex_lock(&hba->dev_cmd.lock);
	for (retries = NOP_OUT_RETRIES; retries > 0; retries--) {
		err = ufshcd_exec_dev_cmd(hba, DEV_CMD_TYPE_NOP,
					       NOP_OUT_TIMEOUT);

		if (!err || err == -ETIMEDOUT)
			break;

		dev_dbg(hba->dev, "%s: error %d retrying\n", __func__, err);
	}
	mutex_unlock(&hba->dev_cmd.lock);
	ufshcd_release_all(hba);

	if (err)
		dev_err(hba->dev, "%s: NOP OUT failed %d\n", __func__, err);
	return err;
}

/**
 * ufshcd_set_queue_depth - set lun queue depth
 * @sdev: pointer to SCSI device
 *
 * Read bLUQueueDepth value and activate scsi tagged command
 * queueing. For WLUN, queue depth is set to 1. For best-effort
 * cases (bLUQueueDepth = 0) the queue depth is set to a maximum
 * value that host can queue.
 */
static void ufshcd_set_queue_depth(struct scsi_device *sdev)
{
	int ret = 0;
	u8 lun_qdepth;
	struct ufs_hba *hba;

	hba = shost_priv(sdev->host);

	lun_qdepth = hba->nutrs;
	ret = ufshcd_read_unit_desc_param(hba,
			  ufshcd_scsi_to_upiu_lun(sdev->lun),
			  UNIT_DESC_PARAM_LU_Q_DEPTH,
			  &lun_qdepth,
			  sizeof(lun_qdepth));

	/* Some WLUN doesn't support unit descriptor */
	if (ret == -EOPNOTSUPP)
		lun_qdepth = 1;
	else if (!lun_qdepth)
		/* eventually, we can figure out the real queue depth */
		lun_qdepth = hba->nutrs;
	else
		lun_qdepth = min_t(int, lun_qdepth, hba->nutrs);

	dev_dbg(hba->dev, "%s: activate tcq with queue depth %d\n",
			__func__, lun_qdepth);
	scsi_change_queue_depth(sdev, lun_qdepth);
}

/*
 * ufshcd_get_lu_wp - returns the "b_lu_write_protect" from UNIT DESCRIPTOR
 * @hba: per-adapter instance
 * @lun: UFS device lun id
 * @b_lu_write_protect: pointer to buffer to hold the LU's write protect info
 *
 * Returns 0 in case of success and b_lu_write_protect status would be returned
 * @b_lu_write_protect parameter.
 * Returns -ENOTSUPP if reading b_lu_write_protect is not supported.
 * Returns -EINVAL in case of invalid parameters passed to this function.
 */
static int ufshcd_get_lu_wp(struct ufs_hba *hba,
			    u8 lun,
			    u8 *b_lu_write_protect)
{
	int ret;

	if (!b_lu_write_protect)
		ret = -EINVAL;
	/*
	 * According to UFS device spec, RPMB LU can't be write
	 * protected so skip reading bLUWriteProtect parameter for
	 * it. For other W-LUs, UNIT DESCRIPTOR is not available.
	 */
	else if (lun >= UFS_UPIU_MAX_GENERAL_LUN)
		ret = -ENOTSUPP;
	else
		ret = ufshcd_read_unit_desc_param(hba,
					  lun,
					  UNIT_DESC_PARAM_LU_WR_PROTECT,
					  b_lu_write_protect,
					  sizeof(*b_lu_write_protect));
	return ret;
}

/**
 * ufshcd_get_lu_power_on_wp_status - get LU's power on write protect
 * status
 * @hba: per-adapter instance
 * @sdev: pointer to SCSI device
 *
 */
static inline void ufshcd_get_lu_power_on_wp_status(struct ufs_hba *hba,
						    struct scsi_device *sdev)
{
	if (hba->dev_info.f_power_on_wp_en &&
	    !hba->dev_info.is_lu_power_on_wp) {
		u8 b_lu_write_protect;

		if (!ufshcd_get_lu_wp(hba, ufshcd_scsi_to_upiu_lun(sdev->lun),
				      &b_lu_write_protect) &&
		    (b_lu_write_protect == UFS_LU_POWER_ON_WP))
			hba->dev_info.is_lu_power_on_wp = true;
	}
}

/**
 * ufshcd_slave_alloc - handle initial SCSI device configurations
 * @sdev: pointer to SCSI device
 *
 * Returns success
 */
static int ufshcd_slave_alloc(struct scsi_device *sdev)
{
	struct ufs_hba *hba;

	hba = shost_priv(sdev->host);

	/* Mode sense(6) is not supported by UFS, so use Mode sense(10) */
	sdev->use_10_for_ms = 1;

	/* allow SCSI layer to restart the device in case of errors */
	sdev->allow_restart = 1;

	/* REPORT SUPPORTED OPERATION CODES is not supported */
	sdev->no_report_opcodes = 1;

	/* WRITE_SAME command is not supported */
	sdev->no_write_same = 1;

	ufshcd_set_queue_depth(sdev);

	ufshcd_get_lu_power_on_wp_status(hba, sdev);

	return 0;
}

/**
 * ufshcd_change_queue_depth - change queue depth
 * @sdev: pointer to SCSI device
 * @depth: required depth to set
 *
 * Change queue depth and make sure the max. limits are not crossed.
 */
static int ufshcd_change_queue_depth(struct scsi_device *sdev, int depth)
{
	struct ufs_hba *hba = shost_priv(sdev->host);

	if (depth > hba->nutrs)
		depth = hba->nutrs;
	return scsi_change_queue_depth(sdev, depth);
}

/**
 * ufshcd_slave_configure - adjust SCSI device configurations
 * @sdev: pointer to SCSI device
 */
static int ufshcd_slave_configure(struct scsi_device *sdev)
{
	struct ufs_hba *hba = shost_priv(sdev->host);
	struct request_queue *q = sdev->request_queue;
#if defined(VENDOR_EDIT) && defined(CONFIG_UFSFEATURE)
	/* Hank.liu@TECH.PLAT.Storage, 2019-10-31, add UFS+ hpb and tw driver*/
	struct ufsf_feature *ufsf = &hba->ufsf;

	if (ufsf_is_valid_lun(sdev->lun)) {
		ufsf->sdev_ufs_lu[sdev->lun] = sdev;
		ufsf->slave_conf_cnt++;
		printk(KERN_ERR "%s: ufsfeature set lun %d sdev %p q %p\n",
		       __func__, (int)sdev->lun, sdev, sdev->request_queue);
	}
#endif
	blk_queue_update_dma_pad(q, PRDT_DATA_BYTE_COUNT_PAD - 1);
	blk_queue_max_segment_size(q, PRDT_DATA_BYTE_COUNT_MAX);

	if (hba->scsi_cmd_timeout) {
		blk_queue_rq_timeout(q, hba->scsi_cmd_timeout * HZ);
		scsi_set_cmd_timeout_override(sdev, hba->scsi_cmd_timeout * HZ);
	}

	sdev->autosuspend_delay = UFSHCD_AUTO_SUSPEND_DELAY_MS;
	sdev->use_rpm_auto = 1;
	ufshcd_crypto_setup_rq_keyslot_manager(hba, q);

	return 0;
}

/**
 * ufshcd_slave_destroy - remove SCSI device configurations
 * @sdev: pointer to SCSI device
 */
static void ufshcd_slave_destroy(struct scsi_device *sdev)
{
	struct ufs_hba *hba;
	struct request_queue *q = sdev->request_queue;

	hba = shost_priv(sdev->host);
	/* Drop the reference as it won't be needed anymore */
	if (ufshcd_scsi_to_upiu_lun(sdev->lun) == UFS_UPIU_UFS_DEVICE_WLUN) {
		unsigned long flags;

		spin_lock_irqsave(hba->host->host_lock, flags);
		hba->sdev_ufs_device = NULL;
		spin_unlock_irqrestore(hba->host->host_lock, flags);
	}

	ufshcd_crypto_destroy_rq_keyslot_manager(hba, q);
}

/**
 * ufshcd_task_req_compl - handle task management request completion
 * @hba: per adapter instance
 * @index: index of the completed request
 * @resp: task management service response
 *
 * Returns non-zero value on error, zero on success
 */
static int ufshcd_task_req_compl(struct ufs_hba *hba, u32 index, u8 *resp)
{
	struct utp_task_req_desc *task_req_descp;
	struct utp_upiu_task_rsp *task_rsp_upiup;
	unsigned long flags;
	int ocs_value;
	int task_result;

	spin_lock_irqsave(hba->host->host_lock, flags);

	/* Clear completed tasks from outstanding_tasks */
	__clear_bit(index, &hba->outstanding_tasks);

	task_req_descp = hba->utmrdl_base_addr;
	ocs_value = ufshcd_get_tmr_ocs(&task_req_descp[index]);

	if (ocs_value == OCS_SUCCESS) {
		task_rsp_upiup = (struct utp_upiu_task_rsp *)
				task_req_descp[index].task_rsp_upiu;
		task_result = be32_to_cpu(task_rsp_upiup->output_param1);
		task_result = task_result & MASK_TM_SERVICE_RESP;
		if (resp)
			*resp = (u8)task_result;
	} else {
		dev_err(hba->dev, "%s: failed, ocs = 0x%x\n",
				__func__, ocs_value);
	}
	spin_unlock_irqrestore(hba->host->host_lock, flags);

	return ocs_value;
}

/**
 * ufshcd_scsi_cmd_status - Update SCSI command result based on SCSI status
 * @lrb: pointer to local reference block of completed command
 * @scsi_status: SCSI command status
 *
 * Returns value base on SCSI command status
 */
static inline int
ufshcd_scsi_cmd_status(struct ufshcd_lrb *lrbp, int scsi_status)
{
	int result = 0;

	switch (scsi_status) {
	case SAM_STAT_CHECK_CONDITION:
		ufshcd_copy_sense_data(lrbp);
	case SAM_STAT_GOOD:
		result |= DID_OK << 16 |
			  COMMAND_COMPLETE << 8 |
			  scsi_status;
		break;
	case SAM_STAT_TASK_SET_FULL:
	case SAM_STAT_BUSY:
	case SAM_STAT_TASK_ABORTED:
		ufshcd_copy_sense_data(lrbp);
		result |= scsi_status;
		break;
	default:
		result |= DID_ERROR << 16;
		break;
	} /* end of switch */

	return result;
}

/**
 * ufshcd_transfer_rsp_status - Get overall status of the response
 * @hba: per adapter instance
 * @lrb: pointer to local reference block of completed command
 *
 * Returns result of the command to notify SCSI midlayer
 */
static inline int
ufshcd_transfer_rsp_status(struct ufs_hba *hba, struct ufshcd_lrb *lrbp)
{
	int result = 0;
	int scsi_status;
	int ocs;
	bool print_prdt;

	/* overall command status of utrd */
	ocs = ufshcd_get_tr_ocs(lrbp);

	switch (ocs) {
	case OCS_SUCCESS:
		result = ufshcd_get_req_rsp(lrbp->ucd_rsp_ptr);
		hba->ufs_stats.last_hibern8_exit_tstamp = ktime_set(0, 0);
		switch (result) {
		case UPIU_TRANSACTION_RESPONSE:
			/*
			 * get the response UPIU result to extract
			 * the SCSI command status
			 */
			result = ufshcd_get_rsp_upiu_result(lrbp->ucd_rsp_ptr);

			/*
			 * get the result based on SCSI status response
			 * to notify the SCSI midlayer of the command status
			 */
			scsi_status = result & MASK_SCSI_STATUS;
			result = ufshcd_scsi_cmd_status(lrbp, scsi_status);

			/*
			 * Currently we are only supporting BKOPs exception
			 * events hence we can ignore BKOPs exception event
			 * during power management callbacks. BKOPs exception
			 * event is not expected to be raised in runtime suspend
			 * callback as it allows the urgent bkops.
			 * During system suspend, we are anyway forcefully
			 * disabling the bkops and if urgent bkops is needed
			 * it will be enabled on system resume. Long term
			 * solution could be to abort the system suspend if
			 * UFS device needs urgent BKOPs.
			 */
			if (!hba->pm_op_in_progress &&
			    ufshcd_is_exception_event(lrbp->ucd_rsp_ptr)) {
				/*
				 * Prevent suspend once eeh_work is scheduled
				 * to avoid deadlock between ufshcd_suspend
				 * and exception event handler.
				 */
				if (schedule_work(&hba->eeh_work))
					pm_runtime_get_noresume(hba->dev);
			}
#ifdef OPLUS_FEATURE_UFSPLUS
//Jinghua.Yu@BSP.Storage.UFS 2020/06/12, Add TAG for UFS plus
#if defined(CONFIG_UFSFEATURE)
			if (scsi_status == SAM_STAT_GOOD)
				ufsf_hpb_noti_rb(&hba->ufsf, lrbp);
#endif
#endif
			break;
		case UPIU_TRANSACTION_REJECT_UPIU:
			/* TODO: handle Reject UPIU Response */
			result = DID_ERROR << 16;
			dev_err(hba->dev,
				"Reject UPIU not fully implemented\n");
			break;
		default:
			result = DID_ERROR << 16;
			dev_err(hba->dev,
				"Unexpected request response code = %x\n",
				result);
			break;
		}
		break;
	case OCS_ABORTED:
		result |= DID_ABORT << 16;
		break;
	case OCS_INVALID_COMMAND_STATUS:
		result |= DID_REQUEUE << 16;
		break;
	case OCS_INVALID_CMD_TABLE_ATTR:
	case OCS_INVALID_PRDT_ATTR:
	case OCS_MISMATCH_DATA_BUF_SIZE:
	case OCS_MISMATCH_RESP_UPIU_SIZE:
	case OCS_PEER_COMM_FAILURE:
	case OCS_FATAL_ERROR:
	case OCS_DEVICE_FATAL_ERROR:
	case OCS_INVALID_CRYPTO_CONFIG:
	case OCS_GENERAL_CRYPTO_ERROR:
	default:
		result |= DID_ERROR << 16;
		dev_err(hba->dev,
				"OCS error from controller = %x for tag %d\n",
				ocs, lrbp->task_tag);
		/*
		 * This is called in interrupt context, hence avoid sleep
		 * while printing debug registers. Also print only the minimum
		 * debug registers needed to debug OCS failure.
		 */
		__ufshcd_print_host_regs(hba, true);
		ufshcd_print_host_state(hba);
		break;
	} /* end of switch */

	if ((host_byte(result) != DID_OK) && !hba->silence_err_logs) {
		print_prdt = (ocs == OCS_INVALID_PRDT_ATTR ||
			ocs == OCS_MISMATCH_DATA_BUF_SIZE);
		ufshcd_print_trs(hba, 1 << lrbp->task_tag, print_prdt);
	}

	if ((host_byte(result) == DID_ERROR) ||
	    (host_byte(result) == DID_ABORT))
		ufsdbg_set_err_state(hba);

	return result;
}

/**
 * ufshcd_uic_cmd_compl - handle completion of uic command
 * @hba: per adapter instance
 * @intr_status: interrupt status generated by the controller
 *
 * Returns
 *  IRQ_HANDLED - If interrupt is valid
 *  IRQ_NONE    - If invalid interrupt
 */
static irqreturn_t ufshcd_uic_cmd_compl(struct ufs_hba *hba, u32 intr_status)
{
	irqreturn_t retval = IRQ_NONE;

	if ((intr_status & UIC_COMMAND_COMPL) && hba->active_uic_cmd) {
		hba->active_uic_cmd->argument2 |=
			ufshcd_get_uic_cmd_result(hba);
		hba->active_uic_cmd->argument3 =
			ufshcd_get_dme_attr_val(hba);
		complete(&hba->active_uic_cmd->done);
		retval = IRQ_HANDLED;
	}

	if (intr_status & UFSHCD_UIC_PWR_MASK) {
		if (hba->uic_async_done) {
			complete(hba->uic_async_done);
			retval = IRQ_HANDLED;
		} else if (ufshcd_is_auto_hibern8_supported(hba) &&
			   hba->hibern8_on_idle.is_enabled) {
			/*
			 * If uic_async_done flag is not set then this
			 * is an Auto hibern8 err interrupt.
			 * Perform a host reset followed by a full
			 * link recovery.
			 */
			hba->ufshcd_state = UFSHCD_STATE_ERROR;
			hba->force_host_reset = true;
			dev_err(hba->dev, "%s: Auto Hibern8 %s failed - status: 0x%08x, upmcrs: 0x%08x\n",
				__func__, (intr_status & UIC_HIBERNATE_ENTER) ?
				"Enter" : "Exit",
				intr_status, ufshcd_get_upmcrs(hba));
			/*
			 * It is possible to see auto-h8 errors during card
			 * removal, so set this flag and let the error handler
			 * decide if this error is seen while card was present
			 * or due to card removal.
			 * If error is seen during card removal, we don't want
			 * to printout the debug messages.
			 */
			hba->auto_h8_err = true;
			schedule_work(&hba->eh_work);
			retval = IRQ_HANDLED;
		}
	}
	return retval;
}

#ifdef OPLUS_FEATURE_STORAGE_TOOL
/* hexiaosen@BSP.Storage.UFS 2020-08-13 add for ufs reset after ffu write buffer
   Reset UFS device and link again, unblock the host from dispatching requests after ffu write buffer cmd finished
*/
static void ffu_write_buffer_finish_work_fun(struct work_struct *work) {
	struct ufs_hba *hba = NULL;
	struct scsi_cmnd cmd;
	int ret = -1;

	hba = container_of(work, struct ufs_hba, ffu_write_buffer_finished_work);
	cmd.device = hba->sdev_ufs_device;
	ret = ufshcd_eh_host_reset_handler(&cmd);
	if (SUCCESS == ret ) {
		pr_err("ufs ffu reset succeed\n");
	} else {
		pr_err("ufs ffu reset failed\n");
	}

	if (hba->set_host_blocked) {
		hba->set_host_blocked = 0;
		ufshcd_ffu_write_buffer_unprepare(hba);
	}
}
#endif


/**
 * __ufshcd_transfer_req_compl - handle SCSI and query command completion
 * @hba: per adapter instance
 * @completed_reqs: requests to complete
 */
static void __ufshcd_transfer_req_compl(struct ufs_hba *hba,
					unsigned long completed_reqs)
{
	struct ufshcd_lrb *lrbp;
	struct scsi_cmnd *cmd;
#ifdef OPLUS_FEATURE_STORAGE_TOOL
/* hexiaosen@BSP.Storage.UFS 2020-08-13 add for ufs reset after ffu write buffer */
	struct scsi_request *rq = NULL;
	unsigned char scmd[2] = {0};
#endif
	int result;
	int index;
	struct request *req;

	for_each_set_bit(index, &completed_reqs, hba->nutrs) {
		lrbp = &hba->lrb[index];
		cmd = lrbp->cmd;
		if (cmd) {
#ifdef OPLUS_FEATURE_STORAGE_TOOL
/* hexiaosen@BSP.Storage.UFS 2020-08-13 add for ufs reset after ffu write buffer */
			rq = &(cmd->req);
			scmd[0] = rq->cmd[0];
			scmd[1] = rq->cmd[1];
#endif
			ufshcd_cond_add_cmd_trace(hba, index, "scsi_cmpl");
			ufshcd_update_tag_stats_completion(hba, cmd);
			result = ufshcd_transfer_rsp_status(hba, lrbp);
			scsi_dma_unmap(cmd);
			cmd->result = result;
			clear_bit_unlock(index, &hba->lrb_in_use);
			lrbp->complete_time_stamp = ktime_get();
			update_req_stats(hba, lrbp);
			ufshcd_complete_lrbp_crypto(hba, cmd, lrbp);
			/* Mark completed command as NULL in LRB */
			lrbp->cmd = NULL;
			hba->ufs_stats.clk_rel.ctx = XFR_REQ_COMPL;
			__ufshcd_release(hba, false);
			__ufshcd_hibern8_release(hba, false);
			if (cmd->request) {
				/*
				 * As we are accessing the "request" structure,
				 * this must be called before calling
				 * ->scsi_done() callback.
				 */
				ufshcd_vops_pm_qos_req_end(hba, cmd->request,
					false);
			}

			req = cmd->request;
			if (req) {
#ifdef VENDOR_EDIT
            //hank.liu@Tech.Storage.UFS, 2019-10-17 add latency_hist node for ufs latency calculate in sysfs.
            	cmd->request->flash_io_latency = ktime_us_delta(ktime_get(), cmd->request->ufs_io_start);
				/* Update IO svc time latency histogram */
				if (req->lat_hist_enabled) {
				    ktime_t completion;
                    u_int64_t delta_us;
                    unsigned int length = blk_rq_sectors(cmd->request);

                    completion = ktime_get();
                    delta_us = ktime_us_delta(completion,cmd->request->lat_hist_io_start);
                    if(req_op(cmd->request) == REQ_OP_WRITE || req_op(cmd->request) == REQ_OP_WRITE_SAME){
                        blk_update_latency_hist(&hba->io_lat_write, delta_us, length);
                    }else if(req_op(cmd->request) == REQ_OP_READ){
                        blk_update_latency_hist(&hba->io_lat_read, delta_us, length);
                    }else{
                        blk_update_latency_hist(&hba->io_lat_other, delta_us, length);
                    }
                }
            }
#endif
#if defined(VENDOR_EDIT) && defined(CONFIG_TRACEPOINTS)
//yh@BSP.Storage.UFS, 2019-09-13 add for ufs io latency info calculate
            if (trace_ufshcd_command_enabled())
            {
                struct request *req = cmd->request;
                u_int64_t delta_us = ktime_us_delta(lrbp->complete_time_stamp, lrbp->issue_time_stamp);

                if (req && bio_has_data(req->bio) && (delta_us > 5000))
                {
                    trace_printk("ufs_io_latency:%06lld us, io_type:%s, LBA:%08x, size:%d\n",
                            delta_us, (rq_data_dir(req) == READ) ? "R" : "W",
                            (unsigned int)req->bio->bi_iter.bi_sector,
                            cmd->sdb.length);
                }
            }
#endif
			/* Do not touch lrbp after scsi done */
			cmd->scsi_done(cmd);
#ifdef OPLUS_FEATURE_STORAGE_TOOL
/* hexiaosen@BSP.Storage.UFS 2020-08-13 add for ufs reset after ffu write buffer */
			if ((UFS_FFU_DOWNLOAD_MODE == scmd[1]) && (WRITE_BUFFER == scmd[0]))
			{
				schedule_work(&hba->ffu_write_buffer_finished_work);
			}
#endif
		} else if (lrbp->command_type == UTP_CMD_TYPE_DEV_MANAGE ||
			lrbp->command_type == UTP_CMD_TYPE_UFS_STORAGE) {
			if (hba->dev_cmd.complete) {
				ufshcd_cond_add_cmd_trace(hba, index,
						"dev_cmd_cmpl");
				complete(hba->dev_cmd.complete);
			}
		}
		if (ufshcd_is_clkscaling_supported(hba))
			hba->clk_scaling.active_reqs--;
	}

	/* clear corresponding bits of completed commands */
	hba->outstanding_reqs ^= completed_reqs;

	ufshcd_clk_scaling_update_busy(hba);

	/* we might have free'd some tags above */
	wake_up(&hba->dev_cmd.tag_wq);
}

/**
 * ufshcd_abort_outstanding_requests - abort all outstanding transfer requests.
 * @hba: per adapter instance
 * @result: error result to inform scsi layer about
 */
void ufshcd_abort_outstanding_transfer_requests(struct ufs_hba *hba, int result)
{
	u8 index;
	struct ufshcd_lrb *lrbp;
	struct scsi_cmnd *cmd;

	if (!hba->outstanding_reqs)
		return;

	for_each_set_bit(index, &hba->outstanding_reqs, hba->nutrs) {
		lrbp = &hba->lrb[index];
		cmd = lrbp->cmd;
		if (cmd) {
			ufshcd_cond_add_cmd_trace(hba, index, "scsi_failed");
			ufshcd_update_error_stats(hba,
					UFS_ERR_INT_FATAL_ERRORS);
			scsi_dma_unmap(cmd);
			cmd->result = result;
			/* Clear pending transfer requests */
			ufshcd_clear_cmd(hba, index);
			ufshcd_outstanding_req_clear(hba, index);
			clear_bit_unlock(index, &hba->lrb_in_use);
			lrbp->complete_time_stamp = ktime_get();
			update_req_stats(hba, lrbp);
			/* Mark completed command as NULL in LRB */
			lrbp->cmd = NULL;
			ufshcd_release_all(hba);
			if (cmd->request) {
				/*
				 * As we are accessing the "request" structure,
				 * this must be called before calling
				 * ->scsi_done() callback.
				 */
				ufshcd_vops_pm_qos_req_end(hba, cmd->request,
					true);
			}
			/* Do not touch lrbp after scsi done */
			cmd->scsi_done(cmd);
		} else if (lrbp->command_type == UTP_CMD_TYPE_DEV_MANAGE) {
			if (hba->dev_cmd.complete) {
				ufshcd_cond_add_cmd_trace(hba, index,
							"dev_cmd_failed");
				ufshcd_outstanding_req_clear(hba, index);
				complete(hba->dev_cmd.complete);
			}
		}
		if (ufshcd_is_clkscaling_supported(hba))
			hba->clk_scaling.active_reqs--;
	}
}

/**
 * ufshcd_transfer_req_compl - handle SCSI and query command completion
 * @hba: per adapter instance
 *
 * Returns
 *  IRQ_HANDLED - If interrupt is valid
 *  IRQ_NONE    - If invalid interrupt
 */
static irqreturn_t ufshcd_transfer_req_compl(struct ufs_hba *hba)
{
	unsigned long completed_reqs;
	u32 tr_doorbell;

	/* Resetting interrupt aggregation counters first and reading the
	 * DOOR_BELL afterward allows us to handle all the completed requests.
	 * In order to prevent other interrupts starvation the DB is read once
	 * after reset. The down side of this solution is the possibility of
	 * false interrupt if device completes another request after resetting
	 * aggregation and before reading the DB.
	 */
	if (ufshcd_is_intr_aggr_allowed(hba))
		ufshcd_reset_intr_aggr(hba);

	tr_doorbell = ufshcd_readl(hba, REG_UTP_TRANSFER_REQ_DOOR_BELL);
	completed_reqs = tr_doorbell ^ hba->outstanding_reqs;

	if (completed_reqs) {
		__ufshcd_transfer_req_compl(hba, completed_reqs);
		return IRQ_HANDLED;
	} else {
		return IRQ_NONE;
	}
}

/**
 * ufshcd_disable_ee - disable exception event
 * @hba: per-adapter instance
 * @mask: exception event to disable
 *
 * Disables exception event in the device so that the EVENT_ALERT
 * bit is not set.
 *
 * Returns zero on success, non-zero error value on failure.
 */
static int ufshcd_disable_ee(struct ufs_hba *hba, u16 mask)
{
	int err = 0;
	u32 val;

	if (!(hba->ee_ctrl_mask & mask))
		goto out;

	val = hba->ee_ctrl_mask & ~mask;
	val &= MASK_EE_STATUS;
	err = ufshcd_query_attr_retry(hba, UPIU_QUERY_OPCODE_WRITE_ATTR,
			QUERY_ATTR_IDN_EE_CONTROL, 0, 0, &val);
	if (!err)
		hba->ee_ctrl_mask &= ~mask;
out:
	return err;
}

/**
 * ufshcd_enable_ee - enable exception event
 * @hba: per-adapter instance
 * @mask: exception event to enable
 *
 * Enable corresponding exception event in the device to allow
 * device to alert host in critical scenarios.
 *
 * Returns zero on success, non-zero error value on failure.
 */
static int ufshcd_enable_ee(struct ufs_hba *hba, u16 mask)
{
	int err = 0;
	u32 val;

	if (hba->ee_ctrl_mask & mask)
		goto out;

	val = hba->ee_ctrl_mask | mask;
	val &= MASK_EE_STATUS;
	err = ufshcd_query_attr_retry(hba, UPIU_QUERY_OPCODE_WRITE_ATTR,
			QUERY_ATTR_IDN_EE_CONTROL, 0, 0, &val);
	if (!err)
		hba->ee_ctrl_mask |= mask;
out:
	return err;
}

/**
 * ufshcd_enable_auto_bkops - Allow device managed BKOPS
 * @hba: per-adapter instance
 *
 * Allow device to manage background operations on its own. Enabling
 * this might lead to inconsistent latencies during normal data transfers
 * as the device is allowed to manage its own way of handling background
 * operations.
 *
 * Returns zero on success, non-zero on failure.
 */
static int ufshcd_enable_auto_bkops(struct ufs_hba *hba)
{
	int err = 0;

	if (hba->auto_bkops_enabled)
		goto out;

	err = ufshcd_query_flag_retry(hba, UPIU_QUERY_OPCODE_SET_FLAG,
			QUERY_FLAG_IDN_BKOPS_EN, NULL);
	if (err) {
		dev_err(hba->dev, "%s: failed to enable bkops %d\n",
				__func__, err);
		goto out;
	}

	hba->auto_bkops_enabled = true;
	trace_ufshcd_auto_bkops_state(dev_name(hba->dev), 1);

	/* No need of URGENT_BKOPS exception from the device */
	err = ufshcd_disable_ee(hba, MASK_EE_URGENT_BKOPS);
	if (err)
		dev_err(hba->dev, "%s: failed to disable exception event %d\n",
				__func__, err);
out:
	return err;
}

/**
 * ufshcd_disable_auto_bkops - block device in doing background operations
 * @hba: per-adapter instance
 *
 * Disabling background operations improves command response latency but
 * has drawback of device moving into critical state where the device is
 * not-operable. Make sure to call ufshcd_enable_auto_bkops() whenever the
 * host is idle so that BKOPS are managed effectively without any negative
 * impacts.
 *
 * Returns zero on success, non-zero on failure.
 */
static int ufshcd_disable_auto_bkops(struct ufs_hba *hba)
{
	int err = 0;

	if (!hba->auto_bkops_enabled)
		goto out;

	/*
	 * If host assisted BKOPs is to be enabled, make sure
	 * urgent bkops exception is allowed.
	 */
	err = ufshcd_enable_ee(hba, MASK_EE_URGENT_BKOPS);
	if (err) {
		dev_err(hba->dev, "%s: failed to enable exception event %d\n",
				__func__, err);
		goto out;
	}

	err = ufshcd_query_flag_retry(hba, UPIU_QUERY_OPCODE_CLEAR_FLAG,
			QUERY_FLAG_IDN_BKOPS_EN, NULL);
	if (err) {
		dev_err(hba->dev, "%s: failed to disable bkops %d\n",
				__func__, err);
		ufshcd_disable_ee(hba, MASK_EE_URGENT_BKOPS);
		goto out;
	}

	hba->auto_bkops_enabled = false;
	trace_ufshcd_auto_bkops_state(dev_name(hba->dev), 0);
	hba->is_urgent_bkops_lvl_checked = false;
out:
	return err;
}

/**
 * ufshcd_force_reset_auto_bkops - force reset auto bkops state
 * @hba: per adapter instance
 *
 * After a device reset the device may toggle the BKOPS_EN flag
 * to default value. The s/w tracking variables should be updated
 * as well. This function would change the auto-bkops state based on
 * UFSHCD_CAP_KEEP_AUTO_BKOPS_ENABLED_EXCEPT_SUSPEND.
 */
static void ufshcd_force_reset_auto_bkops(struct ufs_hba *hba)
{
	if (ufshcd_keep_autobkops_enabled_except_suspend(hba)) {
		hba->auto_bkops_enabled = false;
		hba->ee_ctrl_mask |= MASK_EE_URGENT_BKOPS;
		ufshcd_enable_auto_bkops(hba);
	} else {
		hba->auto_bkops_enabled = true;
		hba->ee_ctrl_mask &= ~MASK_EE_URGENT_BKOPS;
		ufshcd_disable_auto_bkops(hba);
	}
	hba->is_urgent_bkops_lvl_checked = false;
}

static inline int ufshcd_get_bkops_status(struct ufs_hba *hba, u32 *status)
{
	return ufshcd_query_attr_retry(hba, UPIU_QUERY_OPCODE_READ_ATTR,
			QUERY_ATTR_IDN_BKOPS_STATUS, 0, 0, status);
}

/**
 * ufshcd_bkops_ctrl - control the auto bkops based on current bkops status
 * @hba: per-adapter instance
 * @status: bkops_status value
 *
 * Read the bkops_status from the UFS device and Enable fBackgroundOpsEn
 * flag in the device to permit background operations if the device
 * bkops_status is greater than or equal to "status" argument passed to
 * this function, disable otherwise.
 *
 * Returns 0 for success, non-zero in case of failure.
 *
 * NOTE: Caller of this function can check the "hba->auto_bkops_enabled" flag
 * to know whether auto bkops is enabled or disabled after this function
 * returns control to it.
 */
static int ufshcd_bkops_ctrl(struct ufs_hba *hba,
			     enum bkops_status status)
{
	int err;
	u32 curr_status = 0;

	err = ufshcd_get_bkops_status(hba, &curr_status);
	if (err) {
		dev_err(hba->dev, "%s: failed to get BKOPS status %d\n",
				__func__, err);
		goto out;
	} else if (curr_status > BKOPS_STATUS_MAX) {
		dev_err(hba->dev, "%s: invalid BKOPS status %d\n",
				__func__, curr_status);
		err = -EINVAL;
		goto out;
	}

	if (curr_status >= status)
		err = ufshcd_enable_auto_bkops(hba);
	else
		err = ufshcd_disable_auto_bkops(hba);
out:
	return err;
}

/**
 * ufshcd_urgent_bkops - handle urgent bkops exception event
 * @hba: per-adapter instance
 *
 * Enable fBackgroundOpsEn flag in the device to permit background
 * operations.
 *
 * If BKOPs is enabled, this function returns 0, 1 if the bkops in not enabled
 * and negative error value for any other failure.
 */
static int ufshcd_urgent_bkops(struct ufs_hba *hba)
{
	return ufshcd_bkops_ctrl(hba, hba->urgent_bkops_lvl);
}

static inline int ufshcd_get_ee_status(struct ufs_hba *hba, u32 *status)
{
	return ufshcd_query_attr_retry(hba, UPIU_QUERY_OPCODE_READ_ATTR,
			QUERY_ATTR_IDN_EE_STATUS, 0, 0, status);
}

static void ufshcd_bkops_exception_event_handler(struct ufs_hba *hba)
{
	int err;
	u32 curr_status = 0;

	if (hba->is_urgent_bkops_lvl_checked)
		goto enable_auto_bkops;

	err = ufshcd_get_bkops_status(hba, &curr_status);
	if (err) {
		dev_err(hba->dev, "%s: failed to get BKOPS status %d\n",
				__func__, err);
		goto out;
	}

	/*
	 * We are seeing that some devices are raising the urgent bkops
	 * exception events even when BKOPS status doesn't indicate performace
	 * impacted or critical. Handle these device by determining their urgent
	 * bkops status at runtime.
	 */
	if (curr_status < BKOPS_STATUS_PERF_IMPACT) {
		dev_err(hba->dev, "%s: device raised urgent BKOPS exception for bkops status %d\n",
				__func__, curr_status);
		/* update the current status as the urgent bkops level */
		hba->urgent_bkops_lvl = curr_status;
		hba->is_urgent_bkops_lvl_checked = true;
	}

enable_auto_bkops:
	err = ufshcd_enable_auto_bkops(hba);
out:
	if (err < 0)
		dev_err(hba->dev, "%s: failed to handle urgent bkops %d\n",
				__func__, err);
}

/**
 * ufshcd_exception_event_handler - handle exceptions raised by device
 * @work: pointer to work data
 *
 * Read bExceptionEventStatus attribute from the device and handle the
 * exception event accordingly.
 */
static void ufshcd_exception_event_handler(struct work_struct *work)
{
	struct ufs_hba *hba;
	int err;
	u32 status = 0;
	hba = container_of(work, struct ufs_hba, eeh_work);

	pm_runtime_get_sync(hba->dev);
	ufshcd_scsi_block_requests(hba);
	err = ufshcd_get_ee_status(hba, &status);
	if (err) {
		dev_err(hba->dev, "%s: failed to get exception status %d\n",
				__func__, err);
		goto out;
	}

	status &= hba->ee_ctrl_mask;

	if (status & MASK_EE_URGENT_BKOPS)
		ufshcd_bkops_exception_event_handler(hba);
#ifdef OPLUS_FEATURE_UFSPLUS
//Jinghua.Yu@BSP.Storage.UFS 2020/06/12, Add TAG for UFS plus
#if defined(CONFIG_UFSFEATURE)
	ufsf_tw_ee_handler(&hba->ufsf);
#endif
#endif
out:
	ufshcd_scsi_unblock_requests(hba);
	/*
	 * pm_runtime_get_noresume is called while scheduling
	 * eeh_work to avoid suspend racing with exception work.
	 * Hence decrement usage counter using pm_runtime_put_noidle
	 * to allow suspend on completion of exception event handler.
	 */
	pm_runtime_put_noidle(hba->dev);
	pm_runtime_put(hba->dev);
	return;
}

/* Complete requests that have door-bell cleared */
static void ufshcd_complete_requests(struct ufs_hba *hba)
{
	ufshcd_transfer_req_compl(hba);
	ufshcd_tmc_handler(hba);
}

/**
 * ufshcd_quirk_dl_nac_errors - This function checks if error handling is
 *				to recover from the DL NAC errors or not.
 * @hba: per-adapter instance
 *
 * Returns true if error handling is required, false otherwise
 */
static bool ufshcd_quirk_dl_nac_errors(struct ufs_hba *hba)
{
	unsigned long flags;
	bool err_handling = true;

	spin_lock_irqsave(hba->host->host_lock, flags);
	/*
	 * UFS_DEVICE_QUIRK_RECOVERY_FROM_DL_NAC_ERRORS only workaround the
	 * device fatal error and/or DL NAC & REPLAY timeout errors.
	 */
	if (hba->saved_err & (CONTROLLER_FATAL_ERROR | SYSTEM_BUS_FATAL_ERROR))
		goto out;

	if ((hba->saved_err & DEVICE_FATAL_ERROR) ||
	    ((hba->saved_err & UIC_ERROR) &&
	     (hba->saved_uic_err & UFSHCD_UIC_DL_TCx_REPLAY_ERROR))) {
		/*
		 * we have to do error recovery but atleast silence the error
		 * logs.
		 */
		hba->silence_err_logs = true;
		goto out;
	}

	if ((hba->saved_err & UIC_ERROR) &&
	    (hba->saved_uic_err & UFSHCD_UIC_DL_NAC_RECEIVED_ERROR)) {
		int err;
		/*
		 * wait for 50ms to see if we can get any other errors or not.
		 */
		spin_unlock_irqrestore(hba->host->host_lock, flags);
		msleep(50);
		spin_lock_irqsave(hba->host->host_lock, flags);

		/*
		 * now check if we have got any other severe errors other than
		 * DL NAC error?
		 */
		if ((hba->saved_err & INT_FATAL_ERRORS) ||
		    ((hba->saved_err & UIC_ERROR) &&
		    (hba->saved_uic_err & ~UFSHCD_UIC_DL_NAC_RECEIVED_ERROR))) {
			if (((hba->saved_err & INT_FATAL_ERRORS) ==
				DEVICE_FATAL_ERROR) || (hba->saved_uic_err &
					~UFSHCD_UIC_DL_NAC_RECEIVED_ERROR))
				hba->silence_err_logs = true;
			goto out;
		}

		/*
		 * As DL NAC is the only error received so far, send out NOP
		 * command to confirm if link is still active or not.
		 *   - If we don't get any response then do error recovery.
		 *   - If we get response then clear the DL NAC error bit.
		 */

		/* silence the error logs from NOP command */
		hba->silence_err_logs = true;
		spin_unlock_irqrestore(hba->host->host_lock, flags);
		err = ufshcd_verify_dev_init(hba);
		spin_lock_irqsave(hba->host->host_lock, flags);
		hba->silence_err_logs = false;

		if (err) {
			hba->silence_err_logs = true;
			goto out;
		}

		/* Link seems to be alive hence ignore the DL NAC errors */
		if (hba->saved_uic_err == UFSHCD_UIC_DL_NAC_RECEIVED_ERROR)
			hba->saved_err &= ~UIC_ERROR;
		/* clear NAC error */
		hba->saved_uic_err &= ~UFSHCD_UIC_DL_NAC_RECEIVED_ERROR;
		if (!hba->saved_uic_err) {
			err_handling = false;
			goto out;
		}
		/*
		 * there seems to be some errors other than NAC, so do error
		 * recovery
		 */
		hba->silence_err_logs = true;
	}
out:
	spin_unlock_irqrestore(hba->host->host_lock, flags);
	return err_handling;
}

/**
 * ufshcd_err_handler - handle UFS errors that require s/w attention
 * @work: pointer to work structure
 */
static void ufshcd_err_handler(struct work_struct *work)
{
	struct ufs_hba *hba;
	unsigned long flags;
	bool err_xfer = false, err_tm = false;
	int err = 0;
	int tag;
	bool needs_reset = false;
	bool clks_enabled = false;

	hba = container_of(work, struct ufs_hba, eh_work);

	spin_lock_irqsave(hba->host->host_lock, flags);
	if (hba->extcon) {
		if (ufshcd_is_card_online(hba)) {
			spin_unlock_irqrestore(hba->host->host_lock, flags);
			/*
			 * TODO: need better way to ensure that this delay is
			 * more than extcon's debounce-ms
			 */
			msleep(300);
			spin_lock_irqsave(hba->host->host_lock, flags);
		}

		/*
		 * ignore error if card was online and offline/removed now or
		 * card was already offline.
		 */
		if (ufshcd_is_card_offline(hba)) {
			hba->saved_err = 0;
			hba->saved_uic_err = 0;
			hba->saved_ce_err = 0;
			hba->auto_h8_err = false;
			hba->force_host_reset = false;
			hba->ufshcd_state = UFSHCD_STATE_OPERATIONAL;
			goto out;
		}
	}

	ufsdbg_set_err_state(hba);

	if (hba->ufshcd_state == UFSHCD_STATE_RESET)
		goto out;

	/*
	 * Make sure the clocks are ON before we proceed with err
	 * handling. For the majority of cases err handler would be
	 * run with clocks ON. There is a possibility that the err
	 * handler was scheduled due to auto hibern8 error interrupt,
	 * in which case the clocks could be gated or be in the
	 * process of gating when the err handler runs.
	 */
	if (unlikely((hba->clk_gating.state != CLKS_ON) &&
	    ufshcd_is_auto_hibern8_supported(hba) &&
	    hba->hibern8_on_idle.is_enabled)) {
		spin_unlock_irqrestore(hba->host->host_lock, flags);
		hba->ufs_stats.clk_hold.ctx = ERR_HNDLR_WORK;
		ufshcd_hold(hba, false);
		spin_lock_irqsave(hba->host->host_lock, flags);
		clks_enabled = true;
	}

	hba->ufshcd_state = UFSHCD_STATE_RESET;
	ufshcd_set_eh_in_progress(hba);

	/* Complete requests that have door-bell cleared by h/w */
	ufshcd_complete_requests(hba);

	if (hba->dev_info.quirks &
	    UFS_DEVICE_QUIRK_RECOVERY_FROM_DL_NAC_ERRORS) {
		bool ret;

		spin_unlock_irqrestore(hba->host->host_lock, flags);
		/* release the lock as ufshcd_quirk_dl_nac_errors() may sleep */
		ret = ufshcd_quirk_dl_nac_errors(hba);
		spin_lock_irqsave(hba->host->host_lock, flags);
		if (!ret)
			goto skip_err_handling;
	}

	/*
	 * Dump controller state before resetting. Transfer requests state
	 * will be dump as part of the request completion.
	 */
	if ((hba->saved_err & (INT_FATAL_ERRORS | UIC_ERROR | UIC_LINK_LOST)) ||
	    hba->auto_h8_err) {
		dev_err(hba->dev, "%s: saved_err 0x%x saved_uic_err 0x%x",
			__func__, hba->saved_err, hba->saved_uic_err);
		if (!hba->silence_err_logs) {
			/* release lock as print host regs sleeps */
			spin_unlock_irqrestore(hba->host->host_lock, flags);
			ufshcd_print_host_regs(hba);
			ufshcd_print_host_state(hba);
			ufshcd_print_pwr_info(hba);
			ufshcd_print_tmrs(hba, hba->outstanding_tasks);
			ufshcd_print_cmd_log(hba);
			spin_lock_irqsave(hba->host->host_lock, flags);
		}
		hba->auto_h8_err = false;
	}

	if ((hba->saved_err & (INT_FATAL_ERRORS | UIC_LINK_LOST))
	    || hba->saved_ce_err || hba->force_host_reset ||
	    ((hba->saved_err & UIC_ERROR) &&
	    (hba->saved_uic_err & (UFSHCD_UIC_DL_PA_INIT_ERROR |
				   UFSHCD_UIC_DL_NAC_RECEIVED_ERROR |
				   UFSHCD_UIC_DL_TCx_REPLAY_ERROR))))
		needs_reset = true;

	/*
	 * if host reset is required then skip clearing the pending
	 * transfers forcefully because they will get cleared during
	 * host reset and restore
	 */
	if (needs_reset)
		goto skip_pending_xfer_clear;

	/* release lock as clear command might sleep */
	spin_unlock_irqrestore(hba->host->host_lock, flags);
	/* Clear pending transfer requests */
	for_each_set_bit(tag, &hba->outstanding_reqs, hba->nutrs) {
		if (ufshcd_clear_cmd(hba, tag)) {
			err_xfer = true;
			goto lock_skip_pending_xfer_clear;
		}
	}

	/* Clear pending task management requests */
	for_each_set_bit(tag, &hba->outstanding_tasks, hba->nutmrs) {
		if (ufshcd_clear_tm_cmd(hba, tag)) {
			err_tm = true;
			goto lock_skip_pending_xfer_clear;
		}
	}

lock_skip_pending_xfer_clear:
	spin_lock_irqsave(hba->host->host_lock, flags);

	/* Complete the requests that are cleared by s/w */
	ufshcd_complete_requests(hba);

	if (err_xfer || err_tm)
		needs_reset = true;

skip_pending_xfer_clear:
	/* Fatal errors need reset */
	if (needs_reset) {
		unsigned long max_doorbells = (1UL << hba->nutrs) - 1;

		if (hba->saved_err & INT_FATAL_ERRORS)
			ufshcd_update_error_stats(hba,
						  UFS_ERR_INT_FATAL_ERRORS);
		if (hba->saved_ce_err)
			ufshcd_update_error_stats(hba, UFS_ERR_CRYPTO_ENGINE);

		if (hba->saved_err & UIC_ERROR)
			ufshcd_update_error_stats(hba,
						  UFS_ERR_INT_UIC_ERROR);

		if (err_xfer || err_tm)
			ufshcd_update_error_stats(hba,
						  UFS_ERR_CLEAR_PEND_XFER_TM);

		/*
		 * ufshcd_reset_and_restore() does the link reinitialization
		 * which will need atleast one empty doorbell slot to send the
		 * device management commands (NOP and query commands).
		 * If there is no slot empty at this moment then free up last
		 * slot forcefully.
		 */
		if (hba->outstanding_reqs == max_doorbells)
			__ufshcd_transfer_req_compl(hba,
						    (1UL << (hba->nutrs - 1)));

		spin_unlock_irqrestore(hba->host->host_lock, flags);
		err = ufshcd_reset_and_restore(hba);
		spin_lock_irqsave(hba->host->host_lock, flags);
		if (err) {
			dev_err(hba->dev, "%s: reset and restore failed\n",
					__func__);
			hba->ufshcd_state = UFSHCD_STATE_ERROR;
		}
		/*
		 * Inform scsi mid-layer that we did reset and allow to handle
		 * Unit Attention properly.
		 */
		scsi_report_bus_reset(hba->host, 0);
		hba->saved_err = 0;
		hba->saved_uic_err = 0;
		hba->saved_ce_err = 0;
		hba->force_host_reset = false;
	}

skip_err_handling:
	if (!needs_reset) {
		hba->ufshcd_state = UFSHCD_STATE_OPERATIONAL;
		if (hba->saved_err || hba->saved_uic_err)
			dev_err_ratelimited(hba->dev, "%s: exit: saved_err 0x%x saved_uic_err 0x%x",
			    __func__, hba->saved_err, hba->saved_uic_err);
	}

	hba->silence_err_logs = false;

	if (clks_enabled) {
		__ufshcd_release(hba, false);
		hba->ufs_stats.clk_rel.ctx = ERR_HNDLR_WORK;
	}
out:
	ufshcd_clear_eh_in_progress(hba);
	spin_unlock_irqrestore(hba->host->host_lock, flags);
}

static void ufshcd_update_uic_reg_hist(struct ufs_uic_err_reg_hist *reg_hist,
		u32 reg)
{
	reg_hist->reg[reg_hist->pos] = reg;
	reg_hist->tstamp[reg_hist->pos] = ktime_get();
	reg_hist->pos = (reg_hist->pos + 1) % UIC_ERR_REG_HIST_LENGTH;
}

static void ufshcd_rls_handler(struct work_struct *work)
{
	struct ufs_hba *hba;
	int ret = 0;
	u32 mode;

	hba = container_of(work, struct ufs_hba, rls_work);
	pm_runtime_get_sync(hba->dev);
	down_write(&hba->lock);
	ufshcd_scsi_block_requests(hba);
	if (ufshcd_is_shutdown_ongoing(hba))
		goto out;
	ret = ufshcd_wait_for_doorbell_clr(hba, U64_MAX);
	if (ret) {
		dev_err(hba->dev,
			"Timed out (%d) waiting for DB to clear\n",
			ret);
		goto out;
	}

	ufshcd_dme_get(hba, UIC_ARG_MIB(PA_PWRMODE), &mode);
	if (hba->pwr_info.pwr_rx != ((mode >> PWR_RX_OFFSET) & PWR_INFO_MASK))
		hba->restore_needed = true;

	if (hba->pwr_info.pwr_tx != (mode & PWR_INFO_MASK))
		hba->restore_needed = true;

	ufshcd_dme_get(hba, UIC_ARG_MIB(PA_RXGEAR), &mode);
	if (hba->pwr_info.gear_rx != mode)
		hba->restore_needed = true;

	ufshcd_dme_get(hba, UIC_ARG_MIB(PA_TXGEAR), &mode);
	if (hba->pwr_info.gear_tx != mode)
		hba->restore_needed = true;

	if (hba->restore_needed)
		ret = ufshcd_config_pwr_mode(hba, &(hba->pwr_info));

	if (ret)
		dev_err(hba->dev, "%s: Failed setting power mode, err = %d\n",
			__func__, ret);
	else
		hba->restore_needed = false;

out:
	up_write(&hba->lock);
	ufshcd_scsi_unblock_requests(hba);
	pm_runtime_put_sync(hba->dev);
}

/**
 * ufshcd_update_uic_error - check and set fatal UIC error flags.
 * @hba: per-adapter instance
 *
 * Returns
 *  IRQ_HANDLED - If interrupt is valid
 *  IRQ_NONE    - If invalid interrupt
 */
static irqreturn_t ufshcd_update_uic_error(struct ufs_hba *hba)
{
	u32 reg;
	irqreturn_t retval = IRQ_NONE;

	/* PHY layer lane error */
	reg = ufshcd_readl(hba, REG_UIC_ERROR_CODE_PHY_ADAPTER_LAYER);
	if ((reg & UIC_PHY_ADAPTER_LAYER_ERROR) &&
	    (reg & UIC_PHY_ADAPTER_LAYER_ERROR_CODE_MASK)) {
		/*
		 * To know whether this error is fatal or not, DB timeout
		 * must be checked but this error is handled separately.
		 */
		dev_dbg(hba->dev, "%s: UIC Lane error reported, reg 0x%x\n",
				__func__, reg);
		ufshcd_update_uic_error_cnt(hba, reg, UFS_UIC_ERROR_PA);
		ufshcd_update_uic_reg_hist(&hba->ufs_stats.pa_err, reg);

		/*
		 * Don't ignore LINERESET indication during hibern8
		 * enter operation.
		 */
		if (reg & UIC_PHY_ADAPTER_LAYER_GENERIC_ERROR) {
			struct uic_command *cmd = hba->active_uic_cmd;

			if (cmd) {
				if (cmd->command == UIC_CMD_DME_HIBER_ENTER) {
					dev_err(hba->dev, "%s: LINERESET during hibern8 enter, reg 0x%x\n",
						__func__, reg);
					hba->full_init_linereset = true;
				}
			}
			if (!hba->full_init_linereset)
				schedule_work(&hba->rls_work);
		}
		retval |= IRQ_HANDLED;
	}

	/* PA_INIT_ERROR is fatal and needs UIC reset */
	reg = ufshcd_readl(hba, REG_UIC_ERROR_CODE_DATA_LINK_LAYER);
	if ((reg & UIC_DATA_LINK_LAYER_ERROR) &&
	    (reg & UIC_DATA_LINK_LAYER_ERROR_CODE_MASK)) {
		ufshcd_update_uic_error_cnt(hba, reg, UFS_UIC_ERROR_DL);
		ufshcd_update_uic_reg_hist(&hba->ufs_stats.dl_err, reg);

		if (reg & UIC_DATA_LINK_LAYER_ERROR_PA_INIT) {
			hba->uic_error |= UFSHCD_UIC_DL_PA_INIT_ERROR;
		} else if (hba->dev_info.quirks &
			   UFS_DEVICE_QUIRK_RECOVERY_FROM_DL_NAC_ERRORS) {
			if (reg & UIC_DATA_LINK_LAYER_ERROR_NAC_RECEIVED)
				hba->uic_error |=
					UFSHCD_UIC_DL_NAC_RECEIVED_ERROR;
			else if (reg &
				 UIC_DATA_LINK_LAYER_ERROR_TCx_REPLAY_TIMEOUT)
				hba->uic_error |=
					UFSHCD_UIC_DL_TCx_REPLAY_ERROR;
		}
		retval |= IRQ_HANDLED;
	}

	/* UIC NL/TL/DME errors needs software retry */
	reg = ufshcd_readl(hba, REG_UIC_ERROR_CODE_NETWORK_LAYER);
	if ((reg & UIC_NETWORK_LAYER_ERROR) &&
	    (reg & UIC_NETWORK_LAYER_ERROR_CODE_MASK)) {
		ufshcd_update_uic_reg_hist(&hba->ufs_stats.nl_err, reg);
		hba->uic_error |= UFSHCD_UIC_NL_ERROR;
		retval |= IRQ_HANDLED;
	}

	reg = ufshcd_readl(hba, REG_UIC_ERROR_CODE_TRANSPORT_LAYER);
	if ((reg & UIC_TRANSPORT_LAYER_ERROR) &&
	    (reg & UIC_TRANSPORT_LAYER_ERROR_CODE_MASK)) {
		ufshcd_update_uic_reg_hist(&hba->ufs_stats.tl_err, reg);
		hba->uic_error |= UFSHCD_UIC_TL_ERROR;
		retval |= IRQ_HANDLED;
	}

	reg = ufshcd_readl(hba, REG_UIC_ERROR_CODE_DME);
	if ((reg & UIC_DME_ERROR) &&
	    (reg & UIC_DME_ERROR_CODE_MASK)) {
		ufshcd_update_uic_error_cnt(hba, reg, UFS_UIC_ERROR_DME);
		ufshcd_update_uic_reg_hist(&hba->ufs_stats.dme_err, reg);
		hba->uic_error |= UFSHCD_UIC_DME_ERROR;
		retval |= IRQ_HANDLED;
	}

	dev_dbg(hba->dev, "%s: UIC error flags = 0x%08x\n",
			__func__, hba->uic_error);
	return retval;
}

/**
 * ufshcd_check_errors - Check for errors that need s/w attention
 * @hba: per-adapter instance
 *
 * Returns
 *  IRQ_HANDLED - If interrupt is valid
 *  IRQ_NONE    - If invalid interrupt
 */
static irqreturn_t ufshcd_check_errors(struct ufs_hba *hba)
{
	bool queue_eh_work = false;
	irqreturn_t retval = IRQ_NONE;

	if (hba->errors & INT_FATAL_ERRORS || hba->ce_error)
		queue_eh_work = true;

	if (hba->errors & UIC_LINK_LOST) {
		dev_err(hba->dev, "%s: UIC_LINK_LOST received, errors 0x%x\n",
					__func__, hba->errors);
		queue_eh_work = true;
	}

	if (hba->errors & UIC_ERROR) {
		hba->uic_error = 0;
		retval = ufshcd_update_uic_error(hba);
		if (hba->uic_error)
			queue_eh_work = true;
	}

	if (hba->extcon && ufshcd_is_card_offline(hba)) {
		/* ignore UIC errors if card is offline */
		retval |= IRQ_HANDLED;
	} else if (queue_eh_work) {
		/*
		 * update the transfer error masks to sticky bits, let's do this
		 * irrespective of current ufshcd_state.
		 */
		hba->saved_err |= hba->errors;
		hba->saved_uic_err |= hba->uic_error;
		hba->saved_ce_err |= hba->ce_error;

		/* handle fatal errors only when link is functional */
		if (hba->ufshcd_state == UFSHCD_STATE_OPERATIONAL) {
			/*
			 * Set error handling in progress flag early so that we
			 * don't issue new requests any more.
			 */
			ufshcd_set_eh_in_progress(hba);

			hba->ufshcd_state = UFSHCD_STATE_EH_SCHEDULED;
			schedule_work(&hba->eh_work);
		}
		retval |= IRQ_HANDLED;
	}
	/*
	 * if (!queue_eh_work) -
	 * Other errors are either non-fatal where host recovers
	 * itself without s/w intervention or errors that will be
	 * handled by the SCSI core layer.
	 */
	return retval;
}

/**
 * ufshcd_tmc_handler - handle task management function completion
 * @hba: per adapter instance
 *
 * Returns
 *  IRQ_HANDLED - If interrupt is valid
 *  IRQ_NONE    - If invalid interrupt
 */
static irqreturn_t ufshcd_tmc_handler(struct ufs_hba *hba)
{
	u32 tm_doorbell;

	tm_doorbell = ufshcd_readl(hba, REG_UTP_TASK_REQ_DOOR_BELL);
	hba->tm_condition = tm_doorbell ^ hba->outstanding_tasks;
	if (hba->tm_condition) {
		wake_up(&hba->tm_wq);
		return IRQ_HANDLED;
	} else {
		return IRQ_NONE;
	}
}

/**
 * ufshcd_sl_intr - Interrupt service routine
 * @hba: per adapter instance
 * @intr_status: contains interrupts generated by the controller
 *
 * Returns
 *  IRQ_HANDLED - If interrupt is valid
 *  IRQ_NONE    - If invalid interrupt
 */
static irqreturn_t ufshcd_sl_intr(struct ufs_hba *hba, u32 intr_status)
{
	irqreturn_t retval = IRQ_NONE;

	ufsdbg_error_inject_dispatcher(hba,
		ERR_INJECT_INTR, intr_status, &intr_status);

	hba->errors = UFSHCD_ERROR_MASK & intr_status;
	if (hba->errors || hba->ce_error)
		retval |= ufshcd_check_errors(hba);

	if (intr_status & UFSHCD_UIC_MASK)
		retval |= ufshcd_uic_cmd_compl(hba, intr_status);

	if (intr_status & UTP_TASK_REQ_COMPL)
		retval |= ufshcd_tmc_handler(hba);

	if (intr_status & UTP_TRANSFER_REQ_COMPL)
		retval |= ufshcd_transfer_req_compl(hba);

	return retval;
}

/**
 * ufshcd_intr - Main interrupt service routine
 * @irq: irq number
 * @__hba: pointer to adapter instance
 *
 * Returns
 *  IRQ_HANDLED - If interrupt is valid
 *  IRQ_NONE    - If invalid interrupt
 */
static irqreturn_t ufshcd_intr(int irq, void *__hba)
{
	u32 intr_status, enabled_intr_status = 0;
	irqreturn_t retval = IRQ_NONE;
	struct ufs_hba *hba = __hba;
	int retries = hba->nutrs;

	spin_lock(hba->host->host_lock);
	intr_status = ufshcd_readl(hba, REG_INTERRUPT_STATUS);
	hba->ufs_stats.last_intr_status = intr_status;
	hba->ufs_stats.last_intr_ts = ktime_get();
	/*
	 * There could be max of hba->nutrs reqs in flight and in worst case
	 * if the reqs get finished 1 by 1 after the interrupt status is
	 * read, make sure we handle them by checking the interrupt status
	 * again in a loop until we process all of the reqs before returning.
	 */
	while (intr_status && retries--) {
		enabled_intr_status =
			intr_status & ufshcd_readl(hba, REG_INTERRUPT_ENABLE);
		if (intr_status)
			ufshcd_writel(hba, intr_status, REG_INTERRUPT_STATUS);
		if (enabled_intr_status)
			retval |= ufshcd_sl_intr(hba, enabled_intr_status);

		intr_status = ufshcd_readl(hba, REG_INTERRUPT_STATUS);
	}

	if (retval == IRQ_NONE) {
		dev_err(hba->dev, "%s: Unhandled interrupt 0x%08x\n",
					__func__, intr_status);
		ufshcd_hex_dump(hba, "host regs: ", hba->mmio_base,
					UFSHCI_REG_SPACE_SIZE);
	}

	spin_unlock(hba->host->host_lock);
	return retval;
}

static int ufshcd_clear_tm_cmd(struct ufs_hba *hba, int tag)
{
	int err = 0;
	u32 mask = 1 << tag;
	unsigned long flags;

	if (!test_bit(tag, &hba->outstanding_tasks))
		goto out;

	spin_lock_irqsave(hba->host->host_lock, flags);
	ufshcd_writel(hba, ~(1 << tag), REG_UTP_TASK_REQ_LIST_CLEAR);
	spin_unlock_irqrestore(hba->host->host_lock, flags);

	/* poll for max. 1 sec to clear door bell register by h/w */
	err = ufshcd_wait_for_register(hba,
			REG_UTP_TASK_REQ_DOOR_BELL,
			mask, 0, 1000, 1000, true);
out:
	return err;
}

/**
 * ufshcd_issue_tm_cmd - issues task management commands to controller
 * @hba: per adapter instance
 * @lun_id: LUN ID to which TM command is sent
 * @task_id: task ID to which the TM command is applicable
 * @tm_function: task management function opcode
 * @tm_response: task management service response return value
 *
 * Returns non-zero value on error, zero on success.
 */
static int ufshcd_issue_tm_cmd(struct ufs_hba *hba, int lun_id, int task_id,
		u8 tm_function, u8 *tm_response)
{
	struct utp_task_req_desc *task_req_descp;
	struct utp_upiu_task_req *task_req_upiup;
	struct Scsi_Host *host;
	unsigned long flags;
	int free_slot;
	int err;
	int task_tag;

	host = hba->host;

	/*
	 * Get free slot, sleep if slots are unavailable.
	 * Even though we use wait_event() which sleeps indefinitely,
	 * the maximum wait time is bounded by %TM_CMD_TIMEOUT.
	 */
	wait_event(hba->tm_tag_wq, ufshcd_get_tm_free_slot(hba, &free_slot));
	hba->ufs_stats.clk_hold.ctx = TM_CMD_SEND;
	ufshcd_hold_all(hba);

	spin_lock_irqsave(host->host_lock, flags);
	task_req_descp = hba->utmrdl_base_addr;
	task_req_descp += free_slot;

	/* Configure task request descriptor */
	task_req_descp->header.dword_0 = cpu_to_le32(UTP_REQ_DESC_INT_CMD);
	task_req_descp->header.dword_2 =
			cpu_to_le32(OCS_INVALID_COMMAND_STATUS);

	/* Configure task request UPIU */
	task_req_upiup =
		(struct utp_upiu_task_req *) task_req_descp->task_req_upiu;
	task_tag = hba->nutrs + free_slot;
	task_req_upiup->header.dword_0 =
		UPIU_HEADER_DWORD(UPIU_TRANSACTION_TASK_REQ, 0,
					      lun_id, task_tag);
	task_req_upiup->header.dword_1 =
		UPIU_HEADER_DWORD(0, tm_function, 0, 0);
	/*
	 * The host shall provide the same value for LUN field in the basic
	 * header and for Input Parameter.
	 */
	task_req_upiup->input_param1 = cpu_to_be32(lun_id);
	task_req_upiup->input_param2 = cpu_to_be32(task_id);

	ufshcd_vops_setup_task_mgmt(hba, free_slot, tm_function);

	/* send command to the controller */
	__set_bit(free_slot, &hba->outstanding_tasks);

	/* Make sure descriptors are ready before ringing the task doorbell */
	wmb();

	ufshcd_writel(hba, 1 << free_slot, REG_UTP_TASK_REQ_DOOR_BELL);
	/* Make sure that doorbell is committed immediately */
	wmb();

	spin_unlock_irqrestore(host->host_lock, flags);

	/* wait until the task management command is completed */
	err = wait_event_timeout(hba->tm_wq,
			test_bit(free_slot, &hba->tm_condition),
			msecs_to_jiffies(TM_CMD_TIMEOUT));
	if (!err) {
		dev_err(hba->dev, "%s: task management cmd 0x%.2x timed-out\n",
				__func__, tm_function);
		if (ufshcd_clear_tm_cmd(hba, free_slot))
			dev_WARN(hba->dev, "%s: unable clear tm cmd (slot %d) after timeout\n",
					__func__, free_slot);
		err = -ETIMEDOUT;
	} else {
		err = ufshcd_task_req_compl(hba, free_slot, tm_response);
	}

	clear_bit(free_slot, &hba->tm_condition);
	ufshcd_put_tm_slot(hba, free_slot);
	wake_up(&hba->tm_tag_wq);
	hba->ufs_stats.clk_rel.ctx = TM_CMD_SEND;

	ufshcd_release_all(hba);
	return err;
}

/**
 * ufshcd_eh_device_reset_handler - device reset handler registered to
 *                                    scsi layer.
 * @cmd: SCSI command pointer
 *
 * Returns SUCCESS/FAILED
 */
static int ufshcd_eh_device_reset_handler(struct scsi_cmnd *cmd)
{
	struct Scsi_Host *host;
	struct ufs_hba *hba;
	u32 pos;
	int err;
	u8 resp = 0xF, lun;
	unsigned long flags;

	host = cmd->device->host;
	hba = shost_priv(host);

<<<<<<< HEAD
	ufshcd_print_cmd_log(hba);
	lrbp = &hba->lrb[tag];
	err = ufshcd_issue_tm_cmd(hba, lrbp->lun, 0, UFS_LOGICAL_RESET, &resp);
=======
	lun = ufshcd_scsi_to_upiu_lun(cmd->device->lun);
	err = ufshcd_issue_tm_cmd(hba, lun, 0, UFS_LOGICAL_RESET, &resp);
>>>>>>> 66722c42
	if (err || resp != UPIU_TASK_MANAGEMENT_FUNC_COMPL) {
		if (!err)
			err = resp;
		goto out;
	}

	/* clear the commands that were pending for corresponding LUN */
	for_each_set_bit(pos, &hba->outstanding_reqs, hba->nutrs) {
		if (hba->lrb[pos].lun == lun) {
			err = ufshcd_clear_cmd(hba, pos);
			if (err)
				break;
		}
	}
	spin_lock_irqsave(host->host_lock, flags);
	ufshcd_transfer_req_compl(hba);
	spin_unlock_irqrestore(host->host_lock, flags);

out:
	hba->req_abort_count = 0;
	if (!err) {
#ifdef OPLUS_FEATURE_UFSPLUS
//Jinghua.Yu@BSP.Storage.UFS 2020/06/12, Add TAG for UFS plus
#if defined(CONFIG_UFSFEATURE)
		ufsf_hpb_reset_lu(&hba->ufsf);
		ufsf_tw_reset_lu(&hba->ufsf);
#endif
#endif
		err = SUCCESS;
	} else {
		dev_err(hba->dev, "%s: failed with err %d\n", __func__, err);
		err = FAILED;
	}
	return err;
}

static void ufshcd_set_req_abort_skip(struct ufs_hba *hba, unsigned long bitmap)
{
	struct ufshcd_lrb *lrbp;
	int tag;

	for_each_set_bit(tag, &bitmap, hba->nutrs) {
		lrbp = &hba->lrb[tag];
		lrbp->req_abort_skip = true;
	}
}

/**
 * ufshcd_abort - abort a specific command
 * @cmd: SCSI command pointer
 *
 * Abort the pending command in device by sending UFS_ABORT_TASK task management
 * command, and in host controller by clearing the door-bell register. There can
 * be race between controller sending the command to the device while abort is
 * issued. To avoid that, first issue UFS_QUERY_TASK to check if the command is
 * really issued and then try to abort it.
 *
 * Returns SUCCESS/FAILED
 */
static int ufshcd_abort(struct scsi_cmnd *cmd)
{
	struct Scsi_Host *host;
	struct ufs_hba *hba;
	unsigned long flags;
	unsigned int tag;
	int err = 0;
	int poll_cnt;
	u8 resp = 0xF;
	struct ufshcd_lrb *lrbp;
	u32 reg;

	host = cmd->device->host;
	hba = shost_priv(host);
	tag = cmd->request->tag;
	if (!ufshcd_valid_tag(hba, tag)) {
		dev_err(hba->dev,
			"%s: invalid command tag %d: cmd=0x%p, cmd->request=0x%p",
			__func__, tag, cmd, cmd->request);
		BUG();
	}

	lrbp = &hba->lrb[tag];

	ufshcd_update_error_stats(hba, UFS_ERR_TASK_ABORT);

	if (!ufshcd_valid_tag(hba, tag)) {
		dev_err(hba->dev,
			"%s: invalid command tag %d: cmd=0x%p, cmd->request=0x%p",
			__func__, tag, cmd, cmd->request);
		BUG();
	}

	/*
	 * Task abort to the device W-LUN is illegal. When this command
	 * will fail, due to spec violation, scsi err handling next step
	 * will be to send LU reset which, again, is a spec violation.
	 * To avoid these unnecessary/illegal step we skip to the last error
	 * handling stage: reset and restore.
	 */
	if ((lrbp->lun == UFS_UPIU_UFS_DEVICE_WLUN) ||
	    (lrbp->lun == UFS_UPIU_REPORT_LUNS_WLUN) ||
	    (lrbp->lun == UFS_UPIU_BOOT_WLUN) ||
	    (lrbp->lun == UFS_UPIU_RPMB_WLUN))
		return ufshcd_eh_host_reset_handler(cmd);

	ufshcd_hold_all(hba);
	reg = ufshcd_readl(hba, REG_UTP_TRANSFER_REQ_DOOR_BELL);
	/* If command is already aborted/completed, return SUCCESS */
	if (!(test_bit(tag, &hba->outstanding_reqs))) {
		dev_err(hba->dev,
			"%s: cmd at tag %d already completed, outstanding=0x%lx, doorbell=0x%x\n",
			__func__, tag, hba->outstanding_reqs, reg);
		goto out;
	}

	if (!(reg & (1 << tag))) {
		dev_err(hba->dev,
		"%s: cmd was completed, but without a notifying intr, tag = %d",
		__func__, tag);
	}

	/* Print Transfer Request of aborted task */
	dev_err(hba->dev, "%s: Device abort task at tag %d\n", __func__, tag);

	/*
	 * Print detailed info about aborted request.
	 * As more than one request might get aborted at the same time,
	 * print full information only for the first aborted request in order
	 * to reduce repeated printouts. For other aborted requests only print
	 * basic details.
	 */
	scsi_print_command(cmd);
	if (!hba->req_abort_count) {
		ufshcd_print_fsm_state(hba);
		ufshcd_print_host_regs(hba);
		ufshcd_print_host_state(hba);
		ufshcd_print_pwr_info(hba);
		ufshcd_print_trs(hba, 1 << tag, true);
		/* crash the system upon setting this debugfs. */
		if (hba->crash_on_err)
			BUG_ON(1);
	} else {
		ufshcd_print_trs(hba, 1 << tag, false);
	}
	hba->req_abort_count++;

	/* Skip task abort in case previous aborts failed and report failure */
	if (lrbp->req_abort_skip) {
		err = -EIO;
		goto out;
	}

	for (poll_cnt = 100; poll_cnt; poll_cnt--) {
		err = ufshcd_issue_tm_cmd(hba, lrbp->lun, lrbp->task_tag,
				UFS_QUERY_TASK, &resp);
		if (!err && resp == UPIU_TASK_MANAGEMENT_FUNC_SUCCEEDED) {
			/* cmd pending in the device */
			dev_err(hba->dev, "%s: cmd pending in the device. tag = %d\n",
				__func__, tag);
			break;
		} else if (!err && resp == UPIU_TASK_MANAGEMENT_FUNC_COMPL) {
			/*
			 * cmd not pending in the device, check if it is
			 * in transition.
			 */
			dev_err(hba->dev, "%s: cmd at tag %d not pending in the device.\n",
				__func__, tag);
			reg = ufshcd_readl(hba, REG_UTP_TRANSFER_REQ_DOOR_BELL);
			if (reg & (1 << tag)) {
				/* sleep for max. 200us to stabilize */
				usleep_range(100, 200);
				continue;
			}
			/* command completed already */
			dev_err(hba->dev, "%s: cmd at tag %d successfully cleared from DB.\n",
				__func__, tag);
			goto cleanup;
		} else {
			dev_err(hba->dev,
				"%s: no response from device. tag = %d, err %d\n",
				__func__, tag, err);
			if (!err)
				err = resp; /* service response error */
			goto out;
		}
	}

	if (!poll_cnt) {
		err = -EBUSY;
		goto out;
	}

	err = ufshcd_issue_tm_cmd(hba, lrbp->lun, lrbp->task_tag,
			UFS_ABORT_TASK, &resp);
	if (err || resp != UPIU_TASK_MANAGEMENT_FUNC_COMPL) {
		if (!err) {
			err = resp; /* service response error */
			dev_err(hba->dev, "%s: issued. tag = %d, err %d\n",
				__func__, tag, err);
		}
		goto out;
	}

	err = ufshcd_clear_cmd(hba, tag);
	if (err) {
		dev_err(hba->dev, "%s: Failed clearing cmd at tag %d, err %d\n",
			__func__, tag, err);
		goto out;
	}

cleanup:
	scsi_dma_unmap(cmd);

	spin_lock_irqsave(host->host_lock, flags);
	ufshcd_outstanding_req_clear(hba, tag);
	hba->lrb[tag].cmd = NULL;
	spin_unlock_irqrestore(host->host_lock, flags);

	clear_bit_unlock(tag, &hba->lrb_in_use);
	wake_up(&hba->dev_cmd.tag_wq);

out:
	if (!err) {
		err = SUCCESS;
	} else {
		dev_err(hba->dev, "%s: failed with err %d\n", __func__, err);
		ufshcd_set_req_abort_skip(hba, hba->outstanding_reqs);
		err = FAILED;
	}

	/*
	 * This ufshcd_release_all() corresponds to the original scsi cmd that
	 * got aborted here (as we won't get any IRQ for it).
	 */
	ufshcd_release_all(hba);
	return err;
}

/**
 * ufshcd_host_reset_and_restore - reset and restore host controller
 * @hba: per-adapter instance
 *
 * Note that host controller reset may issue DME_RESET to
 * local and remote (device) Uni-Pro stack and the attributes
 * are reset to default state.
 *
 * Returns zero on success, non-zero on failure
 */
static int ufshcd_host_reset_and_restore(struct ufs_hba *hba)
{
	int err;
	unsigned long flags;

	/*
	 * Stop the host controller and complete the requests
	 * cleared by h/w
	 */
	spin_lock_irqsave(hba->host->host_lock, flags);
	ufshcd_hba_stop(hba, false);
#ifdef OPLUS_FEATURE_UFSPLUS
//Jinghua.Yu@BSP.Storage.UFS 2020/06/12, Add TAG for UFS plus
#if defined(CONFIG_UFSFEATURE)
	ufsf_hpb_reset_host(&hba->ufsf);
	ufsf_tw_reset_host(&hba->ufsf);
#endif
#endif
	hba->silence_err_logs = true;
	ufshcd_complete_requests(hba);
	hba->silence_err_logs = false;
	spin_unlock_irqrestore(hba->host->host_lock, flags);

	/* scale up clocks to max frequency before full reinitialization */
	ufshcd_set_clk_freq(hba, true);

	err = ufshcd_hba_enable(hba);
	if (err)
		goto out;

	/* Establish the link again and restore the device */
	err = ufshcd_probe_hba(hba);

	if (!err && (hba->ufshcd_state != UFSHCD_STATE_OPERATIONAL)) {
		err = -EIO;
		goto out;
	}

out:
	if (err)
		dev_err(hba->dev, "%s: Host init failed %d\n", __func__, err);

	return err;
}

static int ufshcd_detect_device(struct ufs_hba *hba)
{
	int err = 0;

	err = ufshcd_vops_full_reset(hba);
	if (err)
		dev_warn(hba->dev, "%s: full reset returned %d\n",
			 __func__, err);

	err = ufshcd_reset_device(hba);
	if (err)
		dev_warn(hba->dev, "%s: device reset failed. err %d\n",
			 __func__, err);

	return ufshcd_host_reset_and_restore(hba);
}

/**
 * ufshcd_reset_and_restore - reset and re-initialize host/device
 * @hba: per-adapter instance
 *
 * Reset and recover device, host and re-establish link. This
 * is helpful to recover the communication in fatal error conditions.
 *
 * Returns zero on success, non-zero on failure
 */
static int ufshcd_reset_and_restore(struct ufs_hba *hba)
{
	int err = 0;
	int retries = MAX_HOST_RESET_RETRIES;

	ufshcd_enable_irq(hba);

	do {
		err = ufshcd_detect_device(hba);
	} while (err && --retries);

	/*
	 * There is no point proceeding even after failing
	 * to recover after multiple retries.
	 */
	if (err && ufshcd_is_embedded_dev(hba))
		BUG();

	return err;
}

/**
 * ufshcd_eh_host_reset_handler - host reset handler registered to scsi layer
 * @cmd - SCSI command pointer
 *
 * Returns SUCCESS/FAILED
 */
static int ufshcd_eh_host_reset_handler(struct scsi_cmnd *cmd)
{
	int err = SUCCESS;
	unsigned long flags;
	struct ufs_hba *hba;

	hba = shost_priv(cmd->device->host);

	/*
	 * Check if there is any race with fatal error handling.
	 * If so, wait for it to complete. Even though fatal error
	 * handling does reset and restore in some cases, don't assume
	 * anything out of it. We are just avoiding race here.
	 */
	do {
		spin_lock_irqsave(hba->host->host_lock, flags);
		if (!(work_pending(&hba->eh_work) ||
			    hba->ufshcd_state == UFSHCD_STATE_RESET ||
			    hba->ufshcd_state == UFSHCD_STATE_EH_SCHEDULED))
			break;
		spin_unlock_irqrestore(hba->host->host_lock, flags);
		dev_err(hba->dev, "%s: reset in progress - 1\n", __func__);
		flush_work(&hba->eh_work);
	} while (1);

	/*
	 * we don't know if previous reset had really reset the host controller
	 * or not. So let's force reset here to be sure.
	 */
	hba->ufshcd_state = UFSHCD_STATE_ERROR;
	hba->force_host_reset = true;
	schedule_work(&hba->eh_work);

	/* wait for the reset work to finish */
	do {
		if (!(work_pending(&hba->eh_work) ||
				hba->ufshcd_state == UFSHCD_STATE_RESET))
			break;
		spin_unlock_irqrestore(hba->host->host_lock, flags);
		dev_err(hba->dev, "%s: reset in progress - 2\n", __func__);
		flush_work(&hba->eh_work);
		spin_lock_irqsave(hba->host->host_lock, flags);
	} while (1);

	if (!((hba->ufshcd_state == UFSHCD_STATE_OPERATIONAL) &&
	      ufshcd_is_link_active(hba))) {
		err = FAILED;
		hba->ufshcd_state = UFSHCD_STATE_ERROR;
	}

	spin_unlock_irqrestore(hba->host->host_lock, flags);

	return err;
}

/**
 * ufshcd_get_max_icc_level - calculate the ICC level
 * @sup_curr_uA: max. current supported by the regulator
 * @start_scan: row at the desc table to start scan from
 * @buff: power descriptor buffer
 *
 * Returns calculated max ICC level for specific regulator
 */
static u32 ufshcd_get_max_icc_level(int sup_curr_uA, u32 start_scan, char *buff)
{
	int i;
	int curr_uA;
	u16 data;
	u16 unit;

	for (i = start_scan; i >= 0; i--) {
		data = be16_to_cpup((__be16 *)&buff[2 * i]);
		unit = (data & ATTR_ICC_LVL_UNIT_MASK) >>
						ATTR_ICC_LVL_UNIT_OFFSET;
		curr_uA = data & ATTR_ICC_LVL_VALUE_MASK;
		switch (unit) {
		case UFSHCD_NANO_AMP:
			curr_uA = curr_uA / 1000;
			break;
		case UFSHCD_MILI_AMP:
			curr_uA = curr_uA * 1000;
			break;
		case UFSHCD_AMP:
			curr_uA = curr_uA * 1000 * 1000;
			break;
		case UFSHCD_MICRO_AMP:
		default:
			break;
		}
		if (sup_curr_uA >= curr_uA)
			break;
	}
	if (i < 0) {
		i = 0;
		pr_err("%s: Couldn't find valid icc_level = %d", __func__, i);
	}

	return (u32)i;
}

/**
 * ufshcd_find_max_sup_active_icc_level - find the max ICC level
 * In case regulators are not initialized we'll return 0
 * @hba: per-adapter instance
 * @desc_buf: power descriptor buffer to extract ICC levels from.
 * @len: length of desc_buff
 *
 * Returns calculated max ICC level
 */
static u32 ufshcd_find_max_sup_active_icc_level(struct ufs_hba *hba,
							u8 *desc_buf, int len)
{
	u32 icc_level = 0;

	/*
	 * VCCQ rail is optional for removable UFS card and also most of the
	 * vendors don't use this rail for embedded UFS devices as well. So
	 * it is normal that VCCQ rail may not be provided for given platform.
	 */
	if (!hba->vreg_info.vcc || !hba->vreg_info.vccq2) {
		dev_err(hba->dev, "%s: Regulator capability was not set, bActiveICCLevel=%d\n",
			__func__, icc_level);
		goto out;
	}

	if (hba->vreg_info.vcc && hba->vreg_info.vcc->max_uA)
		icc_level = ufshcd_get_max_icc_level(
				hba->vreg_info.vcc->max_uA,
				POWER_DESC_MAX_ACTV_ICC_LVLS - 1,
				&desc_buf[PWR_DESC_ACTIVE_LVLS_VCC_0]);

	if (hba->vreg_info.vccq && hba->vreg_info.vccq->max_uA)
		icc_level = ufshcd_get_max_icc_level(
				hba->vreg_info.vccq->max_uA,
				icc_level,
				&desc_buf[PWR_DESC_ACTIVE_LVLS_VCCQ_0]);

	if (hba->vreg_info.vccq2 && hba->vreg_info.vccq2->max_uA)
		icc_level = ufshcd_get_max_icc_level(
				hba->vreg_info.vccq2->max_uA,
				icc_level,
				&desc_buf[PWR_DESC_ACTIVE_LVLS_VCCQ2_0]);
out:
	return icc_level;
}

static void ufshcd_set_active_icc_lvl(struct ufs_hba *hba)
{
	int ret;
	int buff_len = hba->desc_size.pwr_desc;
	u8 *desc_buf = NULL;
	u32 icc_level;

	if (buff_len) {
		desc_buf = kmalloc(buff_len, GFP_KERNEL);
		if (!desc_buf)
			return;
	}

	ret = ufshcd_read_power_desc(hba, desc_buf, buff_len);
	if (ret) {
		dev_err(hba->dev,
			"%s: Failed reading power descriptor.len = %d ret = %d",
			__func__, buff_len, ret);
		goto out;
	}

	icc_level = ufshcd_find_max_sup_active_icc_level(hba, desc_buf,
							 buff_len);
	dev_dbg(hba->dev, "%s: setting icc_level 0x%x", __func__, icc_level);

	ret = ufshcd_query_attr_retry(hba, UPIU_QUERY_OPCODE_WRITE_ATTR,
		QUERY_ATTR_IDN_ACTIVE_ICC_LVL, 0, 0, &icc_level);

	if (ret)
		dev_err(hba->dev,
			"%s: Failed configuring bActiveICCLevel = %d ret = %d",
			__func__, icc_level, ret);
out:
	kfree(desc_buf);
}

static int ufshcd_set_low_vcc_level(struct ufs_hba *hba,
				  struct ufs_dev_desc *dev_desc)
{
	int ret;
	struct ufs_vreg *vreg = hba->vreg_info.vcc;

	/* Check if device supports the low voltage VCC feature */
	if (dev_desc->wspecversion < 0x300)
		return 0;

	/*
	 * Check if host has support for low VCC voltage?
	 * In addition, also check if we have already set the low VCC level
	 * or not?
	 */
	if (!vreg->low_voltage_sup || vreg->low_voltage_active)
		return 0;

	/* Put the device in sleep before lowering VCC level */
	ret = ufshcd_set_dev_pwr_mode(hba, UFS_SLEEP_PWR_MODE);

	/* Switch off VCC before switching it ON at 2.5v */
	ret = ufshcd_disable_vreg(hba->dev, vreg);
	/* add ~2ms delay before renabling VCC at lower voltage */
	usleep_range(2000, 2100);
	/* Now turn back VCC ON at low voltage */
	vreg->low_voltage_active = true;
	ret = ufshcd_enable_vreg(hba->dev, vreg);

	/* Bring the device in active now */
	ret = ufshcd_set_dev_pwr_mode(hba, UFS_ACTIVE_PWR_MODE);

	return ret;
}

/**
 * ufshcd_scsi_add_wlus - Adds required W-LUs
 * @hba: per-adapter instance
 *
 * UFS devices can support upto 4 well known logical units:
 *	"REPORT_LUNS" (address: 01h)
 *	"UFS Device" (address: 50h)
 *	"RPMB" (address: 44h)
 *	"BOOT" (address: 30h)
 *
 * "REPORT_LUNS" & "UFS Device" are mandatory for all device classes (see
 * "bDeviceSubClass" parameter of device descriptor) while "BOOT" is supported
 * only for bootable devices. "RPMB" is only supported with embedded devices.
 *
 * UFS device's power management needs to be controlled by "POWER CONDITION"
 * field of SSU (START STOP UNIT) command. But this "power condition" field
 * will take effect only when its sent to "UFS device" well known logical unit
 * hence we require the scsi_device instance to represent this logical unit in
 * order for the UFS host driver to send the SSU command for power management.

 * We also require the scsi_device instance for "RPMB" (Replay Protected Memory
 * Block) LU so user space process can control this LU. User space may also
 * want to have access to BOOT LU.

 * This function tries to add scsi device instances for each of all well known
 * LUs (except "REPORT LUNS" LU) depending on device class.
 *
 * Returns zero on success (all required W-LUs are added successfully),
 * non-zero error value on failure (if failed to add any of the required W-LU).
 */
static int ufshcd_scsi_add_wlus(struct ufs_hba *hba)
{
	int ret = 0;
	struct scsi_device *sdev_rpmb = NULL;
	struct scsi_device *sdev_boot = NULL;
	bool is_bootable_dev = false;
	bool is_embedded_dev = false;
#ifdef VENDOR_EDIT
//yh@PSW.BSP.Storage.UFS, 2018-05-31 add for ufs device in /proc/devinfo
	static char temp_version[5] = {0};
	static char vendor[9] = {0};
	static char model[17] = {0};
#endif

	if ((hba->dev_info.b_device_sub_class == UFS_DEV_EMBEDDED_BOOTABLE) ||
	    (hba->dev_info.b_device_sub_class == UFS_DEV_REMOVABLE_BOOTABLE))
		is_bootable_dev = true;

	if ((hba->dev_info.b_device_sub_class == UFS_DEV_EMBEDDED_BOOTABLE) ||
	    (hba->dev_info.b_device_sub_class == UFS_DEV_EMBEDDED_NON_BOOTABLE))
		is_embedded_dev = true;

	hba->sdev_ufs_device = __scsi_add_device(hba->host, 0, 0,
		ufshcd_upiu_wlun_to_scsi_wlun(UFS_UPIU_UFS_DEVICE_WLUN), NULL);
	if (IS_ERR(hba->sdev_ufs_device)) {
		ret = PTR_ERR(hba->sdev_ufs_device);
		dev_err(hba->dev, "%s: failed adding DEVICE_WLUN. ret %d\n",
			__func__, ret);
		hba->sdev_ufs_device = NULL;
		goto out;
	}
	scsi_device_put(hba->sdev_ufs_device);

#ifdef VENDOR_EDIT
//yh@PSW.BSP.Storage.UFS, 2018-05-31 add for ufs device in /proc/devinfo
	strncpy(temp_version, hba->sdev_ufs_device->rev, 4);
	strncpy(vendor, hba->sdev_ufs_device->vendor, 8);
	strncpy(model, hba->sdev_ufs_device->model, 16);
	ret = register_device_proc("ufs_version", temp_version, vendor);
	if (ret) {
		printk("Fail register_device_proc ufs_version\n");
	}
	ret = register_device_proc("ufs", model, vendor);
	if (ret) {
		printk("Fail register_device_proc ufs \n");
	}
#if defined(CONFIG_UFSFEATURE) && defined(CONFIG_UFSTW) && defined(CONFIG_UFSHPB)
	//hank.liu@Tech.Storage.UFS, 2019-10-11 add for ufsplus status node in /proc/devinfo
	register_device_proc_for_ufsplus("ufsplus_status", &ufsplus_hpb_status,&ufsplus_tw_status);
#endif
#endif

	if (is_bootable_dev) {
		sdev_boot = __scsi_add_device(hba->host, 0, 0,
			ufshcd_upiu_wlun_to_scsi_wlun(UFS_UPIU_BOOT_WLUN),
			NULL);

		if (IS_ERR(sdev_boot)) {
			dev_err(hba->dev, "%s: failed adding BOOT_WLUN. ret %d\n",
				__func__, ret);
			ret = PTR_ERR(sdev_boot);
			goto remove_sdev_ufs_device;
		}
		scsi_device_put(sdev_boot);
	}

	if (is_embedded_dev) {
		sdev_rpmb = __scsi_add_device(hba->host, 0, 0,
			ufshcd_upiu_wlun_to_scsi_wlun(UFS_UPIU_RPMB_WLUN),
			NULL);
		if (IS_ERR(sdev_rpmb)) {
			dev_err(hba->dev, "%s: failed adding RPMB_WLUN. ret %d\n",
				__func__, ret);
			ret = PTR_ERR(sdev_rpmb);
			goto remove_sdev_boot;
		}
		scsi_device_put(sdev_rpmb);
	}
	goto out;

remove_sdev_boot:
	if (is_bootable_dev)
		scsi_remove_device(sdev_boot);
remove_sdev_ufs_device:
	scsi_remove_device(hba->sdev_ufs_device);
out:
	return ret;
}

static int ufs_get_device_desc(struct ufs_hba *hba,
			       struct ufs_dev_desc *dev_desc)
{
	int err;
	u8 model_index;
	u8 str_desc_buf[QUERY_DESC_MAX_SIZE + 1] = {0};
	u8 desc_buf[hba->desc_size.dev_desc];

	err = ufshcd_read_device_desc(hba, desc_buf, hba->desc_size.dev_desc);
	if (err) {
		dev_err(hba->dev, "%s: Failed reading Device Desc. err = %d\n",
			__func__, err);
		goto out;
	}

	/*
	 * getting vendor (manufacturerID) and Bank Index in big endian
	 * format
	 */
	dev_desc->wmanufacturerid = desc_buf[DEVICE_DESC_PARAM_MANF_ID] << 8 |
				     desc_buf[DEVICE_DESC_PARAM_MANF_ID + 1];

	model_index = desc_buf[DEVICE_DESC_PARAM_PRDCT_NAME];

	err = ufshcd_read_string_desc(hba, model_index, str_desc_buf,
				QUERY_DESC_MAX_SIZE, ASCII_STD);
	if (err) {
		dev_err(hba->dev, "%s: Failed reading Product Name. err = %d\n",
			__func__, err);
		goto out;
	}

	str_desc_buf[QUERY_DESC_MAX_SIZE] = '\0';
	strlcpy(dev_desc->model, (str_desc_buf + QUERY_DESC_HDR_SIZE),
		min_t(u8, str_desc_buf[QUERY_DESC_LENGTH_OFFSET],
		      MAX_MODEL_LEN));

	/* Null terminate the model string */
	dev_desc->model[MAX_MODEL_LEN] = '\0';

	dev_desc->wspecversion = desc_buf[DEVICE_DESC_PARAM_SPEC_VER] << 8 |
				  desc_buf[DEVICE_DESC_PARAM_SPEC_VER + 1];

out:
	return err;
}

static void ufs_fixup_device_setup(struct ufs_hba *hba,
				   struct ufs_dev_desc *dev_desc)
{
	struct ufs_dev_fix *f;

	for (f = ufs_fixups; f->quirk; f++) {
		if ((f->w_manufacturer_id == dev_desc->wmanufacturerid ||
		     f->w_manufacturer_id == UFS_ANY_VENDOR) &&
		    (STR_PRFX_EQUAL(f->model, dev_desc->model) ||
		     !strcmp(f->model, UFS_ANY_MODEL)))
			hba->dev_info.quirks |= f->quirk;
	}
}

/**
 * ufshcd_tune_pa_tactivate - Tunes PA_TActivate of local UniPro
 * @hba: per-adapter instance
 *
 * PA_TActivate parameter can be tuned manually if UniPro version is less than
 * 1.61. PA_TActivate needs to be greater than or equal to peerM-PHY's
 * RX_MIN_ACTIVATETIME_CAPABILITY attribute. This optimal value can help reduce
 * the hibern8 exit latency.
 *
 * Returns zero on success, non-zero error value on failure.
 */
static int ufshcd_tune_pa_tactivate(struct ufs_hba *hba)
{
	int ret = 0;
	u32 peer_rx_min_activatetime = 0, tuned_pa_tactivate;

	if (!ufshcd_is_unipro_pa_params_tuning_req(hba))
		return 0;

	ret = ufshcd_dme_peer_get(hba,
				  UIC_ARG_MIB_SEL(
					RX_MIN_ACTIVATETIME_CAPABILITY,
					UIC_ARG_MPHY_RX_GEN_SEL_INDEX(0)),
				  &peer_rx_min_activatetime);
	if (ret)
		goto out;

	/* make sure proper unit conversion is applied */
	tuned_pa_tactivate =
		((peer_rx_min_activatetime * RX_MIN_ACTIVATETIME_UNIT_US)
		 / PA_TACTIVATE_TIME_UNIT_US);
	ret = ufshcd_dme_set(hba, UIC_ARG_MIB(PA_TACTIVATE),
			     tuned_pa_tactivate);

out:
	return ret;
}

/**
 * ufshcd_tune_pa_hibern8time - Tunes PA_Hibern8Time of local UniPro
 * @hba: per-adapter instance
 *
 * PA_Hibern8Time parameter can be tuned manually if UniPro version is less than
 * 1.61. PA_Hibern8Time needs to be maximum of local M-PHY's
 * TX_HIBERN8TIME_CAPABILITY & peer M-PHY's RX_HIBERN8TIME_CAPABILITY.
 * This optimal value can help reduce the hibern8 exit latency.
 *
 * Returns zero on success, non-zero error value on failure.
 */
static int ufshcd_tune_pa_hibern8time(struct ufs_hba *hba)
{
	int ret = 0;
	u32 local_tx_hibern8_time_cap = 0, peer_rx_hibern8_time_cap = 0;
	u32 max_hibern8_time, tuned_pa_hibern8time;

	ret = ufshcd_dme_get(hba,
			     UIC_ARG_MIB_SEL(TX_HIBERN8TIME_CAPABILITY,
					UIC_ARG_MPHY_TX_GEN_SEL_INDEX(0)),
				  &local_tx_hibern8_time_cap);
	if (ret)
		goto out;

	ret = ufshcd_dme_peer_get(hba,
				  UIC_ARG_MIB_SEL(RX_HIBERN8TIME_CAPABILITY,
					UIC_ARG_MPHY_RX_GEN_SEL_INDEX(0)),
				  &peer_rx_hibern8_time_cap);
	if (ret)
		goto out;

	max_hibern8_time = max(local_tx_hibern8_time_cap,
			       peer_rx_hibern8_time_cap);
	/* make sure proper unit conversion is applied */
	tuned_pa_hibern8time = ((max_hibern8_time * HIBERN8TIME_UNIT_US)
				/ PA_HIBERN8_TIME_UNIT_US);
	ret = ufshcd_dme_set(hba, UIC_ARG_MIB(PA_HIBERN8TIME),
			     tuned_pa_hibern8time);
out:
	return ret;
}

/**
 * ufshcd_quirk_tune_host_pa_tactivate - Ensures that host PA_TACTIVATE is
 * less than device PA_TACTIVATE time.
 * @hba: per-adapter instance
 *
 * Some UFS devices require host PA_TACTIVATE to be lower than device
 * PA_TACTIVATE, we need to enable UFS_DEVICE_QUIRK_HOST_PA_TACTIVATE quirk
 * for such devices.
 *
 * Returns zero on success, non-zero error value on failure.
 */
static int ufshcd_quirk_tune_host_pa_tactivate(struct ufs_hba *hba)
{
	int ret = 0;
	u32 granularity, peer_granularity;
	u32 pa_tactivate, peer_pa_tactivate;
	u32 pa_tactivate_us, peer_pa_tactivate_us;
	u8 gran_to_us_table[] = {1, 4, 8, 16, 32, 100};

	ret = ufshcd_dme_get(hba, UIC_ARG_MIB(PA_GRANULARITY),
				  &granularity);
	if (ret)
		goto out;

	ret = ufshcd_dme_peer_get(hba, UIC_ARG_MIB(PA_GRANULARITY),
				  &peer_granularity);
	if (ret)
		goto out;

	if ((granularity < PA_GRANULARITY_MIN_VAL) ||
	    (granularity > PA_GRANULARITY_MAX_VAL)) {
		dev_err(hba->dev, "%s: invalid host PA_GRANULARITY %d",
			__func__, granularity);
		return -EINVAL;
	}

	if ((peer_granularity < PA_GRANULARITY_MIN_VAL) ||
	    (peer_granularity > PA_GRANULARITY_MAX_VAL)) {
		dev_err(hba->dev, "%s: invalid device PA_GRANULARITY %d",
			__func__, peer_granularity);
		return -EINVAL;
	}

	ret = ufshcd_dme_get(hba, UIC_ARG_MIB(PA_TACTIVATE), &pa_tactivate);
	if (ret)
		goto out;

	ret = ufshcd_dme_peer_get(hba, UIC_ARG_MIB(PA_TACTIVATE),
				  &peer_pa_tactivate);
	if (ret)
		goto out;

	pa_tactivate_us = pa_tactivate * gran_to_us_table[granularity - 1];
	peer_pa_tactivate_us = peer_pa_tactivate *
			     gran_to_us_table[peer_granularity - 1];

	if (pa_tactivate_us > peer_pa_tactivate_us) {
		u32 new_peer_pa_tactivate;

		new_peer_pa_tactivate = pa_tactivate_us /
				      gran_to_us_table[peer_granularity - 1];
		new_peer_pa_tactivate++;
		ret = ufshcd_dme_peer_set(hba, UIC_ARG_MIB(PA_TACTIVATE),
					  new_peer_pa_tactivate);
	}

out:
	return ret;
}

static void ufshcd_tune_unipro_params(struct ufs_hba *hba)
{
	if (ufshcd_is_unipro_pa_params_tuning_req(hba)) {
		ufshcd_tune_pa_tactivate(hba);
		ufshcd_tune_pa_hibern8time(hba);
	}

	if (hba->dev_info.quirks & UFS_DEVICE_QUIRK_PA_TACTIVATE)
		/* set 1ms timeout for PA_TACTIVATE */
		ufshcd_dme_set(hba, UIC_ARG_MIB(PA_TACTIVATE), 10);

	if (hba->dev_info.quirks & UFS_DEVICE_QUIRK_HOST_PA_TACTIVATE)
		ufshcd_quirk_tune_host_pa_tactivate(hba);

	ufshcd_vops_apply_dev_quirks(hba);
}

static void ufshcd_clear_dbg_ufs_stats(struct ufs_hba *hba)
{
	int err_reg_hist_size = sizeof(struct ufs_uic_err_reg_hist);

	memset(&hba->ufs_stats.pa_err, 0, err_reg_hist_size);
	memset(&hba->ufs_stats.dl_err, 0, err_reg_hist_size);
	memset(&hba->ufs_stats.nl_err, 0, err_reg_hist_size);
	memset(&hba->ufs_stats.tl_err, 0, err_reg_hist_size);
	memset(&hba->ufs_stats.dme_err, 0, err_reg_hist_size);

	hba->req_abort_count = 0;
}

static void ufshcd_init_desc_sizes(struct ufs_hba *hba)
{
	int err;

	err = ufshcd_read_desc_length(hba, QUERY_DESC_IDN_DEVICE, 0,
		&hba->desc_size.dev_desc);
	if (err)
		hba->desc_size.dev_desc = QUERY_DESC_DEVICE_DEF_SIZE;

	err = ufshcd_read_desc_length(hba, QUERY_DESC_IDN_POWER, 0,
		&hba->desc_size.pwr_desc);
	if (err)
		hba->desc_size.pwr_desc = QUERY_DESC_POWER_DEF_SIZE;

	err = ufshcd_read_desc_length(hba, QUERY_DESC_IDN_INTERCONNECT, 0,
		&hba->desc_size.interc_desc);
	if (err)
		hba->desc_size.interc_desc = QUERY_DESC_INTERCONNECT_DEF_SIZE;

	err = ufshcd_read_desc_length(hba, QUERY_DESC_IDN_CONFIGURATION, 0,
		&hba->desc_size.conf_desc);
	if (err)
		hba->desc_size.conf_desc = QUERY_DESC_CONFIGURATION_DEF_SIZE;

	err = ufshcd_read_desc_length(hba, QUERY_DESC_IDN_UNIT, 0,
		&hba->desc_size.unit_desc);
	if (err)
		hba->desc_size.unit_desc = QUERY_DESC_UNIT_DEF_SIZE;

	err = ufshcd_read_desc_length(hba, QUERY_DESC_IDN_GEOMETRY, 0,
		&hba->desc_size.geom_desc);
	if (err)
		hba->desc_size.geom_desc = QUERY_DESC_GEOMETRY_DEF_SIZE;

	err = ufshcd_read_desc_length(hba, QUERY_DESC_IDN_HEALTH, 0,
		&hba->desc_size.hlth_desc);
	if (err)
		hba->desc_size.hlth_desc = QUERY_DESC_HEALTH_DEF_SIZE;
}

static void ufshcd_def_desc_sizes(struct ufs_hba *hba)
{
	hba->desc_size.dev_desc = QUERY_DESC_DEVICE_DEF_SIZE;
	hba->desc_size.pwr_desc = QUERY_DESC_POWER_DEF_SIZE;
	hba->desc_size.interc_desc = QUERY_DESC_INTERCONNECT_DEF_SIZE;
	hba->desc_size.conf_desc = QUERY_DESC_CONFIGURATION_DEF_SIZE;
	hba->desc_size.unit_desc = QUERY_DESC_UNIT_DEF_SIZE;
	hba->desc_size.geom_desc = QUERY_DESC_GEOMETRY_DEF_SIZE;
	hba->desc_size.hlth_desc = QUERY_DESC_HEALTH_DEF_SIZE;
}

static void ufshcd_apply_pm_quirks(struct ufs_hba *hba)
{
	if (hba->dev_info.quirks & UFS_DEVICE_QUIRK_NO_LINK_OFF) {
		if (ufs_get_pm_lvl_to_link_pwr_state(hba->rpm_lvl) ==
		    UIC_LINK_OFF_STATE) {
			hba->rpm_lvl =
				ufs_get_desired_pm_lvl_for_dev_link_state(
						UFS_SLEEP_PWR_MODE,
						UIC_LINK_HIBERN8_STATE);
			dev_info(hba->dev, "UFS_DEVICE_QUIRK_NO_LINK_OFF enabled, changed rpm_lvl to %d\n",
				hba->rpm_lvl);
		}
		if (ufs_get_pm_lvl_to_link_pwr_state(hba->spm_lvl) ==
		    UIC_LINK_OFF_STATE) {
			hba->spm_lvl =
				ufs_get_desired_pm_lvl_for_dev_link_state(
						UFS_SLEEP_PWR_MODE,
						UIC_LINK_HIBERN8_STATE);
			dev_info(hba->dev, "UFS_DEVICE_QUIRK_NO_LINK_OFF enabled, changed spm_lvl to %d\n",
				hba->spm_lvl);
		}
	}
}

/**
 * ufshcd_set_dev_ref_clk - set the device bRefClkFreq
 * @hba: per-adapter instance
 *
 * Read the current value of the bRefClkFreq attribute from device and update it
 * if host is supplying different reference clock frequency than one mentioned
 * in bRefClkFreq attribute.
 *
 * Returns zero on success, non-zero error value on failure.
 */
static int ufshcd_set_dev_ref_clk(struct ufs_hba *hba)
{
	int err = 0;
	int ref_clk = -1;
	static const char * const ref_clk_freqs[] = {"19.2 MHz", "26 MHz",
						     "38.4 MHz", "52 MHz"};

	err = ufshcd_query_attr_retry(hba, UPIU_QUERY_OPCODE_READ_ATTR,
			QUERY_ATTR_IDN_REF_CLK_FREQ, 0, 0, &ref_clk);

	if (err) {
		dev_err(hba->dev, "%s: failed reading bRefClkFreq. err = %d\n",
			 __func__, err);
		goto out;
	}

	if ((ref_clk < 0) || (ref_clk > REF_CLK_FREQ_52_MHZ)) {
		dev_err(hba->dev, "%s: invalid ref_clk setting = %d\n",
			 __func__, ref_clk);
		err = -EINVAL;
		goto out;
	}

	if (ref_clk == hba->dev_ref_clk_freq)
		goto out; /* nothing to update */

	err = ufshcd_query_attr_retry(hba, UPIU_QUERY_OPCODE_WRITE_ATTR,
			QUERY_ATTR_IDN_REF_CLK_FREQ, 0, 0,
			&hba->dev_ref_clk_freq);

	if (err)
		dev_err(hba->dev, "%s: bRefClkFreq setting to %s failed\n",
			__func__, ref_clk_freqs[hba->dev_ref_clk_freq]);
	else
		/*
		 * It is good to print this out here to debug any later failures
		 * related to gear switch.
		 */
		dev_info(hba->dev, "%s: bRefClkFreq setting to %s succeeded\n",
			__func__, ref_clk_freqs[hba->dev_ref_clk_freq]);

out:
	return err;
}

static int ufshcd_get_dev_ref_clk_gating_wait(struct ufs_hba *hba,
					struct ufs_dev_desc *dev_desc)
{
	int err = 0;
	u32 gating_wait = UFSHCD_REF_CLK_GATING_WAIT_US;

	if (dev_desc->wspecversion >= 0x300) {
		err = ufshcd_query_attr_retry(hba, UPIU_QUERY_OPCODE_READ_ATTR,
				QUERY_ATTR_IDN_REF_CLK_GATING_WAIT_TIME, 0, 0,
				&gating_wait);

		if (err)
			dev_err(hba->dev, "failed reading bRefClkGatingWait. err = %d, use default %uus\n",
					err, gating_wait);

		if (gating_wait == 0) {
			gating_wait = UFSHCD_REF_CLK_GATING_WAIT_US;
			dev_err(hba->dev, "undefined ref clk gating wait time, use default %uus\n",
					gating_wait);
		}
	}

	hba->dev_ref_clk_gating_wait = gating_wait;
	return err;
}

static int ufs_read_device_desc_data(struct ufs_hba *hba)
{
	int err = 0;
	u8 *desc_buf = NULL;

	if (hba->desc_size.dev_desc) {
		desc_buf = kmalloc(hba->desc_size.dev_desc, GFP_KERNEL);
		if (!desc_buf) {
			err = -ENOMEM;
			dev_err(hba->dev,
				"%s: Failed to allocate desc_buf\n", __func__);
			return err;
		}
	}
	err = ufshcd_read_device_desc(hba, desc_buf, hba->desc_size.dev_desc);
	if (err)
		goto out;

	/*
	 * getting vendor (manufacturerID) and Bank Index in big endian
	 * format
	 */
	hba->dev_info.w_manufacturer_id =
		desc_buf[DEVICE_DESC_PARAM_MANF_ID] << 8 |
		desc_buf[DEVICE_DESC_PARAM_MANF_ID + 1];
	hba->dev_info.b_device_sub_class =
		desc_buf[DEVICE_DESC_PARAM_DEVICE_SUB_CLASS];
	hba->dev_info.i_product_name = desc_buf[DEVICE_DESC_PARAM_PRDCT_NAME];
	hba->dev_info.w_spec_version =
		desc_buf[DEVICE_DESC_PARAM_SPEC_VER] << 8 |
		desc_buf[DEVICE_DESC_PARAM_SPEC_VER + 1];

out:
	kfree(desc_buf);
	return err;
}

/**
 * ufshcd_probe_hba - probe hba to detect device and initialize
 * @hba: per-adapter instance
 *
 * Execute link-startup and verify device initialization
 */
static int ufshcd_probe_hba(struct ufs_hba *hba)
{
	struct ufs_dev_desc card = {0};
	int ret;
	ktime_t start = ktime_get();

reinit:
	ret = ufshcd_link_startup(hba);
	if (ret)
		goto out;

	/* Debug counters initialization */
	ufshcd_clear_dbg_ufs_stats(hba);
	/* set the default level for urgent bkops */
	hba->urgent_bkops_lvl = BKOPS_STATUS_PERF_IMPACT;
	hba->is_urgent_bkops_lvl_checked = false;

	/* UniPro link is active now */
	ufshcd_set_link_active(hba);

	ret = ufshcd_verify_dev_init(hba);
	if (ret)
		goto out;

	ret = ufshcd_complete_dev_init(hba);
	if (ret)
		goto out;

	/* clear any previous UFS device information */
	memset(&hba->dev_info, 0, sizeof(hba->dev_info));

	/* cache important parameters from device descriptor for later use */
	ret = ufs_read_device_desc_data(hba);
	if (ret)
		goto out;

	/* Init check for device descriptor sizes */
	ufshcd_init_desc_sizes(hba);

	ret = ufs_get_device_desc(hba, &card);
	if (ret) {
		dev_err(hba->dev, "%s: Failed getting device info. err = %d\n",
			__func__, ret);
		goto out;
	}

	if (card.wspecversion >= 0x300 && !hba->reinit_g4_rate_A) {
		unsigned long flags;
		int err;

		hba->reinit_g4_rate_A = true;

		err = ufshcd_vops_full_reset(hba);
		if (err)
			dev_warn(hba->dev, "%s: full reset returned %d\n",
				 __func__, err);

		err = ufshcd_reset_device(hba);
		if (err)
			dev_warn(hba->dev, "%s: device reset failed. err %d\n",
				 __func__, err);

		/* Reset the host controller */
		spin_lock_irqsave(hba->host->host_lock, flags);
		ufshcd_hba_stop(hba, false);
		spin_unlock_irqrestore(hba->host->host_lock, flags);

		err = ufshcd_hba_enable(hba);
		if (err)
			goto out;

		goto reinit;
	}

	ufs_fixup_device_setup(hba, &card);
	ufshcd_tune_unipro_params(hba);

	ufshcd_apply_pm_quirks(hba);
	if (card.wspecversion < 0x300) {
		ret = ufshcd_set_vccq_rail_unused(hba,
			(hba->dev_info.quirks & UFS_DEVICE_NO_VCCQ) ?
			true : false);
		if (ret)
			goto out;
	}

	/* UFS device is also active now */
	ufshcd_set_ufs_dev_active(hba);
	ufshcd_force_reset_auto_bkops(hba);

	if (ufshcd_get_max_pwr_mode(hba)) {
		dev_err(hba->dev,
			"%s: Failed getting max supported power mode\n",
			__func__);
	} else {
		ufshcd_get_dev_ref_clk_gating_wait(hba, &card);

		/*
		 * Set the right value to bRefClkFreq before attempting to
		 * switch to HS gears.
		 */
		ufshcd_set_dev_ref_clk(hba);
		ret = ufshcd_config_pwr_mode(hba, &hba->max_pwr_info.info);
		if (ret) {
			dev_err(hba->dev, "%s: Failed setting power mode, err = %d\n",
					__func__, ret);
			goto out;
		}
	}

	/*
	 * bActiveICCLevel is volatile for UFS device (as per latest v2.1 spec)
	 * and for removable UFS card as well, hence always set the parameter.
	 * Note: Error handler may issue the device reset hence resetting
	 *       bActiveICCLevel as well so it is always safe to set this here.
	 */
	ufshcd_set_active_icc_lvl(hba);

	/* set the state as operational after switching to desired gear */
	hba->ufshcd_state = UFSHCD_STATE_OPERATIONAL;

	/*
	 * If we are in error handling context or in power management callbacks
	 * context, no need to scan the host
	 */
	if (!ufshcd_eh_in_progress(hba) && !hba->pm_op_in_progress) {
		bool flag;

		if (!ufshcd_query_flag_retry(hba, UPIU_QUERY_OPCODE_READ_FLAG,
				QUERY_FLAG_IDN_PWR_ON_WPE, &flag))
			hba->dev_info.f_power_on_wp_en = flag;

		/* Add required well known logical units to scsi mid layer */
		ret = ufshcd_scsi_add_wlus(hba);
		if (ret)
			goto out;

		/* lower VCC voltage level */
		ufshcd_set_low_vcc_level(hba, &card);

		/* Initialize devfreq after UFS device is detected */
		if (ufshcd_is_clkscaling_supported(hba)) {
			memcpy(&hba->clk_scaling.saved_pwr_info.info,
				&hba->pwr_info,
				sizeof(struct ufs_pa_layer_attr));
			hba->clk_scaling.saved_pwr_info.is_valid = true;
			hba->clk_scaling.is_scaled_up = true;
			if (!hba->devfreq) {
				ret = ufshcd_devfreq_init(hba);
				if (ret)
					goto out;
			}
			hba->clk_scaling.is_allowed = true;
		}

		scsi_scan_host(hba->host);
#if defined(VENDOR_EDIT) && defined(CONFIG_UFSFEATURE)
/* Hank.liu@TECH.PLAT.Storage, 2019-10-31, add UFS+ hpb and tw driver*/
		ufsf_device_check(hba);
		ufsf_hpb_init(&hba->ufsf);
		ufsf_tw_init(&hba->ufsf);
#endif

#if defined(VENDOR_EDIT) && defined(CONFIG_UFSTW_DEBUGDRV)
/* Hank.liu@TECH.PLAT.Storage, 2019-10-31, add UFS+ hpb and tw driver*/
		ufstwd_dev_init(hba);
#endif
		pm_runtime_put_sync(hba->dev);
	}

	/*
	 * Enable auto hibern8 if supported, after full host and
	 * device initialization.
	 */
	if (ufshcd_is_auto_hibern8_supported(hba) &&
	    hba->hibern8_on_idle.is_enabled)
		ufshcd_set_auto_hibern8_timer(hba,
				      hba->hibern8_on_idle.delay_ms);
out:
	if (ret) {
		ufshcd_set_ufs_dev_poweroff(hba);
		ufshcd_set_link_off(hba);
		if (hba->extcon) {
			if (!ufshcd_is_card_online(hba))
				ufsdbg_clr_err_state(hba);
			ufshcd_set_card_offline(hba);
		}
	} else if (hba->extcon) {
		ufshcd_set_card_online(hba);
	}

	/*
	 * If we failed to initialize the device or the device is not
	 * present, turn off the power/clocks etc.
	 */
	if (ret && !ufshcd_eh_in_progress(hba) && !hba->pm_op_in_progress)
		pm_runtime_put_sync(hba->dev);

#if defined(VENDOR_EDIT) && defined(CONFIG_UFSFEATURE)
/* Hank.liu@TECH.PLAT.Storage, 2019-10-31, add UFS+ hpb and tw driver*/
	ufsf_hpb_reset(&hba->ufsf);
	ufsf_tw_reset(&hba->ufsf);
#endif

	trace_ufshcd_init(dev_name(hba->dev), ret,
		ktime_to_us(ktime_sub(ktime_get(), start)),
		hba->curr_dev_pwr_mode, hba->uic_link_state);
	return ret;
}

static void ufshcd_remove_device(struct ufs_hba *hba)
{
	struct scsi_device *sdev;
	struct scsi_device *sdev_cache[UFS_MAX_LUS];
	int sdev_count = 0, i;
	unsigned long flags;

	ufshcd_hold_all(hba);
	/* Reset the host controller */
	spin_lock_irqsave(hba->host->host_lock, flags);
	hba->silence_err_logs = true;
	ufshcd_hba_stop(hba, false);
	spin_unlock_irqrestore(hba->host->host_lock, flags);

	ufshcd_set_ufs_dev_poweroff(hba);
	ufshcd_set_link_off(hba);
	__ufshcd_shutdown_clkscaling(hba);

	/* Complete requests that have door-bell cleared by h/w */
	ufshcd_complete_requests(hba);

	/* remove all scsi devices */
	list_for_each_entry(sdev, &hba->host->__devices, siblings) {
		if (sdev_count < UFS_MAX_LUS) {
			sdev_cache[sdev_count] = sdev;
			sdev_count++;
		}
	}

	for (i = 0; i < sdev_count; i++)
		scsi_remove_device(sdev_cache[i]);

	spin_lock_irqsave(hba->host->host_lock, flags);
	hba->silence_err_logs = false;
	spin_unlock_irqrestore(hba->host->host_lock, flags);

	ufshcd_release_all(hba);
}

static void ufshcd_card_detect_handler(struct work_struct *work)
{
	struct ufs_hba *hba;

	hba = container_of(work, struct ufs_hba, card_detect_work);

	if (ufshcd_is_card_online(hba) && !hba->sdev_ufs_device) {
		pm_runtime_get_sync(hba->dev);
		ufshcd_detect_device(hba);
		/* ufshcd_probe_hba() calls pm_runtime_put_sync() on exit */
	} else if (ufshcd_is_card_offline(hba) && hba->sdev_ufs_device) {
		pm_runtime_get_sync(hba->dev);
		ufshcd_remove_device(hba);
		pm_runtime_put_sync(hba->dev);
		ufsdbg_clr_err_state(hba);
	}
}

static int ufshcd_card_detect_notifier(struct notifier_block *nb,
				       unsigned long event, void *ptr)
{
	struct ufs_hba *hba = container_of(nb, struct ufs_hba, card_detect_nb);

	if (event)
		ufshcd_set_card_online(hba);
	else
		ufshcd_set_card_offline(hba);

	if (ufshcd_is_card_offline(hba) && !hba->sdev_ufs_device)
		goto out;

	/*
	 * card insertion/removal are very infrequent events and having this
	 * message helps if there is some issue with card detection/removal.
	 */
	dev_info(hba->dev, "%s: card %s notification rcvd\n",
		__func__, ufshcd_is_card_online(hba) ? "inserted" : "removed");

	schedule_work(&hba->card_detect_work);
out:
	return NOTIFY_DONE;
}

static int ufshcd_extcon_register(struct ufs_hba *hba)
{
	int ret;

	if (!hba->extcon)
		return 0;

	hba->card_detect_nb.notifier_call = ufshcd_card_detect_notifier;
	ret = extcon_register_notifier(hba->extcon,
				       EXTCON_MECHANICAL,
				       &hba->card_detect_nb);
	if (ret)
		dev_err(hba->dev, "%s: extcon_register_notifier() failed, ret %d\n",
			__func__, ret);

	return ret;
}

static int ufshcd_extcon_unregister(struct ufs_hba *hba)
{
	int ret;

	if (!hba->extcon)
		return 0;

	ret = extcon_unregister_notifier(hba->extcon, EXTCON_MECHANICAL,
					 &hba->card_detect_nb);
	if (ret)
		dev_err(hba->dev, "%s: extcon_unregister_notifier() failed, ret %d\n",
			__func__, ret);

	return ret;
}

/**
 * ufshcd_async_scan - asynchronous execution for probing hba
 * @data: data pointer to pass to this function
 * @cookie: cookie data
 */
static void ufshcd_async_scan(void *data, async_cookie_t cookie)
{
	struct ufs_hba *hba = (struct ufs_hba *)data;

	/*
	 * Don't allow clock gating and hibern8 enter for faster device
	 * detection.
	 */
	ufshcd_hold_all(hba);
	ufshcd_probe_hba(hba);
	ufshcd_release_all(hba);

	ufshcd_extcon_register(hba);
}

static enum blk_eh_timer_return ufshcd_eh_timed_out(struct scsi_cmnd *scmd)
{
	unsigned long flags;
	struct Scsi_Host *host;
	struct ufs_hba *hba;
	int index;
	bool found = false;

	if (!scmd || !scmd->device || !scmd->device->host)
		return BLK_EH_NOT_HANDLED;

	host = scmd->device->host;
	hba = shost_priv(host);
	if (!hba)
		return BLK_EH_NOT_HANDLED;

	spin_lock_irqsave(host->host_lock, flags);

	for_each_set_bit(index, &hba->outstanding_reqs, hba->nutrs) {
		if (hba->lrb[index].cmd == scmd) {
			found = true;
			break;
		}
	}

	spin_unlock_irqrestore(host->host_lock, flags);

	/*
	 * Bypass SCSI error handling and reset the block layer timer if this
	 * SCSI command was not actually dispatched to UFS driver, otherwise
	 * let SCSI layer handle the error as usual.
	 */
	return found ? BLK_EH_NOT_HANDLED : BLK_EH_RESET_TIMER;
}

/**
 * ufshcd_query_ioctl - perform user read queries
 * @hba: per-adapter instance
 * @lun: used for lun specific queries
 * @buffer: user space buffer for reading and submitting query data and params
 * @return: 0 for success negative error code otherwise
 *
 * Expected/Submitted buffer structure is struct ufs_ioctl_query_data.
 * It will read the opcode, idn and buf_length parameters, and, put the
 * response in the buffer field while updating the used size in buf_length.
 */
static int ufshcd_query_ioctl(struct ufs_hba *hba, u8 lun, void __user *buffer)
{
	struct ufs_ioctl_query_data *ioctl_data;
	int err = 0;
	int length = 0;
	void *data_ptr;
	bool flag;
	u32 att;
	u8 index;
	u8 *desc = NULL;

	ioctl_data = kzalloc(sizeof(struct ufs_ioctl_query_data), GFP_KERNEL);
	if (!ioctl_data) {
		dev_err(hba->dev, "%s: Failed allocating %zu bytes\n", __func__,
				sizeof(struct ufs_ioctl_query_data));
		err = -ENOMEM;
		goto out;
	}

	/* extract params from user buffer */
	err = copy_from_user(ioctl_data, buffer,
			sizeof(struct ufs_ioctl_query_data));
	if (err) {
		dev_err(hba->dev,
			"%s: Failed copying buffer from user, err %d\n",
			__func__, err);
		goto out_release_mem;
	}

#if defined(VENDOR_EDIT) && defined(CONFIG_UFSFEATURE)
/* Hank.liu@TECH.PLAT.Storage, 2019-10-31, add UFS+ hpb and tw driver*/
	if (ufsf_check_query(ioctl_data->opcode)) {
		err = ufsf_query_ioctl(&hba->ufsf, lun, buffer, ioctl_data,
				       UFSFEATURE_SELECTOR);
		goto out_release_mem;
	}
#endif

	/* verify legal parameters & send query */
	switch (ioctl_data->opcode) {
	case UPIU_QUERY_OPCODE_READ_DESC:
		switch (ioctl_data->idn) {
		case QUERY_DESC_IDN_DEVICE:
		case QUERY_DESC_IDN_CONFIGURATION:
		case QUERY_DESC_IDN_INTERCONNECT:
		case QUERY_DESC_IDN_GEOMETRY:
		case QUERY_DESC_IDN_POWER:
		case QUERY_DESC_IDN_HEALTH:
			index = 0;
			break;
		case QUERY_DESC_IDN_UNIT:
			if (!ufs_is_valid_unit_desc_lun(lun)) {
				dev_err(hba->dev,
					"%s: No unit descriptor for lun 0x%x\n",
					__func__, lun);
				err = -EINVAL;
				goto out_release_mem;
			}
			index = lun;
			break;
		default:
			goto out_einval;
		}
		length = min_t(int, QUERY_DESC_MAX_SIZE,
				ioctl_data->buf_size);
		desc = kzalloc(length, GFP_KERNEL);
		if (!desc) {
			dev_err(hba->dev, "%s: Failed allocating %d bytes\n",
					__func__, length);
			err = -ENOMEM;
			goto out_release_mem;
		}
		err = ufshcd_query_descriptor_retry(hba, ioctl_data->opcode,
				ioctl_data->idn, index, 0, desc, &length);
		break;
	case UPIU_QUERY_OPCODE_READ_ATTR:
		switch (ioctl_data->idn) {
		case QUERY_ATTR_IDN_BOOT_LU_EN:
		case QUERY_ATTR_IDN_POWER_MODE:
		case QUERY_ATTR_IDN_ACTIVE_ICC_LVL:
		case QUERY_ATTR_IDN_OOO_DATA_EN:
		case QUERY_ATTR_IDN_BKOPS_STATUS:
		case QUERY_ATTR_IDN_PURGE_STATUS:
		case QUERY_ATTR_IDN_MAX_DATA_IN:
		case QUERY_ATTR_IDN_MAX_DATA_OUT:
		case QUERY_ATTR_IDN_REF_CLK_FREQ:
		case QUERY_ATTR_IDN_CONF_DESC_LOCK:
		case QUERY_ATTR_IDN_MAX_NUM_OF_RTT:
		case QUERY_ATTR_IDN_EE_CONTROL:
		case QUERY_ATTR_IDN_EE_STATUS:
		case QUERY_ATTR_IDN_SECONDS_PASSED:
		case QUERY_ATTR_IDN_FFU_STATUS:
			index = 0;
			break;
		case QUERY_ATTR_IDN_DYN_CAP_NEEDED:
		case QUERY_ATTR_IDN_CORR_PRG_BLK_NUM:
			index = lun;
			break;
		default:
			goto out_einval;
		}
		err = ufshcd_query_attr(hba, ioctl_data->opcode, ioctl_data->idn,
					index, 0, &att);
		break;

	case UPIU_QUERY_OPCODE_WRITE_ATTR:
		err = copy_from_user(&att,
				buffer + sizeof(struct ufs_ioctl_query_data),
				sizeof(u32));
		if (err) {
			dev_err(hba->dev,
				"%s: Failed copying buffer from user, err %d\n",
				__func__, err);
			goto out_release_mem;
		}

		switch (ioctl_data->idn) {
		case QUERY_ATTR_IDN_BOOT_LU_EN:
			index = 0;
			if (!att || att > QUERY_ATTR_IDN_BOOT_LU_EN_MAX) {
				dev_err(hba->dev,
					"%s: Illegal ufs query ioctl data, opcode 0x%x, idn 0x%x, att 0x%x\n",
					__func__, ioctl_data->opcode,
					(unsigned int)ioctl_data->idn, att);
				err = -EINVAL;
				goto out_release_mem;
			}
			break;
		default:
			goto out_einval;
		}
		err = ufshcd_query_attr(hba, ioctl_data->opcode,
					ioctl_data->idn, index, 0, &att);
		break;

	case UPIU_QUERY_OPCODE_READ_FLAG:
		switch (ioctl_data->idn) {
		case QUERY_FLAG_IDN_FDEVICEINIT:
		case QUERY_FLAG_IDN_PERMANENT_WPE:
		case QUERY_FLAG_IDN_PWR_ON_WPE:
		case QUERY_FLAG_IDN_BKOPS_EN:
		case QUERY_FLAG_IDN_PURGE_ENABLE:
		case QUERY_FLAG_IDN_FPHYRESOURCEREMOVAL:
		case QUERY_FLAG_IDN_BUSY_RTC:
			break;
		default:
			goto out_einval;
		}
		err = ufshcd_query_flag_retry(hba, ioctl_data->opcode,
			ioctl_data->idn, &flag);
		break;
	default:
		goto out_einval;
	}

	if (err) {
		dev_err(hba->dev, "%s: Query for idn %d failed\n", __func__,
				ioctl_data->idn);
		goto out_release_mem;
	}

	/*
	 * copy response data
	 * As we might end up reading less data then what is specified in
	 * "ioctl_data->buf_size". So we are updating "ioctl_data->
	 * buf_size" to what exactly we have read.
	 */
	switch (ioctl_data->opcode) {
	case UPIU_QUERY_OPCODE_READ_DESC:
		ioctl_data->buf_size = min_t(int, ioctl_data->buf_size, length);
		data_ptr = desc;
		break;
	case UPIU_QUERY_OPCODE_READ_ATTR:
		ioctl_data->buf_size = sizeof(u32);
		data_ptr = &att;
		break;
	case UPIU_QUERY_OPCODE_READ_FLAG:
		ioctl_data->buf_size = 1;
		data_ptr = &flag;
		break;
	case UPIU_QUERY_OPCODE_WRITE_ATTR:
		goto out_release_mem;
	default:
		goto out_einval;
	}

	/* copy to user */
	err = copy_to_user(buffer, ioctl_data,
			sizeof(struct ufs_ioctl_query_data));
	if (err)
		dev_err(hba->dev, "%s: Failed copying back to user.\n",
			__func__);
	err = copy_to_user(buffer + sizeof(struct ufs_ioctl_query_data),
			data_ptr, ioctl_data->buf_size);
	if (err)
		dev_err(hba->dev, "%s: err %d copying back to user.\n",
				__func__, err);
	goto out_release_mem;

out_einval:
	dev_err(hba->dev,
		"%s: illegal ufs query ioctl data, opcode 0x%x, idn 0x%x\n",
		__func__, ioctl_data->opcode, (unsigned int)ioctl_data->idn);
	err = -EINVAL;
out_release_mem:
	kfree(ioctl_data);
	kfree(desc);
out:
	return err;
}

/**
 * ufshcd_ioctl - ufs ioctl callback registered in scsi_host
 * @dev: scsi device required for per LUN queries
 * @cmd: command opcode
 * @buffer: user space buffer for transferring data
 *
 * Supported commands:
 * UFS_IOCTL_QUERY
 */
static int ufshcd_ioctl(struct scsi_device *dev, int cmd, void __user *buffer)
{
	struct ufs_hba *hba = shost_priv(dev->host);
	int err = 0;

	BUG_ON(!hba);

	switch (cmd) {
	case UFS_IOCTL_QUERY:
		if (!buffer) {
			dev_err(hba->dev, "%s: User buffer is NULL!\n",
				 __func__);
			return -EINVAL;
		}
		pm_runtime_get_sync(hba->dev);
		err = ufshcd_query_ioctl(hba, ufshcd_scsi_to_upiu_lun(dev->lun),
				buffer);
		pm_runtime_put_sync(hba->dev);
		break;
	default:
		err = -ENOIOCTLCMD;
		dev_dbg(hba->dev, "%s: Unsupported ioctl cmd %d\n", __func__,
			cmd);
		break;
	}

	return err;
}

static struct scsi_host_template ufshcd_driver_template = {
	.module			= THIS_MODULE,
	.name			= UFSHCD,
	.proc_name		= UFSHCD,
	.queuecommand		= ufshcd_queuecommand,
	.slave_alloc		= ufshcd_slave_alloc,
	.slave_configure	= ufshcd_slave_configure,
	.slave_destroy		= ufshcd_slave_destroy,
	.change_queue_depth	= ufshcd_change_queue_depth,
	.eh_abort_handler	= ufshcd_abort,
	.eh_device_reset_handler = ufshcd_eh_device_reset_handler,
	.eh_host_reset_handler   = ufshcd_eh_host_reset_handler,
	.eh_timed_out		= ufshcd_eh_timed_out,
	.ioctl			= ufshcd_ioctl,
#ifdef CONFIG_COMPAT
	.compat_ioctl		= ufshcd_ioctl,
#endif
	.this_id		= -1,
	.sg_tablesize		= SG_ALL,
	.cmd_per_lun		= UFSHCD_CMD_PER_LUN,
	.can_queue		= UFSHCD_CAN_QUEUE,
	.max_host_blocked	= 1,
	.track_queue_depth	= 1,
};

static int ufshcd_config_vreg_load(struct device *dev, struct ufs_vreg *vreg,
				   int ua)
{
	int ret;

	if (!vreg)
		return 0;

	/*
	 * "set_load" operation shall be required on those regulators
	 * which specifically configured current limitation. Otherwise
	 * zero max_uA may cause unexpected behavior when regulator is
	 * enabled or set as high power mode.
	 */
	if (!vreg->max_uA)
		return 0;

	ret = regulator_set_load(vreg->reg, ua);
	if (ret < 0) {
		dev_err(dev, "%s: %s set load (ua=%d) failed, err=%d\n",
				__func__, vreg->name, ua, ret);
	}

	return ret;
}

static inline int ufshcd_config_vreg_lpm(struct ufs_hba *hba,
					 struct ufs_vreg *vreg)
{
	if (!vreg)
		return 0;
	else if (vreg->unused)
		return 0;
	else
		return ufshcd_config_vreg_load(hba->dev, vreg,
					       UFS_VREG_LPM_LOAD_UA);
}

static inline int ufshcd_config_vreg_hpm(struct ufs_hba *hba,
					 struct ufs_vreg *vreg)
{
	if (!vreg)
		return 0;
	else if (vreg->unused)
		return 0;
	else
		return ufshcd_config_vreg_load(hba->dev, vreg, vreg->max_uA);
}

static int ufshcd_config_vreg(struct device *dev,
		struct ufs_vreg *vreg, bool on)
{
	int ret = 0;
	struct regulator *reg;
	const char *name;
	int min_uV, uA_load;

	BUG_ON(!vreg);

	reg = vreg->reg;
	name = vreg->name;

	if (regulator_count_voltages(reg) > 0) {
		uA_load = on ? vreg->max_uA : 0;
		ret = ufshcd_config_vreg_load(dev, vreg, uA_load);
		if (ret)
			goto out;

		if (vreg->min_uV && vreg->max_uV) {
			min_uV = on ? vreg->min_uV : 0;
			if (vreg->low_voltage_sup && !vreg->low_voltage_active)
				min_uV = vreg->max_uV;

			ret = regulator_set_voltage(reg, min_uV, vreg->max_uV);
			if (ret) {
				dev_err(dev,
					"%s: %s set voltage failed, err=%d\n",
					__func__, name, ret);
				goto out;
			}
		}
	}
out:
	return ret;
}

static int ufshcd_enable_vreg(struct device *dev, struct ufs_vreg *vreg)
{
	int ret = 0;

	if (!vreg)
		goto out;
	else if (vreg->enabled || vreg->unused)
		goto out;

	ret = ufshcd_config_vreg(dev, vreg, true);
	if (!ret)
		ret = regulator_enable(vreg->reg);

	if (!ret)
		vreg->enabled = true;
	else
		dev_err(dev, "%s: %s enable failed, err=%d\n",
				__func__, vreg->name, ret);
out:
	return ret;
}

static int ufshcd_disable_vreg(struct device *dev, struct ufs_vreg *vreg)
{
	int ret = 0;

	if (!vreg)
		goto out;
	else if (!vreg->enabled || vreg->unused)
		goto out;

	ret = regulator_disable(vreg->reg);

	if (!ret) {
		/* ignore errors on applying disable config */
		ufshcd_config_vreg(dev, vreg, false);
		vreg->enabled = false;
	} else {
		dev_err(dev, "%s: %s disable failed, err=%d\n",
				__func__, vreg->name, ret);
	}
out:
	return ret;
}

static int ufshcd_setup_vreg(struct ufs_hba *hba, bool on)
{
	int ret = 0;
	struct device *dev = hba->dev;
	struct ufs_vreg_info *info = &hba->vreg_info;

	if (!info)
		goto out;

	ret = ufshcd_toggle_vreg(dev, info->vcc, on);
	if (ret)
		goto out;

	ret = ufshcd_toggle_vreg(dev, info->vccq, on);
	if (ret)
		goto out;

	ret = ufshcd_toggle_vreg(dev, info->vccq2, on);
	if (ret)
		goto out;

out:
	if (ret) {
		ufshcd_toggle_vreg(dev, info->vccq2, false);
		ufshcd_toggle_vreg(dev, info->vccq, false);
		ufshcd_toggle_vreg(dev, info->vcc, false);
	}
	return ret;
}

static int ufshcd_setup_hba_vreg(struct ufs_hba *hba, bool on)
{
	struct ufs_vreg_info *info = &hba->vreg_info;
	int ret = 0;

	if (info->vdd_hba) {
		ret = ufshcd_toggle_vreg(hba->dev, info->vdd_hba, on);

		if (!ret)
			ufshcd_vops_update_sec_cfg(hba, on);
	}

	return ret;
}

static int ufshcd_get_vreg(struct device *dev, struct ufs_vreg *vreg)
{
	int ret = 0;

	if (!vreg)
		goto out;

	vreg->reg = devm_regulator_get(dev, vreg->name);
	if (IS_ERR(vreg->reg)) {
		ret = PTR_ERR(vreg->reg);
		dev_err(dev, "%s: %s get failed, err=%d\n",
				__func__, vreg->name, ret);
	}
out:
	return ret;
}

static int ufshcd_init_vreg(struct ufs_hba *hba)
{
	int ret = 0;
	struct device *dev = hba->dev;
	struct ufs_vreg_info *info = &hba->vreg_info;

	if (!info)
		goto out;

	ret = ufshcd_get_vreg(dev, info->vcc);
	if (ret)
		goto out;

	ret = ufshcd_get_vreg(dev, info->vccq);
	if (ret)
		goto out;

	ret = ufshcd_get_vreg(dev, info->vccq2);
out:
	return ret;
}

static int ufshcd_init_hba_vreg(struct ufs_hba *hba)
{
	struct ufs_vreg_info *info = &hba->vreg_info;

	if (info)
		return ufshcd_get_vreg(hba->dev, info->vdd_hba);

	return 0;
}

static int ufshcd_set_vccq_rail_unused(struct ufs_hba *hba, bool unused)
{
	int ret = 0;
	struct ufs_vreg_info *info = &hba->vreg_info;

	if (!info)
		goto out;
	else if (!info->vccq)
		goto out;

	if (unused) {
		/* shut off the rail here */
		ret = ufshcd_toggle_vreg(hba->dev, info->vccq, false);
		/*
		 * Mark this rail as no longer used, so it doesn't get enabled
		 * later by mistake
		 */
		if (!ret)
			info->vccq->unused = true;
	} else {
		/*
		 * rail should have been already enabled hence just make sure
		 * that unused flag is cleared.
		 */
		info->vccq->unused = false;
	}
out:
	return ret;
}

static int ufshcd_setup_clocks(struct ufs_hba *hba, bool on,
			       bool keep_link_active, bool is_gating_context)
{
	int ret = 0;
	struct ufs_clk_info *clki;
	struct list_head *head = &hba->clk_list_head;
	unsigned long flags;
	ktime_t start = ktime_get();
	bool clk_state_changed = false;

	if (list_empty(head))
		goto out;

	/* call vendor specific bus vote before enabling the clocks */
	if (on) {
		ret = ufshcd_vops_set_bus_vote(hba, on);
		if (ret)
			return ret;
	}

	/*
	 * vendor specific setup_clocks ops may depend on clocks managed by
	 * this standard driver hence call the vendor specific setup_clocks
	 * before disabling the clocks managed here.
	 */
	if (!on) {
		ret = ufshcd_vops_setup_clocks(hba, on, PRE_CHANGE);
		if (ret)
			return ret;
	}

	list_for_each_entry(clki, head, list) {
		if (!IS_ERR_OR_NULL(clki->clk)) {
			/*
			 * To keep link active, both device ref clock and unipro
			 * clock should be kept ON.
			 */
			if (keep_link_active &&
			    (!strcmp(clki->name, "ref_clk") ||
			     !strcmp(clki->name, "core_clk_unipro")))
				continue;

			clk_state_changed = on ^ clki->enabled;
			if (on && !clki->enabled) {
				ret = clk_prepare_enable(clki->clk);
				if (ret) {
					dev_err(hba->dev, "%s: %s prepare enable failed, %d\n",
						__func__, clki->name, ret);
					goto out;
				}
			} else if (!on && clki->enabled) {
				clk_disable_unprepare(clki->clk);
			}
			clki->enabled = on;
			dev_dbg(hba->dev, "%s: clk: %s %sabled\n", __func__,
					clki->name, on ? "en" : "dis");
		}
	}

	/*
	 * vendor specific setup_clocks ops may depend on clocks managed by
	 * this standard driver hence call the vendor specific setup_clocks
	 * after enabling the clocks managed here.
	 */
	if (on) {
		ret = ufshcd_vops_setup_clocks(hba, on, POST_CHANGE);
		if (ret)
			goto out;
	}

	/*
	 * call vendor specific bus vote to remove the vote after
	 * disabling the clocks.
	 */
	if (!on)
		ret = ufshcd_vops_set_bus_vote(hba, on);

out:
	if (ret) {
		if (on)
			/* Can't do much if this fails */
			(void) ufshcd_vops_set_bus_vote(hba, false);
		list_for_each_entry(clki, head, list) {
			if (!IS_ERR_OR_NULL(clki->clk) && clki->enabled)
				clk_disable_unprepare(clki->clk);
		}
	} else if (!ret && on) {
		spin_lock_irqsave(hba->host->host_lock, flags);
		hba->clk_gating.state = CLKS_ON;
		trace_ufshcd_clk_gating(dev_name(hba->dev),
					hba->clk_gating.state);
		spin_unlock_irqrestore(hba->host->host_lock, flags);
		/* restore the secure configuration as clocks are enabled */
		ufshcd_vops_update_sec_cfg(hba, true);
	}

	if (clk_state_changed)
		trace_ufshcd_profile_clk_gating(dev_name(hba->dev),
			(on ? "on" : "off"),
			ktime_to_us(ktime_sub(ktime_get(), start)), ret);
	return ret;
}

static int ufshcd_enable_clocks(struct ufs_hba *hba)
{
	return  ufshcd_setup_clocks(hba, true, false, false);
}

static int ufshcd_disable_clocks(struct ufs_hba *hba,
				 bool is_gating_context)
{
	return  ufshcd_setup_clocks(hba, false, false, is_gating_context);
}

static int ufshcd_disable_clocks_keep_link_active(struct ufs_hba *hba,
					      bool is_gating_context)
{
	return  ufshcd_setup_clocks(hba, false, true, is_gating_context);
}

static int ufshcd_init_clocks(struct ufs_hba *hba)
{
	int ret = 0;
	struct ufs_clk_info *clki;
	struct device *dev = hba->dev;
	struct list_head *head = &hba->clk_list_head;

	if (list_empty(head))
		goto out;

	list_for_each_entry(clki, head, list) {
		if (!clki->name)
			continue;

		clki->clk = devm_clk_get(dev, clki->name);
		if (IS_ERR(clki->clk)) {
			ret = PTR_ERR(clki->clk);
			dev_err(dev, "%s: %s clk get failed, %d\n",
					__func__, clki->name, ret);
			goto out;
		}

		if (clki->max_freq) {
			ret = clk_set_rate(clki->clk, clki->max_freq);
			if (ret) {
				dev_err(hba->dev, "%s: %s clk set rate(%dHz) failed, %d\n",
					__func__, clki->name,
					clki->max_freq, ret);
				goto out;
			}
			clki->curr_freq = clki->max_freq;
		}
		dev_dbg(dev, "%s: clk: %s, rate: %lu\n", __func__,
				clki->name, clk_get_rate(clki->clk));
	}
out:
	return ret;
}

static int ufshcd_variant_hba_init(struct ufs_hba *hba)
{
	int err = 0;

	if (!hba->var || !hba->var->vops)
		goto out;

	err = ufshcd_vops_init(hba);
	if (err)
		dev_err(hba->dev, "%s: variant %s init failed err %d\n",
			__func__, ufshcd_get_var_name(hba), err);
out:
	return err;
}

static void ufshcd_variant_hba_exit(struct ufs_hba *hba)
{
	if (!hba->var || !hba->var->vops)
		return;

	ufshcd_vops_exit(hba);
}

static int ufshcd_hba_init(struct ufs_hba *hba)
{
	int err;

	/*
	 * Handle host controller power separately from the UFS device power
	 * rails as it will help controlling the UFS host controller power
	 * collapse easily which is different than UFS device power collapse.
	 * Also, enable the host controller power before we go ahead with rest
	 * of the initialization here.
	 */
	err = ufshcd_init_hba_vreg(hba);
	if (err)
		goto out;

	err = ufshcd_setup_hba_vreg(hba, true);
	if (err)
		goto out;

	err = ufshcd_init_clocks(hba);
	if (err)
		goto out_disable_hba_vreg;

	err = ufshcd_enable_clocks(hba);
	if (err)
		goto out_disable_hba_vreg;

	err = ufshcd_init_vreg(hba);
	if (err)
		goto out_disable_clks;

	err = ufshcd_setup_vreg(hba, true);
	if (err)
		goto out_disable_clks;

	err = ufshcd_variant_hba_init(hba);
	if (err)
		goto out_disable_vreg;

	hba->is_powered = true;
	goto out;

out_disable_vreg:
	ufshcd_setup_vreg(hba, false);
out_disable_clks:
	ufshcd_disable_clocks(hba, false);
out_disable_hba_vreg:
	ufshcd_setup_hba_vreg(hba, false);
out:
	return err;
}

static void ufshcd_hba_exit(struct ufs_hba *hba)
{
	if (hba->is_powered) {
		ufshcd_extcon_unregister(hba);
		ufshcd_variant_hba_exit(hba);
		ufshcd_setup_vreg(hba, false);
		if (ufshcd_is_clkscaling_supported(hba)) {
			if (hba->devfreq)
				ufshcd_suspend_clkscaling(hba);
			if (hba->clk_scaling.workq)
				destroy_workqueue(hba->clk_scaling.workq);
			ufshcd_devfreq_remove(hba);
		}
		ufshcd_disable_clocks(hba, false);
		ufshcd_setup_hba_vreg(hba, false);
		hba->is_powered = false;
	}
}

static int
ufshcd_send_request_sense(struct ufs_hba *hba, struct scsi_device *sdp)
{
	unsigned char cmd[6] = {REQUEST_SENSE,
				0,
				0,
				0,
				UFSHCD_REQ_SENSE_SIZE,
				0};
	char *buffer;
	int ret;

	buffer = kzalloc(UFSHCD_REQ_SENSE_SIZE, GFP_KERNEL);
	if (!buffer) {
		ret = -ENOMEM;
		goto out;
	}

	ret = scsi_execute(sdp, cmd, DMA_FROM_DEVICE, buffer,
			UFSHCD_REQ_SENSE_SIZE, NULL, NULL,
			msecs_to_jiffies(1000), 3, 0, RQF_PM, NULL);
	if (ret)
		pr_err("%s: failed with err %d\n", __func__, ret);

	kfree(buffer);
out:
	return ret;
}

/**
 * ufshcd_set_dev_pwr_mode - sends START STOP UNIT command to set device
 *			     power mode
 * @hba: per adapter instance
 * @pwr_mode: device power mode to set
 *
 * Returns 0 if requested power mode is set successfully
 * Returns non-zero if failed to set the requested power mode
 */
static int ufshcd_set_dev_pwr_mode(struct ufs_hba *hba,
				     enum ufs_dev_pwr_mode pwr_mode)
{
	unsigned char cmd[6] = { START_STOP };
	struct scsi_sense_hdr sshdr;
	struct scsi_device *sdp;
	unsigned long flags;
	int ret;

	spin_lock_irqsave(hba->host->host_lock, flags);
	sdp = hba->sdev_ufs_device;
	if (sdp) {
		ret = scsi_device_get(sdp);
		if (!ret && !scsi_device_online(sdp)) {
			ret = -ENODEV;
			scsi_device_put(sdp);
		}
	} else {
		ret = -ENODEV;
	}
	spin_unlock_irqrestore(hba->host->host_lock, flags);

	if (ret)
		return ret;

	/*
	 * If scsi commands fail, the scsi mid-layer schedules scsi error-
	 * handling, which would wait for host to be resumed. Since we know
	 * we are functional while we are here, skip host resume in error
	 * handling context.
	 */
	hba->host->eh_noresume = 1;
	if (!hba->dev_info.is_ufs_dev_wlun_ua_cleared) {
		ret = ufshcd_send_request_sense(hba, sdp);
		if (ret)
			goto out;
		/* Unit attention condition is cleared now */
		hba->dev_info.is_ufs_dev_wlun_ua_cleared = 1;
	}

	cmd[4] = pwr_mode << 4;

	/*
	 * Current function would be generally called from the power management
	 * callbacks hence set the RQF_PM flag so that it doesn't resume the
	 * already suspended childs.
	 */
	ret = scsi_execute(sdp, cmd, DMA_NONE, NULL, 0, NULL, &sshdr,
			START_STOP_TIMEOUT, 0, 0, RQF_PM, NULL);
	if (ret) {
		sdev_printk(KERN_WARNING, sdp,
			    "START_STOP failed for power mode: %d, result %x\n",
			    pwr_mode, ret);
		if (driver_byte(ret) & DRIVER_SENSE)
			scsi_print_sense_hdr(sdp, NULL, &sshdr);
	}

	if (!ret)
		hba->curr_dev_pwr_mode = pwr_mode;
out:
	scsi_device_put(sdp);
	hba->host->eh_noresume = 0;
	return ret;
}

static int ufshcd_link_state_transition(struct ufs_hba *hba,
					enum uic_link_state req_link_state,
					int check_for_bkops)
{
	int ret = 0;

	if (req_link_state == hba->uic_link_state)
		return 0;

	if (req_link_state == UIC_LINK_HIBERN8_STATE) {
		ret = ufshcd_uic_hibern8_enter(hba);
		if (!ret)
			ufshcd_set_link_hibern8(hba);
		else
			goto out;
	}
	/*
	 * If autobkops is enabled, link can't be turned off because
	 * turning off the link would also turn off the device.
	 */
	else if ((req_link_state == UIC_LINK_OFF_STATE) &&
		   (!check_for_bkops || (check_for_bkops &&
		    !hba->auto_bkops_enabled))) {
		/*
		 * Let's make sure that link is in low power mode, we are doing
		 * this currently by putting the link in Hibern8. Otherway to
		 * put the link in low power mode is to send the DME end point
		 * to device and then send the DME reset command to local
		 * unipro. But putting the link in hibern8 is much faster.
		 */
		ret = ufshcd_uic_hibern8_enter(hba);
		if (ret)
			goto out;
		/*
		 * Change controller state to "reset state" which
		 * should also put the link in off/reset state
		 */
		ufshcd_hba_stop(hba, true);
		/*
		 * TODO: Check if we need any delay to make sure that
		 * controller is reset
		 */
		ufshcd_set_link_off(hba);
	}

out:
	return ret;
}

static void ufshcd_vreg_set_lpm(struct ufs_hba *hba)
{
	/*
	 * It seems some UFS devices may keep drawing more than sleep current
	 * (atleast for 500us) from UFS rails (especially from VCCQ rail).
	 * To avoid this situation, add 2ms delay before putting these UFS
	 * rails in LPM mode.
	 */
	if (!ufshcd_is_link_active(hba))
		usleep_range(2000, 2100);

	/*
	 * If UFS device is either in UFS_Sleep turn off VCC rail to save some
	 * power.
	 *
	 * If UFS device and link is in OFF state, all power supplies (VCC,
	 * VCCQ, VCCQ2) can be turned off if power on write protect is not
	 * required. If UFS link is inactive (Hibern8 or OFF state) and device
	 * is in sleep state, put VCCQ & VCCQ2 rails in LPM mode.
	 *
	 * Ignore the error returned by ufshcd_toggle_vreg() as device is anyway
	 * in low power state which would save some power.
	 */
	if (ufshcd_is_ufs_dev_poweroff(hba) && ufshcd_is_link_off(hba) &&
	    !hba->dev_info.is_lu_power_on_wp) {
		ufshcd_setup_vreg(hba, false);
	} else if (!ufshcd_is_ufs_dev_active(hba)){
#if defined(VENDOR_EDIT) && defined(CONFIG_UFSFEATURE)
/* Hank.liu@TECH.PLAT.Storage, 2019-10-31, add UFS+ hpb and tw driver*/
		dev_info(hba->dev, "enter LPM\n");
		/*
		 * Because the Turbo Write feature need flush the data from SLC buffer
		 * to TLC, When the device enter Hibern8. SO We keep the VCC votage alive,
		 * and VCCQ VCCQ2 not enter LPM.
		 */
#else
		ufshcd_toggle_vreg(hba->dev, hba->vreg_info.vcc, false);
		if (!ufshcd_is_link_active(hba)) {
			ufshcd_config_vreg_lpm(hba, hba->vreg_info.vccq);
			ufshcd_config_vreg_lpm(hba, hba->vreg_info.vccq2);
		}
#endif

	}
}

static int ufshcd_vreg_set_hpm(struct ufs_hba *hba)
{
	int ret = 0;

	if (ufshcd_is_ufs_dev_poweroff(hba) && ufshcd_is_link_off(hba) &&
	    !hba->dev_info.is_lu_power_on_wp) {
		ret = ufshcd_setup_vreg(hba, true);
	} else if (!ufshcd_is_ufs_dev_active(hba)) {
		if (!ret && !ufshcd_is_link_active(hba)) {
			ret = ufshcd_config_vreg_hpm(hba, hba->vreg_info.vccq);
			if (ret)
				goto vcc_disable;
			ret = ufshcd_config_vreg_hpm(hba, hba->vreg_info.vccq2);
			if (ret)
				goto vccq_lpm;
		}
		ret = ufshcd_toggle_vreg(hba->dev, hba->vreg_info.vcc, true);
	}
	goto out;

vccq_lpm:
	ufshcd_config_vreg_lpm(hba, hba->vreg_info.vccq);
vcc_disable:
	ufshcd_toggle_vreg(hba->dev, hba->vreg_info.vcc, false);
out:
	return ret;
}

static void ufshcd_hba_vreg_set_lpm(struct ufs_hba *hba)
{
	if (ufshcd_is_link_off(hba) ||
	    (ufshcd_is_link_hibern8(hba)
	     && ufshcd_is_power_collapse_during_hibern8_allowed(hba)))
		ufshcd_setup_hba_vreg(hba, false);
}

static void ufshcd_hba_vreg_set_hpm(struct ufs_hba *hba)
{
	if (ufshcd_is_link_off(hba) ||
	    (ufshcd_is_link_hibern8(hba)
	     && ufshcd_is_power_collapse_during_hibern8_allowed(hba)))
		ufshcd_setup_hba_vreg(hba, true);
}

/**
 * ufshcd_suspend - helper function for suspend operations
 * @hba: per adapter instance
 * @pm_op: desired low power operation type
 *
 * This function will try to put the UFS device and link into low power
 * mode based on the "rpm_lvl" (Runtime PM level) or "spm_lvl"
 * (System PM level).
 *
 * If this function is called during shutdown, it will make sure that
 * both UFS device and UFS link is powered off.
 *
 * NOTE: UFS device & link must be active before we enter in this function.
 *
 * Returns 0 for success and non-zero for failure
 */
static int ufshcd_suspend(struct ufs_hba *hba, enum ufs_pm_op pm_op)
{
	int ret = 0;
	enum ufs_pm_level pm_lvl;
	enum ufs_dev_pwr_mode req_dev_pwr_mode;
	enum uic_link_state req_link_state;

	hba->pm_op_in_progress = 1;
	if (!ufshcd_is_shutdown_pm(pm_op)) {
		pm_lvl = ufshcd_is_runtime_pm(pm_op) ?
			 hba->rpm_lvl : hba->spm_lvl;
		req_dev_pwr_mode = ufs_get_pm_lvl_to_dev_pwr_mode(pm_lvl);
		req_link_state = ufs_get_pm_lvl_to_link_pwr_state(pm_lvl);
	} else {
		req_dev_pwr_mode = UFS_POWERDOWN_PWR_MODE;
		req_link_state = UIC_LINK_OFF_STATE;
	}

#if defined(VENDOR_EDIT) && defined(CONFIG_UFSFEATURE)
/* Hank.liu@TECH.PLAT.Storage, 2019-10-31, add UFS+ hpb and tw driver*/
	ufsf_hpb_suspend(&hba->ufsf);
	ufsf_tw_suspend(&hba->ufsf);
#endif

	ret = ufshcd_crypto_suspend(hba, pm_op);
	if (ret)
		goto out;

	/*
	 * If we can't transition into any of the low power modes
	 * just gate the clocks.
	 */
	WARN_ON(hba->hibern8_on_idle.is_enabled &&
		hba->hibern8_on_idle.active_reqs);
	ufshcd_hold_all(hba);
	hba->clk_gating.is_suspended = true;
	hba->hibern8_on_idle.is_suspended = true;

	if (hba->clk_scaling.is_allowed) {
		cancel_work_sync(&hba->clk_scaling.suspend_work);
		cancel_work_sync(&hba->clk_scaling.resume_work);
		ufshcd_suspend_clkscaling(hba);
	}

	if (req_dev_pwr_mode == UFS_ACTIVE_PWR_MODE &&
			req_link_state == UIC_LINK_ACTIVE_STATE) {
		goto disable_clks;
	}

	if ((req_dev_pwr_mode == hba->curr_dev_pwr_mode) &&
	    (req_link_state == hba->uic_link_state))
		goto enable_gating;

	/* UFS device & link must be active before we enter in this function */
	if (!ufshcd_is_ufs_dev_active(hba) || !ufshcd_is_link_active(hba))
		goto disable_clks;

	if (ufshcd_is_runtime_pm(pm_op)) {
		if (ufshcd_can_autobkops_during_suspend(hba)) {
			/*
			 * The device is idle with no requests in the queue,
			 * allow background operations if bkops status shows
			 * that performance might be impacted.
			 */
			ret = ufshcd_urgent_bkops(hba);
			if (ret)
				goto enable_gating;
		} else {
			/* make sure that auto bkops is disabled */
			ufshcd_disable_auto_bkops(hba);
		}
	}

	if ((req_dev_pwr_mode != hba->curr_dev_pwr_mode) &&
	     ((ufshcd_is_runtime_pm(pm_op) && !hba->auto_bkops_enabled) ||
	       !ufshcd_is_runtime_pm(pm_op))) {
		/* ensure that bkops is disabled */
		ufshcd_disable_auto_bkops(hba);
		ret = ufshcd_set_dev_pwr_mode(hba, req_dev_pwr_mode);
		if (ret)
			goto enable_gating;
	}

	ret = ufshcd_link_state_transition(hba, req_link_state, 1);
	if (ret)
		goto set_dev_active;

	if (ufshcd_is_link_hibern8(hba) &&
	    ufshcd_is_hibern8_on_idle_allowed(hba))
		hba->hibern8_on_idle.state = HIBERN8_ENTERED;

disable_clks:
	/*
	 * Call vendor specific suspend callback. As these callbacks may access
	 * vendor specific host controller register space call them before the
	 * host clocks are ON.
	 */
	ret = ufshcd_vops_suspend(hba, pm_op);
	if (ret)
		goto set_link_active;

	/* reset the connected UFS device during power down */
	if (ufshcd_is_link_off(hba)) {
		ret = ufshcd_assert_device_reset(hba);
		if (ret)
			goto set_link_active;
	}

	if (!ufshcd_is_link_active(hba))
		ret = ufshcd_disable_clocks(hba, false);
	else
		/*
		 * If link is active, device ref_clk and unipro clock can't be
		 * switched off.
		 */
		ret = ufshcd_disable_clocks_keep_link_active(hba, false);
	if (ret)
		goto set_link_active;

	if (ufshcd_is_clkgating_allowed(hba)) {
		hba->clk_gating.state = CLKS_OFF;
		trace_ufshcd_clk_gating(dev_name(hba->dev),
					hba->clk_gating.state);
	}
	/*
	 * Disable the host irq as host controller as there won't be any
	 * host controller transaction expected till resume.
	 */
	ufshcd_disable_irq(hba);

	if (!hba->auto_bkops_enabled ||
		!(req_dev_pwr_mode == UFS_ACTIVE_PWR_MODE &&
		req_link_state == UIC_LINK_ACTIVE_STATE))
		ufshcd_vreg_set_lpm(hba);

	/* Put the host controller in low power mode if possible */
	ufshcd_hba_vreg_set_lpm(hba);
	goto out;

set_link_active:
	if (hba->clk_scaling.is_allowed)
		ufshcd_resume_clkscaling(hba);
	ufshcd_vreg_set_hpm(hba);
	if (ufshcd_is_link_hibern8(hba) && !ufshcd_uic_hibern8_exit(hba)) {
		ufshcd_set_link_active(hba);
	} else if (ufshcd_is_link_off(hba)) {
		ufshcd_update_error_stats(hba, UFS_ERR_VOPS_SUSPEND);
		ufshcd_deassert_device_reset(hba);
		ufshcd_host_reset_and_restore(hba);
	}
set_dev_active:
	if (!ufshcd_set_dev_pwr_mode(hba, UFS_ACTIVE_PWR_MODE))
		ufshcd_disable_auto_bkops(hba);
enable_gating:
	if (hba->clk_scaling.is_allowed)
		ufshcd_resume_clkscaling(hba);
	hba->hibern8_on_idle.is_suspended = false;
	hba->clk_gating.is_suspended = false;
	ufshcd_release_all(hba);
#if defined(VENDOR_EDIT) && defined(CONFIG_UFSFEATURE)
/* Hank.liu@TECH.PLAT.Storage, 2019-10-31, add UFS+ hpb and tw driver*/
	ufsf_hpb_resume(&hba->ufsf);
	ufsf_tw_resume(&hba->ufsf);
#endif
	ufshcd_crypto_resume(hba, pm_op);
out:
	hba->pm_op_in_progress = 0;

	if (ret)
		ufshcd_update_error_stats(hba, UFS_ERR_SUSPEND);

	return ret;
}

/**
 * ufshcd_resume - helper function for resume operations
 * @hba: per adapter instance
 * @pm_op: runtime PM or system PM
 *
 * This function basically brings the UFS device, UniPro link and controller
 * to active state.
 *
 * Returns 0 for success and non-zero for failure
 */
static int ufshcd_resume(struct ufs_hba *hba, enum ufs_pm_op pm_op)
{
	int ret;
	enum uic_link_state old_link_state;
	enum ufs_dev_pwr_mode old_pwr_mode;

	hba->pm_op_in_progress = 1;
	old_link_state = hba->uic_link_state;
	old_pwr_mode = hba->curr_dev_pwr_mode;

	ufshcd_hba_vreg_set_hpm(hba);

	ret = ufshcd_vreg_set_hpm(hba);
	if (ret)
		goto out;

	/* Make sure clocks are enabled before accessing controller */
	ret = ufshcd_enable_clocks(hba);
	if (ret)
		goto disable_vreg;

	/* enable the host irq as host controller would be active soon */
	ufshcd_enable_irq(hba);

	if (hba->restore) {
		/* Configure UTRL and UTMRL base address registers */
		ufshcd_writel(hba, lower_32_bits(hba->utrdl_dma_addr),
			      REG_UTP_TRANSFER_REQ_LIST_BASE_L);
		ufshcd_writel(hba, upper_32_bits(hba->utrdl_dma_addr),
			      REG_UTP_TRANSFER_REQ_LIST_BASE_H);
		ufshcd_writel(hba, lower_32_bits(hba->utmrdl_dma_addr),
			      REG_UTP_TASK_REQ_LIST_BASE_L);
		ufshcd_writel(hba, upper_32_bits(hba->utmrdl_dma_addr),
			      REG_UTP_TASK_REQ_LIST_BASE_H);
		/* Commit the registers */
		mb();
	}
	/*
	 * Call vendor specific resume callback. As these callbacks may access
	 * vendor specific host controller register space call them when the
	 * host clocks are ON.
	 */
	ret = ufshcd_vops_resume(hba, pm_op);
	if (ret)
		goto disable_irq_and_vops_clks;

	if (hba->extcon &&
	    (ufshcd_is_card_offline(hba) ||
	     (ufshcd_is_card_online(hba) && !hba->sdev_ufs_device)))
		goto skip_dev_ops;

	/* Resuming from hibernate, assume that link was OFF */
	if (hba->restore)
		ufshcd_set_link_off(hba);

	if (ufshcd_is_link_hibern8(hba)) {
		ret = ufshcd_uic_hibern8_exit(hba);
		if (!ret) {
			ufshcd_set_link_active(hba);
			if (ufshcd_is_hibern8_on_idle_allowed(hba))
				hba->hibern8_on_idle.state = HIBERN8_EXITED;
		} else {
			goto vendor_suspend;
		}
	} else if (ufshcd_is_link_off(hba)) {
		/*
		 * A full initialization of the host and the device is required
		 * since the link was put to off during suspend.
		 */
		ret = ufshcd_reset_and_restore(hba);
		/*
		 * ufshcd_reset_and_restore() should have already
		 * set the link state as active
		 */
		if (ret || !ufshcd_is_link_active(hba))
			goto vendor_suspend;
		/* mark link state as hibern8 exited */
		if (ufshcd_is_hibern8_on_idle_allowed(hba))
			hba->hibern8_on_idle.state = HIBERN8_EXITED;
	}

	if (!ufshcd_is_ufs_dev_active(hba)) {
		ret = ufshcd_set_dev_pwr_mode(hba, UFS_ACTIVE_PWR_MODE);
		if (ret)
			goto set_old_link_state;
	}

	ret = ufshcd_crypto_resume(hba, pm_op);
	if (ret)
		goto set_old_dev_pwr_mode;

	if (ufshcd_keep_autobkops_enabled_except_suspend(hba))
		ufshcd_enable_auto_bkops(hba);
	else
		/*
		 * If BKOPs operations are urgently needed at this moment then
		 * keep auto-bkops enabled or else disable it.
		 */
		ufshcd_urgent_bkops(hba);

	hba->clk_gating.is_suspended = false;
	hba->hibern8_on_idle.is_suspended = false;

	if (hba->clk_scaling.is_allowed)
		ufshcd_resume_clkscaling(hba);

#if defined(VENDOR_EDIT) && defined(CONFIG_UFSFEATURE)
	/* Hank.liu@TECH.PLAT.Storage, 2019-10-31, add UFS+ hpb and tw driver*/
	ufsf_hpb_resume(&hba->ufsf);
	ufsf_tw_resume(&hba->ufsf);
#endif

skip_dev_ops:
	/* Schedule clock gating in case of no access to UFS device yet */
	ufshcd_release_all(hba);
	goto out;

set_old_dev_pwr_mode:
	if (old_pwr_mode != hba->curr_dev_pwr_mode)
		ufshcd_set_dev_pwr_mode(hba, old_pwr_mode);
set_old_link_state:
	ufshcd_link_state_transition(hba, old_link_state, 0);
	if (ufshcd_is_link_hibern8(hba) &&
	    ufshcd_is_hibern8_on_idle_allowed(hba))
		hba->hibern8_on_idle.state = HIBERN8_ENTERED;
vendor_suspend:
	ufshcd_vops_suspend(hba, pm_op);
disable_irq_and_vops_clks:
	ufshcd_disable_irq(hba);
	if (hba->clk_scaling.is_allowed)
		ufshcd_suspend_clkscaling(hba);
	ufshcd_disable_clocks(hba, false);
	if (ufshcd_is_clkgating_allowed(hba))
		hba->clk_gating.state = CLKS_OFF;
disable_vreg:
	ufshcd_vreg_set_lpm(hba);
out:
	hba->pm_op_in_progress = 0;

	if (hba->restore)
		hba->restore = false;

	if (ret)
		ufshcd_update_error_stats(hba, UFS_ERR_RESUME);

	return ret;
}

/**
 * ufshcd_system_suspend - system suspend routine
 * @hba: per adapter instance
 * @pm_op: runtime PM or system PM
 *
 * Check the description of ufshcd_suspend() function for more details.
 *
 * Returns 0 for success and non-zero for failure
 */
int ufshcd_system_suspend(struct ufs_hba *hba)
{
	int ret = 0;
	ktime_t start = ktime_get();

	if (!hba || !hba->is_powered)
		return 0;

	if ((ufs_get_pm_lvl_to_dev_pwr_mode(hba->spm_lvl) ==
	     hba->curr_dev_pwr_mode) &&
	    (ufs_get_pm_lvl_to_link_pwr_state(hba->spm_lvl) ==
	     hba->uic_link_state))
		goto out;

	if (pm_runtime_suspended(hba->dev)) {
		/*
		 * UFS device and/or UFS link low power states during runtime
		 * suspend seems to be different than what is expected during
		 * system suspend. Hence runtime resume the devic & link and
		 * let the system suspend low power states to take effect.
		 * TODO: If resume takes longer time, we might have optimize
		 * it in future by not resuming everything if possible.
		 */
		ret = ufshcd_runtime_resume(hba);
		if (ret)
			goto out;
	}

	ret = ufshcd_suspend(hba, UFS_SYSTEM_PM);
out:
	trace_ufshcd_system_suspend(dev_name(hba->dev), ret,
		ktime_to_us(ktime_sub(ktime_get(), start)),
		hba->curr_dev_pwr_mode, hba->uic_link_state);
	if (!ret)
		hba->is_sys_suspended = true;
	return ret;
}
EXPORT_SYMBOL(ufshcd_system_suspend);

/**
 * ufshcd_system_resume - system resume routine
 * @hba: per adapter instance
 *
 * Returns 0 for success and non-zero for failure
 */

int ufshcd_system_resume(struct ufs_hba *hba)
{
	int ret = 0;
	ktime_t start = ktime_get();

	if (!hba)
		return -EINVAL;

	if (!hba->is_powered || pm_runtime_suspended(hba->dev))
		/*
		 * Let the runtime resume take care of resuming
		 * if runtime suspended.
		 */
		goto out;
	else
		ret = ufshcd_resume(hba, UFS_SYSTEM_PM);
out:
	trace_ufshcd_system_resume(dev_name(hba->dev), ret,
		ktime_to_us(ktime_sub(ktime_get(), start)),
		hba->curr_dev_pwr_mode, hba->uic_link_state);
	if (!ret)
		hba->is_sys_suspended = false;
	return ret;
}
EXPORT_SYMBOL(ufshcd_system_resume);

/**
 * ufshcd_runtime_suspend - runtime suspend routine
 * @hba: per adapter instance
 *
 * Check the description of ufshcd_suspend() function for more details.
 *
 * Returns 0 for success and non-zero for failure
 */
int ufshcd_runtime_suspend(struct ufs_hba *hba)
{
	int ret = 0;
	ktime_t start = ktime_get();

	if (!hba)
		return -EINVAL;

	if (!hba->is_powered)
		goto out;
	else
		ret = ufshcd_suspend(hba, UFS_RUNTIME_PM);
out:
	trace_ufshcd_runtime_suspend(dev_name(hba->dev), ret,
		ktime_to_us(ktime_sub(ktime_get(), start)),
		hba->curr_dev_pwr_mode, hba->uic_link_state);
	return ret;
}
EXPORT_SYMBOL(ufshcd_runtime_suspend);

/**
 * ufshcd_runtime_resume - runtime resume routine
 * @hba: per adapter instance
 *
 * This function basically brings the UFS device, UniPro link and controller
 * to active state. Following operations are done in this function:
 *
 * 1. Turn on all the controller related clocks
 * 2. Bring the UniPro link out of Hibernate state
 * 3. If UFS device is in sleep state, turn ON VCC rail and bring the UFS device
 *    to active state.
 * 4. If auto-bkops is enabled on the device, disable it.
 *
 * So following would be the possible power state after this function return
 * successfully:
 *	S1: UFS device in Active state with VCC rail ON
 *	    UniPro link in Active state
 *	    All the UFS/UniPro controller clocks are ON
 *
 * Returns 0 for success and non-zero for failure
 */
int ufshcd_runtime_resume(struct ufs_hba *hba)
{
	int ret = 0;
	ktime_t start = ktime_get();

	if (!hba)
		return -EINVAL;

	if (!hba->is_powered)
		goto out;
	else
		ret = ufshcd_resume(hba, UFS_RUNTIME_PM);
out:
	trace_ufshcd_runtime_resume(dev_name(hba->dev), ret,
		ktime_to_us(ktime_sub(ktime_get(), start)),
		hba->curr_dev_pwr_mode, hba->uic_link_state);
	return ret;
}
EXPORT_SYMBOL(ufshcd_runtime_resume);

int ufshcd_runtime_idle(struct ufs_hba *hba)
{
	return 0;
}
EXPORT_SYMBOL(ufshcd_runtime_idle);

int ufshcd_system_freeze(struct ufs_hba *hba)
{
	int ret = 0;

	/*
	 * Run time resume the controller to make sure
	 * the PM work queue threads do not try to resume
	 * the child (scsi host), which leads to errors as
	 * the controller is not yet resumed.
	 */
	pm_runtime_get_sync(hba->dev);
	ret = ufshcd_system_suspend(hba);
	pm_runtime_put_sync(hba->dev);

	/*
	 * Ensure no runtime PM operations take
	 * place in the hibernation and restore sequence
	 * on successful freeze operation.
	 */
	if (!ret)
		pm_runtime_disable(hba->dev);

	return ret;
}
EXPORT_SYMBOL(ufshcd_system_freeze);

int ufshcd_system_restore(struct ufs_hba *hba)
{
	int ret = 0;

	hba->restore = true;
	ret = ufshcd_system_resume(hba);

	/*
	 * Now any runtime PM operations can be
	 * allowed on successful restore operation
	 */
	if (!ret)
		pm_runtime_enable(hba->dev);

	return ret;
}
EXPORT_SYMBOL(ufshcd_system_restore);

int ufshcd_system_thaw(struct ufs_hba *hba)
{
	int ret = 0;

	ret = ufshcd_system_resume(hba);
	if (!ret)
		pm_runtime_enable(hba->dev);

	return ret;
}
EXPORT_SYMBOL(ufshcd_system_thaw);

static inline ssize_t ufshcd_pm_lvl_store(struct device *dev,
					   struct device_attribute *attr,
					   const char *buf, size_t count,
					   bool rpm)
{
	struct ufs_hba *hba = dev_get_drvdata(dev);
	unsigned long flags, value;

	if (kstrtoul(buf, 0, &value))
		return -EINVAL;

	if (value >= UFS_PM_LVL_MAX)
		return -EINVAL;

	spin_lock_irqsave(hba->host->host_lock, flags);
	if (rpm)
		hba->rpm_lvl = value;
	else
		hba->spm_lvl = value;
	ufshcd_apply_pm_quirks(hba);
	spin_unlock_irqrestore(hba->host->host_lock, flags);
	return count;
}

static ssize_t ufshcd_rpm_lvl_show(struct device *dev,
		struct device_attribute *attr, char *buf)
{
	struct ufs_hba *hba = dev_get_drvdata(dev);
	int curr_len;
	u8 lvl;

	curr_len = snprintf(buf, PAGE_SIZE,
			    "\nCurrent Runtime PM level [%d] => dev_state [%s] link_state [%s]\n",
			    hba->rpm_lvl,
			    ufschd_ufs_dev_pwr_mode_to_string(
				ufs_pm_lvl_states[hba->rpm_lvl].dev_state),
			    ufschd_uic_link_state_to_string(
				ufs_pm_lvl_states[hba->rpm_lvl].link_state));

	curr_len += snprintf((buf + curr_len), (PAGE_SIZE - curr_len),
			     "\nAll available Runtime PM levels info:\n");
	for (lvl = UFS_PM_LVL_0; lvl < UFS_PM_LVL_MAX; lvl++)
		curr_len += snprintf((buf + curr_len), (PAGE_SIZE - curr_len),
				     "\tRuntime PM level [%d] => dev_state [%s] link_state [%s]\n",
				    lvl,
				    ufschd_ufs_dev_pwr_mode_to_string(
					ufs_pm_lvl_states[lvl].dev_state),
				    ufschd_uic_link_state_to_string(
					ufs_pm_lvl_states[lvl].link_state));

	return curr_len;
}

static ssize_t ufshcd_rpm_lvl_store(struct device *dev,
		struct device_attribute *attr, const char *buf, size_t count)
{
	return ufshcd_pm_lvl_store(dev, attr, buf, count, true);
}

static void ufshcd_add_rpm_lvl_sysfs_nodes(struct ufs_hba *hba)
{
	hba->rpm_lvl_attr.show = ufshcd_rpm_lvl_show;
	hba->rpm_lvl_attr.store = ufshcd_rpm_lvl_store;
	sysfs_attr_init(&hba->rpm_lvl_attr.attr);
	hba->rpm_lvl_attr.attr.name = "rpm_lvl";
	hba->rpm_lvl_attr.attr.mode = 0644;
	if (device_create_file(hba->dev, &hba->rpm_lvl_attr))
		dev_err(hba->dev, "Failed to create sysfs for rpm_lvl\n");
}

static ssize_t ufshcd_spm_lvl_show(struct device *dev,
		struct device_attribute *attr, char *buf)
{
	struct ufs_hba *hba = dev_get_drvdata(dev);
	int curr_len;
	u8 lvl;

	curr_len = snprintf(buf, PAGE_SIZE,
			    "\nCurrent System PM level [%d] => dev_state [%s] link_state [%s]\n",
			    hba->spm_lvl,
			    ufschd_ufs_dev_pwr_mode_to_string(
				ufs_pm_lvl_states[hba->spm_lvl].dev_state),
			    ufschd_uic_link_state_to_string(
				ufs_pm_lvl_states[hba->spm_lvl].link_state));

	curr_len += snprintf((buf + curr_len), (PAGE_SIZE - curr_len),
			     "\nAll available System PM levels info:\n");
	for (lvl = UFS_PM_LVL_0; lvl < UFS_PM_LVL_MAX; lvl++)
		curr_len += snprintf((buf + curr_len), (PAGE_SIZE - curr_len),
				     "\tSystem PM level [%d] => dev_state [%s] link_state [%s]\n",
				    lvl,
				    ufschd_ufs_dev_pwr_mode_to_string(
					ufs_pm_lvl_states[lvl].dev_state),
				    ufschd_uic_link_state_to_string(
					ufs_pm_lvl_states[lvl].link_state));

	return curr_len;
}

static ssize_t ufshcd_spm_lvl_store(struct device *dev,
		struct device_attribute *attr, const char *buf, size_t count)
{
	return ufshcd_pm_lvl_store(dev, attr, buf, count, false);
}

static void ufshcd_add_spm_lvl_sysfs_nodes(struct ufs_hba *hba)
{
	hba->spm_lvl_attr.show = ufshcd_spm_lvl_show;
	hba->spm_lvl_attr.store = ufshcd_spm_lvl_store;
	sysfs_attr_init(&hba->spm_lvl_attr.attr);
	hba->spm_lvl_attr.attr.name = "spm_lvl";
	hba->spm_lvl_attr.attr.mode = 0644;
	if (device_create_file(hba->dev, &hba->spm_lvl_attr))
		dev_err(hba->dev, "Failed to create sysfs for spm_lvl\n");
}

static ssize_t ufs_sysfs_read_desc_param(struct ufs_hba *hba,
				  enum desc_idn desc_id,
				  u8 desc_index,
				  u8 param_offset,
				  u8 *sysfs_buf,
				  u8 param_size)
{
	u8 desc_buf[8] = {0};
	int ret;

	if (param_size > 8)
		return -EINVAL;

	pm_runtime_get_sync(hba->dev);
	ret = ufshcd_read_desc_param(hba, desc_id, desc_index,
				param_offset, desc_buf, param_size);
	pm_runtime_put_sync(hba->dev);

	if (ret)
		return -EINVAL;
	switch (param_size) {
	case 1:
		ret = snprintf(sysfs_buf, PAGE_SIZE, "0x%02X\n", *desc_buf);
		break;
	case 2:
		ret = snprintf(sysfs_buf, PAGE_SIZE, "0x%04X\n",
			get_unaligned_be16(desc_buf));
		break;
	case 4:
		ret = snprintf(sysfs_buf, PAGE_SIZE, "0x%08X\n",
			get_unaligned_be32(desc_buf));
		break;
	case 8:
		ret = snprintf(sysfs_buf, PAGE_SIZE, "0x%016llX\n",
			get_unaligned_be64(desc_buf));
		break;
	}

	return ret;
}


#define UFS_DESC_PARAM(_name, _puname, _duname, _size)			\
	static ssize_t _name##_show(struct device *dev,			\
		struct device_attribute *attr, char *buf)			\
{									\
	struct ufs_hba *hba = dev_get_drvdata(dev); 		\
	return ufs_sysfs_read_desc_param(hba, QUERY_DESC_IDN_##_duname, \
		0, _duname##_DESC_PARAM##_puname, buf, _size);		\
}									\
static DEVICE_ATTR_RO(_name)

#define UFS_HEALTH_DESC_PARAM(_name, _uname, _size)			\
		UFS_DESC_PARAM(_name, _uname, HEALTH, _size)

UFS_HEALTH_DESC_PARAM(eol_info, _EOL_INFO, 1);
UFS_HEALTH_DESC_PARAM(life_time_estimation_a, _LIFE_TIME_EST_A, 1);
UFS_HEALTH_DESC_PARAM(life_time_estimation_b, _LIFE_TIME_EST_B, 1);

static struct attribute *ufs_sysfs_health_descriptor[] = {
	&dev_attr_eol_info.attr,
	&dev_attr_life_time_estimation_a.attr,
	&dev_attr_life_time_estimation_b.attr,
	NULL,
};

static const struct attribute_group ufs_sysfs_health_descriptor_group = {
	.name = "health_descriptor",
	.attrs = ufs_sysfs_health_descriptor,
};

static const struct attribute_group *ufs_sysfs_groups[] = {
	&ufs_sysfs_health_descriptor_group,
	NULL,
};


static void ufshcd_add_desc_sysfs_nodes(struct device *dev)
{
	int ret;

	ret = sysfs_create_groups(&dev->kobj, ufs_sysfs_groups);
	if (ret)
		dev_err(dev,
			"%s: sysfs groups creation failed (err = %d)\n",
			__func__, ret);
}

static void ufshcd_remove_desc_sysfs_nodes(struct device *dev)
{
	sysfs_remove_groups(&dev->kobj, ufs_sysfs_groups);
}

static inline void ufshcd_add_sysfs_nodes(struct ufs_hba *hba)
{
	ufshcd_add_rpm_lvl_sysfs_nodes(hba);
	ufshcd_add_spm_lvl_sysfs_nodes(hba);
	ufshcd_add_desc_sysfs_nodes(hba->dev);
}

static inline void ufshcd_remove_sysfs_nodes(struct ufs_hba *hba)
{
	device_remove_file(hba->dev, &hba->rpm_lvl_attr);
	device_remove_file(hba->dev, &hba->spm_lvl_attr);
	ufshcd_remove_desc_sysfs_nodes(hba->dev);
}

static void __ufshcd_shutdown_clkscaling(struct ufs_hba *hba)
{
	bool suspend = false;
	unsigned long flags;

	spin_lock_irqsave(hba->host->host_lock, flags);
	if (hba->clk_scaling.is_allowed) {
		hba->clk_scaling.is_allowed = false;
		suspend = true;
	}
	spin_unlock_irqrestore(hba->host->host_lock, flags);

	/**
	 * Scaling may be scheduled before, hence make sure it
	 * doesn't race with shutdown
	 */
	if (ufshcd_is_clkscaling_supported(hba)) {
		cancel_work_sync(&hba->clk_scaling.suspend_work);
		cancel_work_sync(&hba->clk_scaling.resume_work);
		if (suspend)
			ufshcd_suspend_clkscaling(hba);
	}

	/* Unregister so that devfreq_monitor can't race with shutdown */
	if (hba->devfreq) {
		devfreq_remove_device(hba->devfreq);
		hba->devfreq = NULL;
	}
}

static void ufshcd_shutdown_clkscaling(struct ufs_hba *hba)
{
	if (!ufshcd_is_clkscaling_supported(hba))
		return;
	__ufshcd_shutdown_clkscaling(hba);
	device_remove_file(hba->dev, &hba->clk_scaling.enable_attr);
}

/**
 * ufshcd_shutdown - shutdown routine
 * @hba: per adapter instance
 *
 * This function would power off both UFS device and UFS link.
 *
 * Returns 0 always to allow force shutdown even in case of errors.
 */
int ufshcd_shutdown(struct ufs_hba *hba)
{
	int ret = 0;

	if (!hba->is_powered)
		goto out;

	if (ufshcd_is_ufs_dev_poweroff(hba) && ufshcd_is_link_off(hba))
		goto out;

	pm_runtime_get_sync(hba->dev);
<<<<<<< HEAD
	ufshcd_hold_all(hba);
	ufshcd_mark_shutdown_ongoing(hba);
	ufshcd_shutdown_clkscaling(hba);
	/**
	 * (1) Acquire the lock to stop any more requests
	 * (2) Wait for all issued requests to complete
	 */
	ufshcd_get_write_lock(hba);
	ufshcd_scsi_block_requests(hba);
	ret = ufshcd_wait_for_doorbell_clr(hba, U64_MAX);
	if (ret)
		dev_err(hba->dev, "%s: waiting for DB clear: failed: %d\n",
			__func__, ret);
	/* Requests may have errored out above, let it be handled */
	flush_work(&hba->eh_work);
	/* reqs issued from contexts other than shutdown will fail from now */
	ufshcd_scsi_unblock_requests(hba);
	ufshcd_release_all(hba);
=======

>>>>>>> 66722c42
	ret = ufshcd_suspend(hba, UFS_SHUTDOWN_PM);
out:
	if (ret)
		dev_err(hba->dev, "%s failed, err %d\n", __func__, ret);
	/* allow force shutdown even in case of errors */
	return 0;
}
EXPORT_SYMBOL(ufshcd_shutdown);

/*
 * Values permitted 0, 1, 2.
 * 0 -> Disable IO latency histograms (default)
 * 1 -> Enable IO latency histograms
 * 2 -> Zero out IO latency histograms
 */
static ssize_t
latency_hist_store(struct device *dev, struct device_attribute *attr,
		   const char *buf, size_t count)
{
	struct ufs_hba *hba = dev_get_drvdata(dev);
	long value;

	if (kstrtol(buf, 0, &value))
		return -EINVAL;
	if (value == BLK_IO_LAT_HIST_ZERO)
		blk_zero_latency_hist(&hba->io_lat_s);
	else if (value == BLK_IO_LAT_HIST_ENABLE ||
		 value == BLK_IO_LAT_HIST_DISABLE)
		hba->latency_hist_enabled = value;
	return count;
}

ssize_t
latency_hist_show(struct device *dev, struct device_attribute *attr,
		  char *buf)
{
	struct ufs_hba *hba = dev_get_drvdata(dev);

	return blk_latency_hist_show(&hba->io_lat_s, buf);
}

static DEVICE_ATTR(latency_hist, S_IRUGO | S_IWUSR,
		   latency_hist_show, latency_hist_store);

static void
ufshcd_init_latency_hist(struct ufs_hba *hba)
{
	if (device_create_file(hba->dev, &dev_attr_latency_hist))
		dev_err(hba->dev, "Failed to create latency_hist sysfs entry\n");
}

static void
ufshcd_exit_latency_hist(struct ufs_hba *hba)
{
	device_create_file(hba->dev, &dev_attr_latency_hist);
}

/**
 * ufshcd_remove - de-allocate SCSI host and host memory space
 *		data structure memory
 * @hba - per adapter instance
 */
void ufshcd_remove(struct ufs_hba *hba)
{
#if defined(VENDOR_EDIT) && defined(CONFIG_UFSFEATURE)
	/* Hank.liu@TECH.PLAT.Storage, 2019-10-31, add UFS+ hpb and tw driver*/
	ufsf_hpb_release(&hba->ufsf);
	ufsf_tw_release(&hba->ufsf);
	/* huangjianan@TECH.Storage.UFS, 2019/12/09, Add for UFS+ RUS */
	remove_ufsplus_ctrl_proc();
#endif
	ufshcd_remove_sysfs_nodes(hba);
	scsi_remove_host(hba->host);
	/* disable interrupts */
	ufshcd_disable_intr(hba, hba->intr_mask);
	ufshcd_hba_stop(hba, true);

	ufshcd_exit_clk_gating(hba);
	ufshcd_exit_hibern8_on_idle(hba);
	ufshcd_exit_latency_hist(hba);
	if (ufshcd_is_clkscaling_supported(hba)) {
		device_remove_file(hba->dev, &hba->clk_scaling.enable_attr);
		if (hba->devfreq)
			devfreq_remove_device(hba->devfreq);
	}

	ufshcd_hba_exit(hba);
	ufsdbg_remove_debugfs(hba);
}
EXPORT_SYMBOL_GPL(ufshcd_remove);

/**
 * ufshcd_dealloc_host - deallocate Host Bus Adapter (HBA)
 * @hba: pointer to Host Bus Adapter (HBA)
 */
void ufshcd_dealloc_host(struct ufs_hba *hba)
{
	scsi_host_put(hba->host);
}
EXPORT_SYMBOL_GPL(ufshcd_dealloc_host);

/**
 * ufshcd_set_dma_mask - Set dma mask based on the controller
 *			 addressing capability
 * @hba: per adapter instance
 *
 * Returns 0 for success, non-zero for failure
 */
static int ufshcd_set_dma_mask(struct ufs_hba *hba)
{
	if (hba->capabilities & MASK_64_ADDRESSING_SUPPORT) {
		if (!dma_set_mask_and_coherent(hba->dev, DMA_BIT_MASK(64)))
			return 0;
	}
	return dma_set_mask_and_coherent(hba->dev, DMA_BIT_MASK(32));
}

/**
 * ufshcd_alloc_host - allocate Host Bus Adapter (HBA)
 * @dev: pointer to device handle
 * @hba_handle: driver private handle
 * Returns 0 on success, non-zero value on failure
 */
int ufshcd_alloc_host(struct device *dev, struct ufs_hba **hba_handle)
{
	struct Scsi_Host *host;
	struct ufs_hba *hba;
	int err = 0;

	if (!dev) {
		dev_err(dev,
		"Invalid memory reference for dev is NULL\n");
		err = -ENODEV;
		goto out_error;
	}

	host = scsi_host_alloc(&ufshcd_driver_template,
				sizeof(struct ufs_hba));
	if (!host) {
		dev_err(dev, "scsi_host_alloc failed\n");
		err = -ENOMEM;
		goto out_error;
	}
	hba = shost_priv(host);
	hba->host = host;
	hba->dev = dev;
	*hba_handle = hba;
	hba->sg_entry_size = sizeof(struct ufshcd_sg_entry);
#ifdef OPLUS_FEATURE_STORAGE_TOOL
/* hexiaosen@BSP.Storage.UFS 2020-08-13 add for ufs reset after ffu write buffer */
	hba->set_host_blocked = 0;
	INIT_WORK(&hba->ffu_write_buffer_finished_work, ffu_write_buffer_finish_work_fun);
#endif
	INIT_LIST_HEAD(&hba->clk_list_head);

out_error:
	return err;
}
EXPORT_SYMBOL(ufshcd_alloc_host);

/**
 * ufshcd_init - Driver initialization routine
 * @hba: per-adapter instance
 * @mmio_base: base register address
 * @irq: Interrupt line of device
 * Returns 0 on success, non-zero value on failure
 */
int ufshcd_init(struct ufs_hba *hba, void __iomem *mmio_base, unsigned int irq)
{
	int err;
	struct Scsi_Host *host = hba->host;
	struct device *dev = hba->dev;

	if (!mmio_base) {
		dev_err(hba->dev,
		"Invalid memory reference for mmio_base is NULL\n");
		err = -ENODEV;
		goto out_error;
	}

	hba->mmio_base = mmio_base;
	hba->irq = irq;

	/* Set descriptor lengths to specification defaults */
	ufshcd_def_desc_sizes(hba);

	err = ufshcd_hba_init(hba);
	if (err)
		goto out_error;

	/* Read capabilities registers */
	ufshcd_hba_capabilities(hba);

	/* Get UFS version supported by the controller */
	hba->ufs_version = ufshcd_get_ufs_version(hba);

	/* print error message if ufs_version is not valid */
	if ((hba->ufs_version != UFSHCI_VERSION_10) &&
	    (hba->ufs_version != UFSHCI_VERSION_11) &&
	    (hba->ufs_version != UFSHCI_VERSION_20) &&
	    (hba->ufs_version != UFSHCI_VERSION_21) &&
	    (hba->ufs_version != UFSHCI_VERSION_30))
		dev_warn(hba->dev, "invalid UFS version 0x%x\n",
			hba->ufs_version);

	/* Get Interrupt bit mask per version */
	hba->intr_mask = ufshcd_get_intr_mask(hba);

	/* Enable debug prints */
	hba->ufshcd_dbg_print = DEFAULT_UFSHCD_DBG_PRINT_EN;

	err = ufshcd_set_dma_mask(hba);
	if (err) {
		dev_err(hba->dev, "set dma mask failed\n");
		goto out_disable;
	}

	/* Allocate memory for host memory space */
	err = ufshcd_memory_alloc(hba);
	if (err) {
		dev_err(hba->dev, "Memory allocation failed\n");
		goto out_disable;
	}

	/* Configure LRB */
	ufshcd_host_memory_configure(hba);

	host->can_queue = hba->nutrs;
	host->cmd_per_lun = hba->nutrs;
	host->max_id = UFSHCD_MAX_ID;
	host->max_lun = UFS_MAX_LUNS;
	host->max_channel = UFSHCD_MAX_CHANNEL;
	host->unique_id = host->host_no;
	host->max_cmd_len = MAX_CDB_SIZE;
	host->set_dbd_for_caching = 1;

	hba->max_pwr_info.is_valid = false;

	/* Initailize wait queue for task management */
	init_waitqueue_head(&hba->tm_wq);
	init_waitqueue_head(&hba->tm_tag_wq);

	/* Initialize work queues */
	INIT_WORK(&hba->eh_work, ufshcd_err_handler);
	INIT_WORK(&hba->eeh_work, ufshcd_exception_event_handler);
	INIT_WORK(&hba->card_detect_work, ufshcd_card_detect_handler);
	INIT_WORK(&hba->rls_work, ufshcd_rls_handler);

	/* Initialize UIC command mutex */
	mutex_init(&hba->uic_cmd_mutex);

	/* Initialize mutex for device management commands */
	mutex_init(&hba->dev_cmd.lock);

	init_rwsem(&hba->lock);

	/* Initialize device management tag acquire wait queue */
	init_waitqueue_head(&hba->dev_cmd.tag_wq);

	ufshcd_init_clk_gating(hba);
	ufshcd_init_hibern8_on_idle(hba);

	/*
	 * In order to avoid any spurious interrupt immediately after
	 * registering UFS controller interrupt handler, clear any pending UFS
	 * interrupt status and disable all the UFS interrupts.
	 */
	ufshcd_writel(hba, ufshcd_readl(hba, REG_INTERRUPT_STATUS),
		      REG_INTERRUPT_STATUS);
	ufshcd_writel(hba, 0, REG_INTERRUPT_ENABLE);
	/*
	 * Make sure that UFS interrupts are disabled and any pending interrupt
	 * status is cleared before registering UFS interrupt handler.
	 */
	mb();

	/* IRQ registration */
	err = devm_request_irq(dev, irq, ufshcd_intr, IRQF_SHARED,
				dev_name(dev), hba);
	if (err) {
		dev_err(hba->dev, "request irq failed\n");
		goto exit_gating;
	} else {
		hba->is_irq_enabled = true;
	}

	err = scsi_add_host(host, hba->dev);
	if (err) {
		dev_err(hba->dev, "scsi_add_host failed\n");
		goto exit_gating;
	}

	/* Reset controller to power on reset (POR) state */
	ufshcd_vops_full_reset(hba);

	/* reset connected UFS device */
	err = ufshcd_reset_device(hba);
	if (err)
		dev_warn(hba->dev, "%s: device reset failed. err %d\n",
			 __func__, err);

	if (hba->force_g4)
		hba->reinit_g4_rate_A = true;
	/* Init crypto */
	err = ufshcd_hba_init_crypto(hba);
	if (err) {
		dev_err(hba->dev, "crypto setup failed\n");
		goto out_remove_scsi_host;
	}

	/* Host controller enable */
	err = ufshcd_hba_enable(hba);
	if (err) {
		dev_err(hba->dev, "Host controller enable failed\n");
		ufshcd_print_host_regs(hba);
		ufshcd_print_host_state(hba);
		goto out_remove_scsi_host;
	}

	if (ufshcd_is_clkscaling_supported(hba)) {
		char wq_name[sizeof("ufs_clkscaling_00")];

		INIT_WORK(&hba->clk_scaling.suspend_work,
			  ufshcd_clk_scaling_suspend_work);
		INIT_WORK(&hba->clk_scaling.resume_work,
			  ufshcd_clk_scaling_resume_work);

		snprintf(wq_name, sizeof(wq_name), "ufs_clkscaling_%d",
			 host->host_no);
		hba->clk_scaling.workq = create_singlethread_workqueue(wq_name);

		ufshcd_clkscaling_init_sysfs(hba);
	}

	/*
	 * If rpm_lvl and and spm_lvl are not already set to valid levels,
	 * set the default power management level for UFS runtime and system
	 * suspend. Default power saving mode selected is keeping UFS link in
	 * Hibern8 state and UFS device in sleep state.
	 */
	if (!ufshcd_is_valid_pm_lvl(hba->rpm_lvl))
		hba->rpm_lvl = ufs_get_desired_pm_lvl_for_dev_link_state(
							UFS_SLEEP_PWR_MODE,
							UIC_LINK_HIBERN8_STATE);
	if (!ufshcd_is_valid_pm_lvl(hba->spm_lvl))
		hba->spm_lvl = ufs_get_desired_pm_lvl_for_dev_link_state(
							UFS_SLEEP_PWR_MODE,
							UIC_LINK_HIBERN8_STATE);

	/* Hold auto suspend until async scan completes */
	pm_runtime_get_sync(dev);

	ufshcd_init_latency_hist(hba);

	/*
	 * We are assuming that device wasn't put in sleep/power-down
	 * state exclusively during the boot stage before kernel.
	 * This assumption helps avoid doing link startup twice during
	 * ufshcd_probe_hba().
	 */
	ufshcd_set_ufs_dev_active(hba);

	ufshcd_cmd_log_init(hba);

#ifdef OPLUS_FEATURE_UFSPLUS
//Jinghua.Yu@BSP.Storage.UFS 2020/06/12, Add TAG for UFS plus
#if defined(CONFIG_UFSFEATURE)
	ufsf_hpb_set_init_state(&hba->ufsf);
	ufsf_tw_set_init_state(&hba->ufsf);
#endif
#endif
	async_schedule(ufshcd_async_scan, hba);

	ufsdbg_add_debugfs(hba);

	ufshcd_add_sysfs_nodes(hba);

	return 0;

out_remove_scsi_host:
	scsi_remove_host(hba->host);
exit_gating:
	ufshcd_exit_clk_gating(hba);
	ufshcd_exit_latency_hist(hba);
out_disable:
	hba->is_irq_enabled = false;
	ufshcd_hba_exit(hba);
out_error:
	return err;
}
EXPORT_SYMBOL_GPL(ufshcd_init);

MODULE_AUTHOR("Santosh Yaragnavi <santosh.sy@samsung.com>");
MODULE_AUTHOR("Vinayak Holikatti <h.vinayak@samsung.com>");
MODULE_DESCRIPTION("Generic UFS host controller driver Core");
MODULE_LICENSE("GPL");
MODULE_VERSION(UFSHCD_DRIVER_VERSION);<|MERGE_RESOLUTION|>--- conflicted
+++ resolved
@@ -1993,19 +1993,8 @@
 	}
 	spin_unlock_irqrestore(hba->host->host_lock, irq_flags);
 
-	pm_runtime_get_noresume(hba->dev);
-	if (!pm_runtime_active(hba->dev)) {
-		pm_runtime_put_noidle(hba->dev);
-		ret = -EAGAIN;
-		goto out;
-	}
 	start = ktime_get();
 	ret = ufshcd_devfreq_scale(hba, scale_up);
-<<<<<<< HEAD
-=======
-	pm_runtime_put(hba->dev);
-
->>>>>>> 66722c42
 	trace_ufshcd_profile_clk_scaling(dev_name(hba->dev),
 		(scale_up ? "up" : "down"),
 		ktime_to_us(ktime_sub(ktime_get(), start)), ret);
@@ -8054,22 +8043,20 @@
 {
 	struct Scsi_Host *host;
 	struct ufs_hba *hba;
+	unsigned int tag;
 	u32 pos;
 	int err;
-	u8 resp = 0xF, lun;
+	u8 resp = 0xF;
+	struct ufshcd_lrb *lrbp;
 	unsigned long flags;
 
 	host = cmd->device->host;
 	hba = shost_priv(host);
-
-<<<<<<< HEAD
+	tag = cmd->request->tag;
+
 	ufshcd_print_cmd_log(hba);
 	lrbp = &hba->lrb[tag];
 	err = ufshcd_issue_tm_cmd(hba, lrbp->lun, 0, UFS_LOGICAL_RESET, &resp);
-=======
-	lun = ufshcd_scsi_to_upiu_lun(cmd->device->lun);
-	err = ufshcd_issue_tm_cmd(hba, lun, 0, UFS_LOGICAL_RESET, &resp);
->>>>>>> 66722c42
 	if (err || resp != UPIU_TASK_MANAGEMENT_FUNC_COMPL) {
 		if (!err)
 			err = resp;
@@ -8078,7 +8065,7 @@
 
 	/* clear the commands that were pending for corresponding LUN */
 	for_each_set_bit(pos, &hba->outstanding_reqs, hba->nutrs) {
-		if (hba->lrb[pos].lun == lun) {
+		if (hba->lrb[pos].lun == lrbp->lun) {
 			err = ufshcd_clear_cmd(hba, pos);
 			if (err)
 				break;
@@ -11448,7 +11435,6 @@
 		goto out;
 
 	pm_runtime_get_sync(hba->dev);
-<<<<<<< HEAD
 	ufshcd_hold_all(hba);
 	ufshcd_mark_shutdown_ongoing(hba);
 	ufshcd_shutdown_clkscaling(hba);
@@ -11467,9 +11453,6 @@
 	/* reqs issued from contexts other than shutdown will fail from now */
 	ufshcd_scsi_unblock_requests(hba);
 	ufshcd_release_all(hba);
-=======
-
->>>>>>> 66722c42
 	ret = ufshcd_suspend(hba, UFS_SHUTDOWN_PM);
 out:
 	if (ret)
