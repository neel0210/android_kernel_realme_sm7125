/*
 * USB hub driver.
 *
 * (C) Copyright 1999 Linus Torvalds
 * (C) Copyright 1999 Johannes Erdfelt
 * (C) Copyright 1999 Gregory P. Smith
 * (C) Copyright 2001 Brad Hards (bhards@bigpond.net.au)
 *
 * Released under the GPLv2 only.
 * SPDX-License-Identifier: GPL-2.0
 */

#include <linux/kernel.h>
#include <linux/errno.h>
#include <linux/module.h>
#include <linux/moduleparam.h>
#include <linux/completion.h>
#include <linux/sched/mm.h>
#include <linux/list.h>
#include <linux/slab.h>
#include <linux/kcov.h>
#include <linux/ioctl.h>
#include <linux/usb.h>
#include <linux/usbdevice_fs.h>
#include <linux/usb/hcd.h>
#include <linux/usb/otg.h>
#include <linux/usb/quirks.h>
#include <linux/workqueue.h>
#include <linux/mutex.h>
#include <linux/random.h>
#include <linux/pm_qos.h>

#include <linux/uaccess.h>
#include <asm/byteorder.h>

#include "hub.h"
#include "otg_whitelist.h"

#define USB_VENDOR_GENESYS_LOGIC		0x05e3
#define USB_VENDOR_SMSC				0x0424
#define USB_PRODUCT_USB5534B			0x5534
#define USB_VENDOR_CYPRESS			0x04b4
#define USB_PRODUCT_CY7C65632			0x6570
#define HUB_QUIRK_CHECK_PORT_AUTOSUSPEND	0x01
#define HUB_QUIRK_DISABLE_AUTOSUSPEND		0x02

/* Protect struct usb_device->state and ->children members
 * Note: Both are also protected by ->dev.sem, except that ->state can
 * change to USB_STATE_NOTATTACHED even when the semaphore isn't held. */
static DEFINE_SPINLOCK(device_state_lock);

/* workqueue to process hub events */
static struct workqueue_struct *hub_wq;
static void hub_event(struct work_struct *work);

/* synchronize hub-port add/remove and peering operations */
DEFINE_MUTEX(usb_port_peer_mutex);

static bool skip_extended_resume_delay = 1;
module_param(skip_extended_resume_delay, bool, 0644);
MODULE_PARM_DESC(skip_extended_resume_delay,
		"removes extra delay added to finish bus resume");

/* cycle leds on hubs that aren't blinking for attention */
static bool blinkenlights;
module_param(blinkenlights, bool, S_IRUGO);
MODULE_PARM_DESC(blinkenlights, "true to cycle leds on hubs");

/*
 * Device SATA8000 FW1.0 from DATAST0R Technology Corp requires about
 * 10 seconds to send reply for the initial 64-byte descriptor request.
 */
/* define initial 64-byte descriptor request timeout in milliseconds */
static int initial_descriptor_timeout = USB_CTRL_GET_TIMEOUT;
module_param(initial_descriptor_timeout, int, S_IRUGO|S_IWUSR);
MODULE_PARM_DESC(initial_descriptor_timeout,
		"initial 64-byte descriptor request timeout in milliseconds "
		"(default 5000 - 5.0 seconds)");

/*
 * As of 2.6.10 we introduce a new USB device initialization scheme which
 * closely resembles the way Windows works.  Hopefully it will be compatible
 * with a wider range of devices than the old scheme.  However some previously
 * working devices may start giving rise to "device not accepting address"
 * errors; if that happens the user can try the old scheme by adjusting the
 * following module parameters.
 *
 * For maximum flexibility there are two boolean parameters to control the
 * hub driver's behavior.  On the first initialization attempt, if the
 * "old_scheme_first" parameter is set then the old scheme will be used,
 * otherwise the new scheme is used.  If that fails and "use_both_schemes"
 * is set, then the driver will make another attempt, using the other scheme.
 */
static bool old_scheme_first;
module_param(old_scheme_first, bool, S_IRUGO | S_IWUSR);
MODULE_PARM_DESC(old_scheme_first,
		 "start with the old device initialization scheme");

static bool use_both_schemes = 1;
module_param(use_both_schemes, bool, S_IRUGO | S_IWUSR);
MODULE_PARM_DESC(use_both_schemes,
		"try the other device initialization scheme if the "
		"first one fails");

/* Mutual exclusion for EHCI CF initialization.  This interferes with
 * port reset on some companion controllers.
 */
DECLARE_RWSEM(ehci_cf_port_reset_rwsem);
EXPORT_SYMBOL_GPL(ehci_cf_port_reset_rwsem);

#define HUB_DEBOUNCE_TIMEOUT	2000
#define HUB_DEBOUNCE_STEP	  25
#define HUB_DEBOUNCE_STABLE	 100

static void hub_release(struct kref *kref);
static int usb_reset_and_verify_device(struct usb_device *udev);
static int hub_port_disable(struct usb_hub *hub, int port1, int set_state);
static bool hub_port_warm_reset_required(struct usb_hub *hub, int port1,
		u16 portstatus);

static inline char *portspeed(struct usb_hub *hub, int portstatus)
{
	if (hub_is_superspeedplus(hub->hdev))
		return "10.0 Gb/s";
	if (hub_is_superspeed(hub->hdev))
		return "5.0 Gb/s";
	if (portstatus & USB_PORT_STAT_HIGH_SPEED)
		return "480 Mb/s";
	else if (portstatus & USB_PORT_STAT_LOW_SPEED)
		return "1.5 Mb/s";
	else
		return "12 Mb/s";
}

/* Note that hdev or one of its children must be locked! */
struct usb_hub *usb_hub_to_struct_hub(struct usb_device *hdev)
{
	if (!hdev || !hdev->actconfig || !hdev->maxchild)
		return NULL;
	return usb_get_intfdata(hdev->actconfig->interface[0]);
}

int usb_device_supports_lpm(struct usb_device *udev)
{
	/* Some devices have trouble with LPM */
	if (udev->quirks & USB_QUIRK_NO_LPM)
		return 0;

	/* USB 2.1 (and greater) devices indicate LPM support through
	 * their USB 2.0 Extended Capabilities BOS descriptor.
	 */
	if (udev->speed == USB_SPEED_HIGH || udev->speed == USB_SPEED_FULL) {
		if (udev->bos->ext_cap &&
			(USB_LPM_SUPPORT &
			 le32_to_cpu(udev->bos->ext_cap->bmAttributes)))
			return 1;
		return 0;
	}

	/*
	 * According to the USB 3.0 spec, all USB 3.0 devices must support LPM.
	 * However, there are some that don't, and they set the U1/U2 exit
	 * latencies to zero.
	 */
	if (!udev->bos->ss_cap) {
		dev_info(&udev->dev, "No LPM exit latency info found, disabling LPM.\n");
		return 0;
	}

	if (udev->bos->ss_cap->bU1devExitLat == 0 &&
			udev->bos->ss_cap->bU2DevExitLat == 0) {
		if (udev->parent)
			dev_info(&udev->dev, "LPM exit latency is zeroed, disabling LPM.\n");
		else
			dev_info(&udev->dev, "We don't know the algorithms for LPM for this host, disabling LPM.\n");
		return 0;
	}

	if (!udev->parent || udev->parent->lpm_capable)
		return 1;
	return 0;
}

/*
 * Set the Maximum Exit Latency (MEL) for the host to initiate a transition from
 * either U1 or U2.
 */
static void usb_set_lpm_mel(struct usb_device *udev,
		struct usb3_lpm_parameters *udev_lpm_params,
		unsigned int udev_exit_latency,
		struct usb_hub *hub,
		struct usb3_lpm_parameters *hub_lpm_params,
		unsigned int hub_exit_latency)
{
	unsigned int total_mel;
	unsigned int device_mel;
	unsigned int hub_mel;

	/*
	 * Calculate the time it takes to transition all links from the roothub
	 * to the parent hub into U0.  The parent hub must then decode the
	 * packet (hub header decode latency) to figure out which port it was
	 * bound for.
	 *
	 * The Hub Header decode latency is expressed in 0.1us intervals (0x1
	 * means 0.1us).  Multiply that by 100 to get nanoseconds.
	 */
	total_mel = hub_lpm_params->mel +
		(hub->descriptor->u.ss.bHubHdrDecLat * 100);

	/*
	 * How long will it take to transition the downstream hub's port into
	 * U0?  The greater of either the hub exit latency or the device exit
	 * latency.
	 *
	 * The BOS U1/U2 exit latencies are expressed in 1us intervals.
	 * Multiply that by 1000 to get nanoseconds.
	 */
	device_mel = udev_exit_latency * 1000;
	hub_mel = hub_exit_latency * 1000;
	if (device_mel > hub_mel)
		total_mel += device_mel;
	else
		total_mel += hub_mel;

	udev_lpm_params->mel = total_mel;
}

/*
 * Set the maximum Device to Host Exit Latency (PEL) for the device to initiate
 * a transition from either U1 or U2.
 */
static void usb_set_lpm_pel(struct usb_device *udev,
		struct usb3_lpm_parameters *udev_lpm_params,
		unsigned int udev_exit_latency,
		struct usb_hub *hub,
		struct usb3_lpm_parameters *hub_lpm_params,
		unsigned int hub_exit_latency,
		unsigned int port_to_port_exit_latency)
{
	unsigned int first_link_pel;
	unsigned int hub_pel;

	/*
	 * First, the device sends an LFPS to transition the link between the
	 * device and the parent hub into U0.  The exit latency is the bigger of
	 * the device exit latency or the hub exit latency.
	 */
	if (udev_exit_latency > hub_exit_latency)
		first_link_pel = udev_exit_latency * 1000;
	else
		first_link_pel = hub_exit_latency * 1000;

	/*
	 * When the hub starts to receive the LFPS, there is a slight delay for
	 * it to figure out that one of the ports is sending an LFPS.  Then it
	 * will forward the LFPS to its upstream link.  The exit latency is the
	 * delay, plus the PEL that we calculated for this hub.
	 */
	hub_pel = port_to_port_exit_latency * 1000 + hub_lpm_params->pel;

	/*
	 * According to figure C-7 in the USB 3.0 spec, the PEL for this device
	 * is the greater of the two exit latencies.
	 */
	if (first_link_pel > hub_pel)
		udev_lpm_params->pel = first_link_pel;
	else
		udev_lpm_params->pel = hub_pel;
}

/*
 * Set the System Exit Latency (SEL) to indicate the total worst-case time from
 * when a device initiates a transition to U0, until when it will receive the
 * first packet from the host controller.
 *
 * Section C.1.5.1 describes the four components to this:
 *  - t1: device PEL
 *  - t2: time for the ERDY to make it from the device to the host.
 *  - t3: a host-specific delay to process the ERDY.
 *  - t4: time for the packet to make it from the host to the device.
 *
 * t3 is specific to both the xHCI host and the platform the host is integrated
 * into.  The Intel HW folks have said it's negligible, FIXME if a different
 * vendor says otherwise.
 */
static void usb_set_lpm_sel(struct usb_device *udev,
		struct usb3_lpm_parameters *udev_lpm_params)
{
	struct usb_device *parent;
	unsigned int num_hubs;
	unsigned int total_sel;

	/* t1 = device PEL */
	total_sel = udev_lpm_params->pel;
	/* How many external hubs are in between the device & the root port. */
	for (parent = udev->parent, num_hubs = 0; parent->parent;
			parent = parent->parent)
		num_hubs++;
	/* t2 = 2.1us + 250ns * (num_hubs - 1) */
	if (num_hubs > 0)
		total_sel += 2100 + 250 * (num_hubs - 1);

	/* t4 = 250ns * num_hubs */
	total_sel += 250 * num_hubs;

	udev_lpm_params->sel = total_sel;
}

static void usb_set_lpm_parameters(struct usb_device *udev)
{
	struct usb_hub *hub;
	unsigned int port_to_port_delay;
	unsigned int udev_u1_del;
	unsigned int udev_u2_del;
	unsigned int hub_u1_del;
	unsigned int hub_u2_del;

	if (!udev->lpm_capable || udev->speed < USB_SPEED_SUPER)
		return;

	hub = usb_hub_to_struct_hub(udev->parent);
	/* It doesn't take time to transition the roothub into U0, since it
	 * doesn't have an upstream link.
	 */
	if (!hub)
		return;

	udev_u1_del = udev->bos->ss_cap->bU1devExitLat;
	udev_u2_del = le16_to_cpu(udev->bos->ss_cap->bU2DevExitLat);
	hub_u1_del = udev->parent->bos->ss_cap->bU1devExitLat;
	hub_u2_del = le16_to_cpu(udev->parent->bos->ss_cap->bU2DevExitLat);

	usb_set_lpm_mel(udev, &udev->u1_params, udev_u1_del,
			hub, &udev->parent->u1_params, hub_u1_del);

	usb_set_lpm_mel(udev, &udev->u2_params, udev_u2_del,
			hub, &udev->parent->u2_params, hub_u2_del);

	/*
	 * Appendix C, section C.2.2.2, says that there is a slight delay from
	 * when the parent hub notices the downstream port is trying to
	 * transition to U0 to when the hub initiates a U0 transition on its
	 * upstream port.  The section says the delays are tPort2PortU1EL and
	 * tPort2PortU2EL, but it doesn't define what they are.
	 *
	 * The hub chapter, sections 10.4.2.4 and 10.4.2.5 seem to be talking
	 * about the same delays.  Use the maximum delay calculations from those
	 * sections.  For U1, it's tHubPort2PortExitLat, which is 1us max.  For
	 * U2, it's tHubPort2PortExitLat + U2DevExitLat - U1DevExitLat.  I
	 * assume the device exit latencies they are talking about are the hub
	 * exit latencies.
	 *
	 * What do we do if the U2 exit latency is less than the U1 exit
	 * latency?  It's possible, although not likely...
	 */
	port_to_port_delay = 1;

	usb_set_lpm_pel(udev, &udev->u1_params, udev_u1_del,
			hub, &udev->parent->u1_params, hub_u1_del,
			port_to_port_delay);

	if (hub_u2_del > hub_u1_del)
		port_to_port_delay = 1 + hub_u2_del - hub_u1_del;
	else
		port_to_port_delay = 1 + hub_u1_del;

	usb_set_lpm_pel(udev, &udev->u2_params, udev_u2_del,
			hub, &udev->parent->u2_params, hub_u2_del,
			port_to_port_delay);

	/* Now that we've got PEL, calculate SEL. */
	usb_set_lpm_sel(udev, &udev->u1_params);
	usb_set_lpm_sel(udev, &udev->u2_params);
}

/* USB 2.0 spec Section 11.24.4.5 */
static int get_hub_descriptor(struct usb_device *hdev,
		struct usb_hub_descriptor *desc)
{
	int i, ret, size;
	unsigned dtype;

	if (hub_is_superspeed(hdev)) {
		dtype = USB_DT_SS_HUB;
		size = USB_DT_SS_HUB_SIZE;
	} else {
		dtype = USB_DT_HUB;
		size = sizeof(struct usb_hub_descriptor);
	}

	for (i = 0; i < 3; i++) {
		ret = usb_control_msg(hdev, usb_rcvctrlpipe(hdev, 0),
			USB_REQ_GET_DESCRIPTOR, USB_DIR_IN | USB_RT_HUB,
			dtype << 8, 0, desc, size,
			USB_CTRL_GET_TIMEOUT);
		if (hub_is_superspeed(hdev)) {
			if (ret == size)
				return ret;
		} else if (ret >= USB_DT_HUB_NONVAR_SIZE + 2) {
			/* Make sure we have the DeviceRemovable field. */
			size = USB_DT_HUB_NONVAR_SIZE + desc->bNbrPorts / 8 + 1;
			if (ret < size)
				return -EMSGSIZE;
			return ret;
		}
	}
	return -EINVAL;
}

/*
 * USB 2.0 spec Section 11.24.2.1
 */
static int clear_hub_feature(struct usb_device *hdev, int feature)
{
	return usb_control_msg(hdev, usb_sndctrlpipe(hdev, 0),
		USB_REQ_CLEAR_FEATURE, USB_RT_HUB, feature, 0, NULL, 0, 1000);
}

/*
 * USB 2.0 spec Section 11.24.2.2
 */
int usb_clear_port_feature(struct usb_device *hdev, int port1, int feature)
{
	return usb_control_msg(hdev, usb_sndctrlpipe(hdev, 0),
		USB_REQ_CLEAR_FEATURE, USB_RT_PORT, feature, port1,
		NULL, 0, 1000);
}

/*
 * USB 2.0 spec Section 11.24.2.13
 */
static int set_port_feature(struct usb_device *hdev, int port1, int feature)
{
	return usb_control_msg(hdev, usb_sndctrlpipe(hdev, 0),
		USB_REQ_SET_FEATURE, USB_RT_PORT, feature, port1,
		NULL, 0, 1000);
}

static char *to_led_name(int selector)
{
	switch (selector) {
	case HUB_LED_AMBER:
		return "amber";
	case HUB_LED_GREEN:
		return "green";
	case HUB_LED_OFF:
		return "off";
	case HUB_LED_AUTO:
		return "auto";
	default:
		return "??";
	}
}

/*
 * USB 2.0 spec Section 11.24.2.7.1.10 and table 11-7
 * for info about using port indicators
 */
static void set_port_led(struct usb_hub *hub, int port1, int selector)
{
	struct usb_port *port_dev = hub->ports[port1 - 1];
	int status;

	status = set_port_feature(hub->hdev, (selector << 8) | port1,
			USB_PORT_FEAT_INDICATOR);
	dev_dbg(&port_dev->dev, "indicator %s status %d\n",
		to_led_name(selector), status);
}

#define	LED_CYCLE_PERIOD	((2*HZ)/3)

static void led_work(struct work_struct *work)
{
	struct usb_hub		*hub =
		container_of(work, struct usb_hub, leds.work);
	struct usb_device	*hdev = hub->hdev;
	unsigned		i;
	unsigned		changed = 0;
	int			cursor = -1;

	if (hdev->state != USB_STATE_CONFIGURED || hub->quiescing)
		return;

	for (i = 0; i < hdev->maxchild; i++) {
		unsigned	selector, mode;

		/* 30%-50% duty cycle */

		switch (hub->indicator[i]) {
		/* cycle marker */
		case INDICATOR_CYCLE:
			cursor = i;
			selector = HUB_LED_AUTO;
			mode = INDICATOR_AUTO;
			break;
		/* blinking green = sw attention */
		case INDICATOR_GREEN_BLINK:
			selector = HUB_LED_GREEN;
			mode = INDICATOR_GREEN_BLINK_OFF;
			break;
		case INDICATOR_GREEN_BLINK_OFF:
			selector = HUB_LED_OFF;
			mode = INDICATOR_GREEN_BLINK;
			break;
		/* blinking amber = hw attention */
		case INDICATOR_AMBER_BLINK:
			selector = HUB_LED_AMBER;
			mode = INDICATOR_AMBER_BLINK_OFF;
			break;
		case INDICATOR_AMBER_BLINK_OFF:
			selector = HUB_LED_OFF;
			mode = INDICATOR_AMBER_BLINK;
			break;
		/* blink green/amber = reserved */
		case INDICATOR_ALT_BLINK:
			selector = HUB_LED_GREEN;
			mode = INDICATOR_ALT_BLINK_OFF;
			break;
		case INDICATOR_ALT_BLINK_OFF:
			selector = HUB_LED_AMBER;
			mode = INDICATOR_ALT_BLINK;
			break;
		default:
			continue;
		}
		if (selector != HUB_LED_AUTO)
			changed = 1;
		set_port_led(hub, i + 1, selector);
		hub->indicator[i] = mode;
	}
	if (!changed && blinkenlights) {
		cursor++;
		cursor %= hdev->maxchild;
		set_port_led(hub, cursor + 1, HUB_LED_GREEN);
		hub->indicator[cursor] = INDICATOR_CYCLE;
		changed++;
	}
	if (changed)
		queue_delayed_work(system_power_efficient_wq,
				&hub->leds, LED_CYCLE_PERIOD);
}

/* use a short timeout for hub/port status fetches */
#define	USB_STS_TIMEOUT		1000
#define	USB_STS_RETRIES		5

/*
 * USB 2.0 spec Section 11.24.2.6
 */
static int get_hub_status(struct usb_device *hdev,
		struct usb_hub_status *data)
{
	int i, status = -ETIMEDOUT;

	for (i = 0; i < USB_STS_RETRIES &&
			(status == -ETIMEDOUT || status == -EPIPE); i++) {
		status = usb_control_msg(hdev, usb_rcvctrlpipe(hdev, 0),
			USB_REQ_GET_STATUS, USB_DIR_IN | USB_RT_HUB, 0, 0,
			data, sizeof(*data), USB_STS_TIMEOUT);
	}
	return status;
}

/*
 * USB 2.0 spec Section 11.24.2.7
 * USB 3.1 takes into use the wValue and wLength fields, spec Section 10.16.2.6
 */
static int get_port_status(struct usb_device *hdev, int port1,
			   void *data, u16 value, u16 length)
{
	int i, status = -ETIMEDOUT;

	for (i = 0; i < USB_STS_RETRIES &&
			(status == -ETIMEDOUT || status == -EPIPE); i++) {
		status = usb_control_msg(hdev, usb_rcvctrlpipe(hdev, 0),
			USB_REQ_GET_STATUS, USB_DIR_IN | USB_RT_PORT, value,
			port1, data, length, USB_STS_TIMEOUT);
	}
	return status;
}

static int hub_ext_port_status(struct usb_hub *hub, int port1, int type,
			       u16 *status, u16 *change, u32 *ext_status)
{
	int ret;
	int len = 4;

	if (type != HUB_PORT_STATUS)
		len = 8;

	mutex_lock(&hub->status_mutex);
	ret = get_port_status(hub->hdev, port1, &hub->status->port, type, len);
	if (ret < len) {
		if (ret != -ENODEV)
			dev_err(hub->intfdev,
				"%s failed (err = %d)\n", __func__, ret);
		if (ret >= 0)
			ret = -EIO;
	} else {
		*status = le16_to_cpu(hub->status->port.wPortStatus);
		*change = le16_to_cpu(hub->status->port.wPortChange);
		if (type != HUB_PORT_STATUS && ext_status)
			*ext_status = le32_to_cpu(
				hub->status->port.dwExtPortStatus);
		ret = 0;
	}
	mutex_unlock(&hub->status_mutex);
	return ret;
}

static int hub_port_status(struct usb_hub *hub, int port1,
		u16 *status, u16 *change)
{
	return hub_ext_port_status(hub, port1, HUB_PORT_STATUS,
				   status, change, NULL);
}

static void kick_hub_wq(struct usb_hub *hub)
{
	struct usb_interface *intf;

	if (hub->disconnected || work_pending(&hub->events))
		return;

	/*
	 * Suppress autosuspend until the event is proceed.
	 *
	 * Be careful and make sure that the symmetric operation is
	 * always called. We are here only when there is no pending
	 * work for this hub. Therefore put the interface either when
	 * the new work is called or when it is canceled.
	 */
	intf = to_usb_interface(hub->intfdev);
	usb_autopm_get_interface_no_resume(intf);
	kref_get(&hub->kref);

	if (queue_work(hub_wq, &hub->events))
		return;

	/* the work has already been scheduled */
	usb_autopm_put_interface_async(intf);
	kref_put(&hub->kref, hub_release);
}

void usb_kick_hub_wq(struct usb_device *hdev)
{
	struct usb_hub *hub = usb_hub_to_struct_hub(hdev);

	if (hub)
		kick_hub_wq(hub);
}

void usb_flush_hub_wq(void)
{
	flush_workqueue(hub_wq);
}
EXPORT_SYMBOL(usb_flush_hub_wq);

/*
 * Let the USB core know that a USB 3.0 device has sent a Function Wake Device
 * Notification, which indicates it had initiated remote wakeup.
 *
 * USB 3.0 hubs do not report the port link state change from U3 to U0 when the
 * device initiates resume, so the USB core will not receive notice of the
 * resume through the normal hub interrupt URB.
 */
void usb_wakeup_notification(struct usb_device *hdev,
		unsigned int portnum)
{
	struct usb_hub *hub;
	struct usb_port *port_dev;

	if (!hdev)
		return;

	hub = usb_hub_to_struct_hub(hdev);
	if (hub) {
		port_dev = hub->ports[portnum - 1];
		if (port_dev && port_dev->child)
			pm_wakeup_event(&port_dev->child->dev, 0);

		set_bit(portnum, hub->wakeup_bits);
		kick_hub_wq(hub);
	}
}
EXPORT_SYMBOL_GPL(usb_wakeup_notification);

/* completion function, fires on port status changes and various faults */
static void hub_irq(struct urb *urb)
{
	struct usb_hub *hub = urb->context;
	int status = urb->status;
	unsigned i;
	unsigned long bits;

	switch (status) {
	case -ENOENT:		/* synchronous unlink */
	case -ECONNRESET:	/* async unlink */
	case -ESHUTDOWN:	/* hardware going away */
		return;

	default:		/* presumably an error */
		/* Cause a hub reset after 10 consecutive errors */
		dev_dbg(hub->intfdev, "transfer --> %d\n", status);
		if ((++hub->nerrors < 10) || hub->error)
			goto resubmit;
		hub->error = status;
		/* FALL THROUGH */

	/* let hub_wq handle things */
	case 0:			/* we got data:  port status changed */
		bits = 0;
		for (i = 0; i < urb->actual_length; ++i)
			bits |= ((unsigned long) ((*hub->buffer)[i]))
					<< (i*8);
		hub->event_bits[0] = bits;
		break;
	}

	hub->nerrors = 0;

	/* Something happened, let hub_wq figure it out */
	kick_hub_wq(hub);

resubmit:
	if (hub->quiescing)
		return;

	status = usb_submit_urb(hub->urb, GFP_ATOMIC);
	if (status != 0 && status != -ENODEV && status != -EPERM)
		dev_err(hub->intfdev, "resubmit --> %d\n", status);
}

/* USB 2.0 spec Section 11.24.2.3 */
static inline int
hub_clear_tt_buffer(struct usb_device *hdev, u16 devinfo, u16 tt)
{
	/* Need to clear both directions for control ep */
	if (((devinfo >> 11) & USB_ENDPOINT_XFERTYPE_MASK) ==
			USB_ENDPOINT_XFER_CONTROL) {
		int status = usb_control_msg(hdev, usb_sndctrlpipe(hdev, 0),
				HUB_CLEAR_TT_BUFFER, USB_RT_PORT,
				devinfo ^ 0x8000, tt, NULL, 0, 1000);
		if (status)
			return status;
	}
	return usb_control_msg(hdev, usb_sndctrlpipe(hdev, 0),
			       HUB_CLEAR_TT_BUFFER, USB_RT_PORT, devinfo,
			       tt, NULL, 0, 1000);
}

/*
 * enumeration blocks hub_wq for a long time. we use keventd instead, since
 * long blocking there is the exception, not the rule.  accordingly, HCDs
 * talking to TTs must queue control transfers (not just bulk and iso), so
 * both can talk to the same hub concurrently.
 */
static void hub_tt_work(struct work_struct *work)
{
	struct usb_hub		*hub =
		container_of(work, struct usb_hub, tt.clear_work);
	unsigned long		flags;

	spin_lock_irqsave(&hub->tt.lock, flags);
	while (!list_empty(&hub->tt.clear_list)) {
		struct list_head	*next;
		struct usb_tt_clear	*clear;
		struct usb_device	*hdev = hub->hdev;
		const struct hc_driver	*drv;
		int			status;

		next = hub->tt.clear_list.next;
		clear = list_entry(next, struct usb_tt_clear, clear_list);
		list_del(&clear->clear_list);

		/* drop lock so HCD can concurrently report other TT errors */
		spin_unlock_irqrestore(&hub->tt.lock, flags);
		status = hub_clear_tt_buffer(hdev, clear->devinfo, clear->tt);
		if (status && status != -ENODEV)
			dev_err(&hdev->dev,
				"clear tt %d (%04x) error %d\n",
				clear->tt, clear->devinfo, status);

		/* Tell the HCD, even if the operation failed */
		drv = clear->hcd->driver;
		if (drv->clear_tt_buffer_complete)
			(drv->clear_tt_buffer_complete)(clear->hcd, clear->ep);

		kfree(clear);
		spin_lock_irqsave(&hub->tt.lock, flags);
	}
	spin_unlock_irqrestore(&hub->tt.lock, flags);
}

/**
 * usb_hub_set_port_power - control hub port's power state
 * @hdev: USB device belonging to the usb hub
 * @hub: target hub
 * @port1: port index
 * @set: expected status
 *
 * call this function to control port's power via setting or
 * clearing the port's PORT_POWER feature.
 *
 * Return: 0 if successful. A negative error code otherwise.
 */
int usb_hub_set_port_power(struct usb_device *hdev, struct usb_hub *hub,
			   int port1, bool set)
{
	int ret;

	if (set)
		ret = set_port_feature(hdev, port1, USB_PORT_FEAT_POWER);
	else
		ret = usb_clear_port_feature(hdev, port1, USB_PORT_FEAT_POWER);

	if (ret)
		return ret;

	if (set)
		set_bit(port1, hub->power_bits);
	else
		clear_bit(port1, hub->power_bits);
	return 0;
}

/**
 * usb_hub_clear_tt_buffer - clear control/bulk TT state in high speed hub
 * @urb: an URB associated with the failed or incomplete split transaction
 *
 * High speed HCDs use this to tell the hub driver that some split control or
 * bulk transaction failed in a way that requires clearing internal state of
 * a transaction translator.  This is normally detected (and reported) from
 * interrupt context.
 *
 * It may not be possible for that hub to handle additional full (or low)
 * speed transactions until that state is fully cleared out.
 *
 * Return: 0 if successful. A negative error code otherwise.
 */
int usb_hub_clear_tt_buffer(struct urb *urb)
{
	struct usb_device	*udev = urb->dev;
	int			pipe = urb->pipe;
	struct usb_tt		*tt = udev->tt;
	unsigned long		flags;
	struct usb_tt_clear	*clear;

	/* we've got to cope with an arbitrary number of pending TT clears,
	 * since each TT has "at least two" buffers that can need it (and
	 * there can be many TTs per hub).  even if they're uncommon.
	 */
	clear = kmalloc(sizeof *clear, GFP_ATOMIC);
	if (clear == NULL) {
		dev_err(&udev->dev, "can't save CLEAR_TT_BUFFER state\n");
		/* FIXME recover somehow ... RESET_TT? */
		return -ENOMEM;
	}

	/* info that CLEAR_TT_BUFFER needs */
	clear->tt = tt->multi ? udev->ttport : 1;
	clear->devinfo = usb_pipeendpoint (pipe);
	clear->devinfo |= udev->devnum << 4;
	clear->devinfo |= usb_pipecontrol(pipe)
			? (USB_ENDPOINT_XFER_CONTROL << 11)
			: (USB_ENDPOINT_XFER_BULK << 11);
	if (usb_pipein(pipe))
		clear->devinfo |= 1 << 15;

	/* info for completion callback */
	clear->hcd = bus_to_hcd(udev->bus);
	clear->ep = urb->ep;

	/* tell keventd to clear state for this TT */
	spin_lock_irqsave(&tt->lock, flags);
	list_add_tail(&clear->clear_list, &tt->clear_list);
	schedule_work(&tt->clear_work);
	spin_unlock_irqrestore(&tt->lock, flags);
	return 0;
}
EXPORT_SYMBOL_GPL(usb_hub_clear_tt_buffer);

static void hub_power_on(struct usb_hub *hub, bool do_delay)
{
	int port1;

	/* Enable power on each port.  Some hubs have reserved values
	 * of LPSM (> 2) in their descriptors, even though they are
	 * USB 2.0 hubs.  Some hubs do not implement port-power switching
	 * but only emulate it.  In all cases, the ports won't work
	 * unless we send these messages to the hub.
	 */
	if (hub_is_port_power_switchable(hub))
		dev_dbg(hub->intfdev, "enabling power on all ports\n");
	else
		dev_dbg(hub->intfdev, "trying to enable port power on "
				"non-switchable hub\n");
	for (port1 = 1; port1 <= hub->hdev->maxchild; port1++)
		if (test_bit(port1, hub->power_bits))
			set_port_feature(hub->hdev, port1, USB_PORT_FEAT_POWER);
		else
			usb_clear_port_feature(hub->hdev, port1,
						USB_PORT_FEAT_POWER);
	if (do_delay)
		msleep(hub_power_on_good_delay(hub));
}

static int hub_hub_status(struct usb_hub *hub,
		u16 *status, u16 *change)
{
	int ret;

	mutex_lock(&hub->status_mutex);
	ret = get_hub_status(hub->hdev, &hub->status->hub);
	if (ret < 0) {
		if (ret != -ENODEV)
			dev_err(hub->intfdev,
				"%s failed (err = %d)\n", __func__, ret);
	} else {
		*status = le16_to_cpu(hub->status->hub.wHubStatus);
		*change = le16_to_cpu(hub->status->hub.wHubChange);
		ret = 0;
	}
	mutex_unlock(&hub->status_mutex);
	return ret;
}

static int hub_set_port_link_state(struct usb_hub *hub, int port1,
			unsigned int link_status)
{
	return set_port_feature(hub->hdev,
			port1 | (link_status << 3),
			USB_PORT_FEAT_LINK_STATE);
}

/*
 * Disable a port and mark a logical connect-change event, so that some
 * time later hub_wq will disconnect() any existing usb_device on the port
 * and will re-enumerate if there actually is a device attached.
 */
static void hub_port_logical_disconnect(struct usb_hub *hub, int port1)
{
	dev_dbg(&hub->ports[port1 - 1]->dev, "logical disconnect\n");
	hub_port_disable(hub, port1, 1);

	/* FIXME let caller ask to power down the port:
	 *  - some devices won't enumerate without a VBUS power cycle
	 *  - SRP saves power that way
	 *  - ... new call, TBD ...
	 * That's easy if this hub can switch power per-port, and
	 * hub_wq reactivates the port later (timer, SRP, etc).
	 * Powerdown must be optional, because of reset/DFU.
	 */

	set_bit(port1, hub->change_bits);
	kick_hub_wq(hub);
}

/**
 * usb_remove_device - disable a device's port on its parent hub
 * @udev: device to be disabled and removed
 * Context: @udev locked, must be able to sleep.
 *
 * After @udev's port has been disabled, hub_wq is notified and it will
 * see that the device has been disconnected.  When the device is
 * physically unplugged and something is plugged in, the events will
 * be received and processed normally.
 *
 * Return: 0 if successful. A negative error code otherwise.
 */
int usb_remove_device(struct usb_device *udev)
{
	struct usb_hub *hub;
	struct usb_interface *intf;
	int ret;

	if (!udev->parent)	/* Can't remove a root hub */
		return -EINVAL;
	hub = usb_hub_to_struct_hub(udev->parent);
	intf = to_usb_interface(hub->intfdev);

	ret = usb_autopm_get_interface(intf);
	if (ret < 0)
		return ret;

	set_bit(udev->portnum, hub->removed_bits);
	hub_port_logical_disconnect(hub, udev->portnum);
	usb_autopm_put_interface(intf);
	return 0;
}

enum hub_activation_type {
	HUB_INIT, HUB_INIT2, HUB_INIT3,		/* INITs must come first */
	HUB_POST_RESET, HUB_RESUME, HUB_RESET_RESUME,
};

static void hub_init_func2(struct work_struct *ws);
static void hub_init_func3(struct work_struct *ws);

static void hub_activate(struct usb_hub *hub, enum hub_activation_type type)
{
	struct usb_device *hdev = hub->hdev;
	struct usb_hcd *hcd;
	int ret;
	int port1;
	int status;
	bool need_debounce_delay = false;
	unsigned delay;

	/* Continue a partial initialization */
	if (type == HUB_INIT2 || type == HUB_INIT3) {
		device_lock(&hdev->dev);

		/* Was the hub disconnected while we were waiting? */
		if (hub->disconnected)
			goto disconnected;
		if (type == HUB_INIT2)
			goto init2;
		goto init3;
	}
	kref_get(&hub->kref);

	/* The superspeed hub except for root hub has to use Hub Depth
	 * value as an offset into the route string to locate the bits
	 * it uses to determine the downstream port number. So hub driver
	 * should send a set hub depth request to superspeed hub after
	 * the superspeed hub is set configuration in initialization or
	 * reset procedure.
	 *
	 * After a resume, port power should still be on.
	 * For any other type of activation, turn it on.
	 */
	if (type != HUB_RESUME) {
		if (hdev->parent && hub_is_superspeed(hdev)) {
			ret = usb_control_msg(hdev, usb_sndctrlpipe(hdev, 0),
					HUB_SET_DEPTH, USB_RT_HUB,
					hdev->level - 1, 0, NULL, 0,
					USB_CTRL_SET_TIMEOUT);
			if (ret < 0)
				dev_err(hub->intfdev,
						"set hub depth failed\n");
		}

		/* Speed up system boot by using a delayed_work for the
		 * hub's initial power-up delays.  This is pretty awkward
		 * and the implementation looks like a home-brewed sort of
		 * setjmp/longjmp, but it saves at least 100 ms for each
		 * root hub (assuming usbcore is compiled into the kernel
		 * rather than as a module).  It adds up.
		 *
		 * This can't be done for HUB_RESUME or HUB_RESET_RESUME
		 * because for those activation types the ports have to be
		 * operational when we return.  In theory this could be done
		 * for HUB_POST_RESET, but it's easier not to.
		 */
		if (type == HUB_INIT) {
			delay = hub_power_on_good_delay(hub);

			hub_power_on(hub, false);
			INIT_DELAYED_WORK(&hub->init_work, hub_init_func2);
			queue_delayed_work(system_power_efficient_wq,
					&hub->init_work,
					msecs_to_jiffies(delay));

			/* Suppress autosuspend until init is done */
			usb_autopm_get_interface_no_resume(
					to_usb_interface(hub->intfdev));
			return;		/* Continues at init2: below */
		} else if (type == HUB_RESET_RESUME) {
			/* The internal host controller state for the hub device
			 * may be gone after a host power loss on system resume.
			 * Update the device's info so the HW knows it's a hub.
			 */
			hcd = bus_to_hcd(hdev->bus);
			if (hcd->driver->update_hub_device) {
				ret = hcd->driver->update_hub_device(hcd, hdev,
						&hub->tt, GFP_NOIO);
				if (ret < 0) {
					dev_err(hub->intfdev, "Host not "
							"accepting hub info "
							"update.\n");
					dev_err(hub->intfdev, "LS/FS devices "
							"and hubs may not work "
							"under this hub\n.");
				}
			}
			hub_power_on(hub, true);
		} else {
			hub_power_on(hub, true);
		}
	}
 init2:

	/*
	 * Check each port and set hub->change_bits to let hub_wq know
	 * which ports need attention.
	 */
	for (port1 = 1; port1 <= hdev->maxchild; ++port1) {
		struct usb_port *port_dev = hub->ports[port1 - 1];
		struct usb_device *udev = port_dev->child;
		u16 portstatus, portchange;

		portstatus = portchange = 0;
		status = hub_port_status(hub, port1, &portstatus, &portchange);
		if (status)
			goto abort;

		if (udev || (portstatus & USB_PORT_STAT_CONNECTION))
			dev_dbg(&port_dev->dev, "status %04x change %04x\n",
					portstatus, portchange);

		/*
		 * After anything other than HUB_RESUME (i.e., initialization
		 * or any sort of reset), every port should be disabled.
		 * Unconnected ports should likewise be disabled (paranoia),
		 * and so should ports for which we have no usb_device.
		 */
		if ((portstatus & USB_PORT_STAT_ENABLE) && (
				type != HUB_RESUME ||
				!(portstatus & USB_PORT_STAT_CONNECTION) ||
				!udev ||
				udev->state == USB_STATE_NOTATTACHED)) {
			/*
			 * USB3 protocol ports will automatically transition
			 * to Enabled state when detect an USB3.0 device attach.
			 * Do not disable USB3 protocol ports, just pretend
			 * power was lost
			 */
			portstatus &= ~USB_PORT_STAT_ENABLE;
			if (!hub_is_superspeed(hdev))
				usb_clear_port_feature(hdev, port1,
						   USB_PORT_FEAT_ENABLE);
		}

		/* Make sure a warm-reset request is handled by port_event */
		if (type == HUB_RESUME &&
		    hub_port_warm_reset_required(hub, port1, portstatus))
			set_bit(port1, hub->event_bits);

		/*
		 * Add debounce if USB3 link is in polling/link training state.
		 * Link will automatically transition to Enabled state after
		 * link training completes.
		 */
		if (hub_is_superspeed(hdev) &&
		    ((portstatus & USB_PORT_STAT_LINK_STATE) ==
						USB_SS_PORT_LS_POLLING))
			need_debounce_delay = true;

		/* Clear status-change flags; we'll debounce later */
		if (portchange & USB_PORT_STAT_C_CONNECTION) {
			need_debounce_delay = true;
			usb_clear_port_feature(hub->hdev, port1,
					USB_PORT_FEAT_C_CONNECTION);
		}
		if (portchange & USB_PORT_STAT_C_ENABLE) {
			need_debounce_delay = true;
			usb_clear_port_feature(hub->hdev, port1,
					USB_PORT_FEAT_C_ENABLE);
		}
		if (portchange & USB_PORT_STAT_C_RESET) {
			need_debounce_delay = true;
			usb_clear_port_feature(hub->hdev, port1,
					USB_PORT_FEAT_C_RESET);
		}
		if ((portchange & USB_PORT_STAT_C_BH_RESET) &&
				hub_is_superspeed(hub->hdev)) {
			need_debounce_delay = true;
			usb_clear_port_feature(hub->hdev, port1,
					USB_PORT_FEAT_C_BH_PORT_RESET);
		}
		/* We can forget about a "removed" device when there's a
		 * physical disconnect or the connect status changes.
		 */
		if (!(portstatus & USB_PORT_STAT_CONNECTION) ||
				(portchange & USB_PORT_STAT_C_CONNECTION))
			clear_bit(port1, hub->removed_bits);

		if (!udev || udev->state == USB_STATE_NOTATTACHED) {
			/* Tell hub_wq to disconnect the device or
			 * check for a new connection or over current condition.
			 * Based on USB2.0 Spec Section 11.12.5,
			 * C_PORT_OVER_CURRENT could be set while
			 * PORT_OVER_CURRENT is not. So check for any of them.
			 */
			if (udev || (portstatus & USB_PORT_STAT_CONNECTION) ||
			    (portchange & USB_PORT_STAT_C_CONNECTION) ||
			    (portstatus & USB_PORT_STAT_OVERCURRENT) ||
			    (portchange & USB_PORT_STAT_C_OVERCURRENT))
				set_bit(port1, hub->change_bits);

		} else if (portstatus & USB_PORT_STAT_ENABLE) {
			bool port_resumed = (portstatus &
					USB_PORT_STAT_LINK_STATE) ==
				USB_SS_PORT_LS_U0;
			/* The power session apparently survived the resume.
			 * If there was an overcurrent or suspend change
			 * (i.e., remote wakeup request), have hub_wq
			 * take care of it.  Look at the port link state
			 * for USB 3.0 hubs, since they don't have a suspend
			 * change bit, and they don't set the port link change
			 * bit on device-initiated resume.
			 */
			if (portchange || (hub_is_superspeed(hub->hdev) &&
						port_resumed))
				set_bit(port1, hub->change_bits);

		} else if (udev->persist_enabled) {
#ifdef CONFIG_PM
			udev->reset_resume = 1;
#endif
			/* Don't set the change_bits when the device
			 * was powered off.
			 */
			if (test_bit(port1, hub->power_bits))
				set_bit(port1, hub->change_bits);

		} else {
			/* The power session is gone; tell hub_wq */
			usb_set_device_state(udev, USB_STATE_NOTATTACHED);
			set_bit(port1, hub->change_bits);
		}
	}

	/* If no port-status-change flags were set, we don't need any
	 * debouncing.  If flags were set we can try to debounce the
	 * ports all at once right now, instead of letting hub_wq do them
	 * one at a time later on.
	 *
	 * If any port-status changes do occur during this delay, hub_wq
	 * will see them later and handle them normally.
	 */
	if (need_debounce_delay) {
		delay = HUB_DEBOUNCE_STABLE;

		/* Don't do a long sleep inside a workqueue routine */
		if (type == HUB_INIT2) {
			INIT_DELAYED_WORK(&hub->init_work, hub_init_func3);
			queue_delayed_work(system_power_efficient_wq,
					&hub->init_work,
					msecs_to_jiffies(delay));
			device_unlock(&hdev->dev);
			return;		/* Continues at init3: below */
		} else {
			msleep(delay);
		}
	}
 init3:
	hub->quiescing = 0;

	status = usb_submit_urb(hub->urb, GFP_NOIO);
	if (status < 0)
		dev_err(hub->intfdev, "activate --> %d\n", status);
	if (hub->has_indicators && blinkenlights)
		queue_delayed_work(system_power_efficient_wq,
				&hub->leds, LED_CYCLE_PERIOD);

	/* Scan all ports that need attention */
	kick_hub_wq(hub);
 abort:
	if (type == HUB_INIT2 || type == HUB_INIT3) {
		/* Allow autosuspend if it was suppressed */
 disconnected:
		usb_autopm_put_interface_async(to_usb_interface(hub->intfdev));
		device_unlock(&hdev->dev);
	}

	kref_put(&hub->kref, hub_release);
}

/* Implement the continuations for the delays above */
static void hub_init_func2(struct work_struct *ws)
{
	struct usb_hub *hub = container_of(ws, struct usb_hub, init_work.work);

	hub_activate(hub, HUB_INIT2);
}

static void hub_init_func3(struct work_struct *ws)
{
	struct usb_hub *hub = container_of(ws, struct usb_hub, init_work.work);

	hub_activate(hub, HUB_INIT3);
}

enum hub_quiescing_type {
	HUB_DISCONNECT, HUB_PRE_RESET, HUB_SUSPEND
};

static void hub_quiesce(struct usb_hub *hub, enum hub_quiescing_type type)
{
	struct usb_device *hdev = hub->hdev;
	int i;

	/* hub_wq and related activity won't re-trigger */
	hub->quiescing = 1;

	if (type != HUB_SUSPEND) {
		/* Disconnect all the children */
		for (i = 0; i < hdev->maxchild; ++i) {
			if (hub->ports[i]->child)
				usb_disconnect(&hub->ports[i]->child);
		}
	}

	/* Stop hub_wq and related activity */
	usb_kill_urb(hub->urb);
	if (hub->has_indicators)
		cancel_delayed_work_sync(&hub->leds);
	if (hub->tt.hub)
		flush_work(&hub->tt.clear_work);
}

static void hub_pm_barrier_for_all_ports(struct usb_hub *hub)
{
	int i;

	for (i = 0; i < hub->hdev->maxchild; ++i)
		pm_runtime_barrier(&hub->ports[i]->dev);
}

/* caller has locked the hub device */
static int hub_pre_reset(struct usb_interface *intf)
{
	struct usb_hub *hub = usb_get_intfdata(intf);

	hub_quiesce(hub, HUB_PRE_RESET);
	hub->in_reset = 1;
	hub_pm_barrier_for_all_ports(hub);
	return 0;
}

/* caller has locked the hub device */
static int hub_post_reset(struct usb_interface *intf)
{
	struct usb_hub *hub = usb_get_intfdata(intf);

	hub->in_reset = 0;
	hub_pm_barrier_for_all_ports(hub);
	hub_activate(hub, HUB_POST_RESET);
	return 0;
}

static int hub_configure(struct usb_hub *hub,
	struct usb_endpoint_descriptor *endpoint)
{
	struct usb_hcd *hcd;
	struct usb_device *hdev = hub->hdev;
	struct device *hub_dev = hub->intfdev;
	u16 hubstatus, hubchange;
	u16 wHubCharacteristics;
	unsigned int pipe;
	int maxp, ret, i;
	char *message = "out of memory";
	unsigned unit_load;
	unsigned full_load;
	unsigned maxchild;

	hub->buffer = kmalloc(sizeof(*hub->buffer), GFP_KERNEL);
	if (!hub->buffer) {
		ret = -ENOMEM;
		goto fail;
	}

	hub->status = kmalloc(sizeof(*hub->status), GFP_KERNEL);
	if (!hub->status) {
		ret = -ENOMEM;
		goto fail;
	}
	mutex_init(&hub->status_mutex);

	hub->descriptor = kzalloc(sizeof(*hub->descriptor), GFP_KERNEL);
	if (!hub->descriptor) {
		ret = -ENOMEM;
		goto fail;
	}

	/* Request the entire hub descriptor.
	 * hub->descriptor can handle USB_MAXCHILDREN ports,
	 * but a (non-SS) hub can/will return fewer bytes here.
	 */
	ret = get_hub_descriptor(hdev, hub->descriptor);
	if (ret < 0) {
		message = "can't read hub descriptor";
		goto fail;
	}

	maxchild = USB_MAXCHILDREN;
	if (hub_is_superspeed(hdev))
		maxchild = min_t(unsigned, maxchild, USB_SS_MAXPORTS);

	if (hub->descriptor->bNbrPorts > maxchild) {
		message = "hub has too many ports!";
		ret = -ENODEV;
		goto fail;
	} else if (hub->descriptor->bNbrPorts == 0) {
		message = "hub doesn't have any ports!";
		ret = -ENODEV;
		goto fail;
	}

	maxchild = hub->descriptor->bNbrPorts;
	dev_info(hub_dev, "%d port%s detected\n", maxchild,
			(maxchild == 1) ? "" : "s");

	hub->ports = kzalloc(maxchild * sizeof(struct usb_port *), GFP_KERNEL);
	if (!hub->ports) {
		ret = -ENOMEM;
		goto fail;
	}

	wHubCharacteristics = le16_to_cpu(hub->descriptor->wHubCharacteristics);
	if (hub_is_superspeed(hdev)) {
		unit_load = 150;
		full_load = 900;
	} else {
		unit_load = 100;
		full_load = 500;
	}

	/* FIXME for USB 3.0, skip for now */
	if ((wHubCharacteristics & HUB_CHAR_COMPOUND) &&
			!(hub_is_superspeed(hdev))) {
		char	portstr[USB_MAXCHILDREN + 1];

		for (i = 0; i < maxchild; i++)
			portstr[i] = hub->descriptor->u.hs.DeviceRemovable
				    [((i + 1) / 8)] & (1 << ((i + 1) % 8))
				? 'F' : 'R';
		portstr[maxchild] = 0;
		dev_dbg(hub_dev, "compound device; port removable status: %s\n", portstr);
	} else
		dev_dbg(hub_dev, "standalone hub\n");

	switch (wHubCharacteristics & HUB_CHAR_LPSM) {
	case HUB_CHAR_COMMON_LPSM:
		dev_dbg(hub_dev, "ganged power switching\n");
		break;
	case HUB_CHAR_INDV_PORT_LPSM:
		dev_dbg(hub_dev, "individual port power switching\n");
		break;
	case HUB_CHAR_NO_LPSM:
	case HUB_CHAR_LPSM:
		dev_dbg(hub_dev, "no power switching (usb 1.0)\n");
		break;
	}

	switch (wHubCharacteristics & HUB_CHAR_OCPM) {
	case HUB_CHAR_COMMON_OCPM:
		dev_dbg(hub_dev, "global over-current protection\n");
		break;
	case HUB_CHAR_INDV_PORT_OCPM:
		dev_dbg(hub_dev, "individual port over-current protection\n");
		break;
	case HUB_CHAR_NO_OCPM:
	case HUB_CHAR_OCPM:
		dev_dbg(hub_dev, "no over-current protection\n");
		break;
	}

	spin_lock_init(&hub->tt.lock);
	INIT_LIST_HEAD(&hub->tt.clear_list);
	INIT_WORK(&hub->tt.clear_work, hub_tt_work);
	switch (hdev->descriptor.bDeviceProtocol) {
	case USB_HUB_PR_FS:
		break;
	case USB_HUB_PR_HS_SINGLE_TT:
		dev_dbg(hub_dev, "Single TT\n");
		hub->tt.hub = hdev;
		break;
	case USB_HUB_PR_HS_MULTI_TT:
		ret = usb_set_interface(hdev, 0, 1);
		if (ret == 0) {
			dev_dbg(hub_dev, "TT per port\n");
			hub->tt.multi = 1;
		} else
			dev_err(hub_dev, "Using single TT (err %d)\n",
				ret);
		hub->tt.hub = hdev;
		break;
	case USB_HUB_PR_SS:
		/* USB 3.0 hubs don't have a TT */
		break;
	default:
		dev_dbg(hub_dev, "Unrecognized hub protocol %d\n",
			hdev->descriptor.bDeviceProtocol);
		break;
	}

	/* Note 8 FS bit times == (8 bits / 12000000 bps) ~= 666ns */
	switch (wHubCharacteristics & HUB_CHAR_TTTT) {
	case HUB_TTTT_8_BITS:
		if (hdev->descriptor.bDeviceProtocol != 0) {
			hub->tt.think_time = 666;
			dev_dbg(hub_dev, "TT requires at most %d "
					"FS bit times (%d ns)\n",
				8, hub->tt.think_time);
		}
		break;
	case HUB_TTTT_16_BITS:
		hub->tt.think_time = 666 * 2;
		dev_dbg(hub_dev, "TT requires at most %d "
				"FS bit times (%d ns)\n",
			16, hub->tt.think_time);
		break;
	case HUB_TTTT_24_BITS:
		hub->tt.think_time = 666 * 3;
		dev_dbg(hub_dev, "TT requires at most %d "
				"FS bit times (%d ns)\n",
			24, hub->tt.think_time);
		break;
	case HUB_TTTT_32_BITS:
		hub->tt.think_time = 666 * 4;
		dev_dbg(hub_dev, "TT requires at most %d "
				"FS bit times (%d ns)\n",
			32, hub->tt.think_time);
		break;
	}

	/* probe() zeroes hub->indicator[] */
	if (wHubCharacteristics & HUB_CHAR_PORTIND) {
		hub->has_indicators = 1;
		dev_dbg(hub_dev, "Port indicators are supported\n");
	}

	dev_dbg(hub_dev, "power on to power good time: %dms\n",
		hub->descriptor->bPwrOn2PwrGood * 2);

	/* power budgeting mostly matters with bus-powered hubs,
	 * and battery-powered root hubs (may provide just 8 mA).
	 */
	ret = usb_get_status(hdev, USB_RECIP_DEVICE, 0, &hubstatus);
	if (ret) {
		message = "can't get hub status";
		goto fail;
	}
	hcd = bus_to_hcd(hdev->bus);
	if (hdev == hdev->bus->root_hub) {
		if (hcd->power_budget > 0)
			hdev->bus_mA = hcd->power_budget;
		else
			hdev->bus_mA = full_load * maxchild;
		if (hdev->bus_mA >= full_load)
			hub->mA_per_port = full_load;
		else {
			hub->mA_per_port = hdev->bus_mA;
			hub->limited_power = 1;
		}
	} else if ((hubstatus & (1 << USB_DEVICE_SELF_POWERED)) == 0) {
		int remaining = hdev->bus_mA -
			hub->descriptor->bHubContrCurrent;

		dev_dbg(hub_dev, "hub controller current requirement: %dmA\n",
			hub->descriptor->bHubContrCurrent);
		hub->limited_power = 1;

		if (remaining < maxchild * unit_load)
			dev_warn(hub_dev,
					"insufficient power available "
					"to use all downstream ports\n");
		hub->mA_per_port = unit_load;	/* 7.2.1 */

	} else {	/* Self-powered external hub */
		/* FIXME: What about battery-powered external hubs that
		 * provide less current per port? */
		hub->mA_per_port = full_load;
	}
	if (hub->mA_per_port < full_load)
		dev_dbg(hub_dev, "%umA bus power budget for each child\n",
				hub->mA_per_port);

	ret = hub_hub_status(hub, &hubstatus, &hubchange);
	if (ret < 0) {
		message = "can't get hub status";
		goto fail;
	}

	/* local power status reports aren't always correct */
	if (hdev->actconfig->desc.bmAttributes & USB_CONFIG_ATT_SELFPOWER)
		dev_dbg(hub_dev, "local power source is %s\n",
			(hubstatus & HUB_STATUS_LOCAL_POWER)
			? "lost (inactive)" : "good");

	if ((wHubCharacteristics & HUB_CHAR_OCPM) == 0)
		dev_dbg(hub_dev, "%sover-current condition exists\n",
			(hubstatus & HUB_STATUS_OVERCURRENT) ? "" : "no ");

	/* set up the interrupt endpoint
	 * We use the EP's maxpacket size instead of (PORTS+1+7)/8
	 * bytes as USB2.0[11.12.3] says because some hubs are known
	 * to send more data (and thus cause overflow). For root hubs,
	 * maxpktsize is defined in hcd.c's fake endpoint descriptors
	 * to be big enough for at least USB_MAXCHILDREN ports. */
	pipe = usb_rcvintpipe(hdev, endpoint->bEndpointAddress);
	maxp = usb_maxpacket(hdev, pipe, usb_pipeout(pipe));

	if (maxp > sizeof(*hub->buffer))
		maxp = sizeof(*hub->buffer);

	hub->urb = usb_alloc_urb(0, GFP_KERNEL);
	if (!hub->urb) {
		ret = -ENOMEM;
		goto fail;
	}

	usb_fill_int_urb(hub->urb, hdev, pipe, *hub->buffer, maxp, hub_irq,
		hub, endpoint->bInterval);

	/* maybe cycle the hub leds */
	if (hub->has_indicators && blinkenlights)
		hub->indicator[0] = INDICATOR_CYCLE;

	mutex_lock(&usb_port_peer_mutex);
	for (i = 0; i < maxchild; i++) {
		ret = usb_hub_create_port_device(hub, i + 1);
		if (ret < 0) {
			dev_err(hub->intfdev,
				"couldn't create port%d device.\n", i + 1);
			break;
		}
	}
	hdev->maxchild = i;
	for (i = 0; i < hdev->maxchild; i++) {
		struct usb_port *port_dev = hub->ports[i];

		pm_runtime_put(&port_dev->dev);
	}

	mutex_unlock(&usb_port_peer_mutex);
	if (ret < 0)
		goto fail;

	/* Update the HCD's internal representation of this hub before hub_wq
	 * starts getting port status changes for devices under the hub.
	 */
	if (hcd->driver->update_hub_device) {
		ret = hcd->driver->update_hub_device(hcd, hdev,
				&hub->tt, GFP_KERNEL);
		if (ret < 0) {
			message = "can't update HCD hub info";
			goto fail;
		}
	}

	usb_hub_adjust_deviceremovable(hdev, hub->descriptor);

	hub_activate(hub, HUB_INIT);
	return 0;

fail:
	dev_err(hub_dev, "config failed, %s (err %d)\n",
			message, ret);
	/* hub_disconnect() frees urb and descriptor */
	return ret;
}

static void hub_release(struct kref *kref)
{
	struct usb_hub *hub = container_of(kref, struct usb_hub, kref);

	usb_put_dev(hub->hdev);
	usb_put_intf(to_usb_interface(hub->intfdev));
	kfree(hub);
}

static unsigned highspeed_hubs;

static void hub_disconnect(struct usb_interface *intf)
{
	struct usb_hub *hub = usb_get_intfdata(intf);
	struct usb_device *hdev = interface_to_usbdev(intf);
	int port1;

	/*
	 * Stop adding new hub events. We do not want to block here and thus
	 * will not try to remove any pending work item.
	 */
	hub->disconnected = 1;

	/* Disconnect all children and quiesce the hub */
	hub->error = 0;
	hub_quiesce(hub, HUB_DISCONNECT);

	mutex_lock(&usb_port_peer_mutex);

	/* Avoid races with recursively_mark_NOTATTACHED() */
	spin_lock_irq(&device_state_lock);
	port1 = hdev->maxchild;
	hdev->maxchild = 0;
	usb_set_intfdata(intf, NULL);
	spin_unlock_irq(&device_state_lock);

	for (; port1 > 0; --port1)
		usb_hub_remove_port_device(hub, port1);

	mutex_unlock(&usb_port_peer_mutex);

	if (hub->hdev->speed == USB_SPEED_HIGH)
		highspeed_hubs--;

	usb_free_urb(hub->urb);
	kfree(hub->ports);
	kfree(hub->descriptor);
	kfree(hub->status);
	kfree(hub->buffer);

	pm_suspend_ignore_children(&intf->dev, false);

	if (hub->quirk_disable_autosuspend)
		usb_autopm_put_interface(intf);

	kref_put(&hub->kref, hub_release);
}

static bool hub_descriptor_is_sane(struct usb_host_interface *desc)
{
	/* Some hubs have a subclass of 1, which AFAICT according to the */
	/*  specs is not defined, but it works */
	if (desc->desc.bInterfaceSubClass != 0 &&
	    desc->desc.bInterfaceSubClass != 1)
		return false;

	/* Multiple endpoints? What kind of mutant ninja-hub is this? */
	if (desc->desc.bNumEndpoints != 1)
		return false;

	/* If the first endpoint is not interrupt IN, we'd better punt! */
	if (!usb_endpoint_is_int_in(&desc->endpoint[0].desc))
		return false;

        return true;
}

static int hub_probe(struct usb_interface *intf, const struct usb_device_id *id)
{
	struct usb_host_interface *desc;
	struct usb_device *hdev;
	struct usb_hub *hub;

	desc = intf->cur_altsetting;
	hdev = interface_to_usbdev(intf);

	/*
	 * Set default autosuspend delay as 0 to speedup bus suspend,
	 * based on the below considerations:
	 *
	 * - Unlike other drivers, the hub driver does not rely on the
	 *   autosuspend delay to provide enough time to handle a wakeup
	 *   event, and the submitted status URB is just to check future
	 *   change on hub downstream ports, so it is safe to do it.
	 *
	 * - The patch might cause one or more auto supend/resume for
	 *   below very rare devices when they are plugged into hub
	 *   first time:
	 *
	 *   	devices having trouble initializing, and disconnect
	 *   	themselves from the bus and then reconnect a second
	 *   	or so later
	 *
	 *   	devices just for downloading firmware, and disconnects
	 *   	themselves after completing it
	 *
	 *   For these quite rare devices, their drivers may change the
	 *   autosuspend delay of their parent hub in the probe() to one
	 *   appropriate value to avoid the subtle problem if someone
	 *   does care it.
	 *
	 * - The patch may cause one or more auto suspend/resume on
	 *   hub during running 'lsusb', but it is probably too
	 *   infrequent to worry about.
	 *
	 * - Change autosuspend delay of hub can avoid unnecessary auto
	 *   suspend timer for hub, also may decrease power consumption
	 *   of USB bus.
	 *
	 * - If user has indicated to prevent autosuspend by passing
	 *   usbcore.autosuspend = -1 then keep autosuspend disabled.
	 */
#ifdef CONFIG_PM
	if (hdev->dev.power.autosuspend_delay >= 0)
		pm_runtime_set_autosuspend_delay(&hdev->dev, 0);
#endif

	/*
	 * Hubs have proper suspend/resume support, except for root hubs
	 * where the controller driver doesn't have bus_suspend and
	 * bus_resume methods.
	 */
	if (hdev->parent) {		/* normal device */
		usb_enable_autosuspend(hdev);
	} else {			/* root hub */
		const struct hc_driver *drv = bus_to_hcd(hdev->bus)->driver;

		if (drv->bus_suspend && drv->bus_resume)
			usb_enable_autosuspend(hdev);
	}

	if (hdev->level == MAX_TOPO_LEVEL) {
		dev_err(&intf->dev,
			"Unsupported bus topology: hub nested too deep\n");
		return -E2BIG;
	}

#ifdef	CONFIG_USB_OTG_BLACKLIST_HUB
	if (hdev->parent) {
		dev_warn(&intf->dev, "ignoring external hub\n");
		return -ENODEV;
	}
#endif

	if (!hub_descriptor_is_sane(desc)) {
		dev_err(&intf->dev, "bad descriptor, ignoring hub\n");
		return -EIO;
	}

	/* We found a hub */
	dev_info(&intf->dev, "USB hub found\n");

	hub = kzalloc(sizeof(*hub), GFP_KERNEL);
	if (!hub)
		return -ENOMEM;

	kref_init(&hub->kref);
	hub->intfdev = &intf->dev;
	hub->hdev = hdev;
	INIT_DELAYED_WORK(&hub->leds, led_work);
	INIT_DELAYED_WORK(&hub->init_work, NULL);
	INIT_WORK(&hub->events, hub_event);
	usb_get_intf(intf);
	usb_get_dev(hdev);

	usb_set_intfdata(intf, hub);
	intf->needs_remote_wakeup = 1;
	pm_suspend_ignore_children(&intf->dev, true);

	if (hdev->speed == USB_SPEED_HIGH)
		highspeed_hubs++;

	if (id->driver_info & HUB_QUIRK_CHECK_PORT_AUTOSUSPEND)
		hub->quirk_check_port_auto_suspend = 1;

	if (id->driver_info & HUB_QUIRK_DISABLE_AUTOSUSPEND) {
		hub->quirk_disable_autosuspend = 1;
		usb_autopm_get_interface_no_resume(intf);
	}

	if (hub_configure(hub, &desc->endpoint[0].desc) >= 0)
		return 0;

	hub_disconnect(intf);
	return -ENODEV;
}

static int
hub_ioctl(struct usb_interface *intf, unsigned int code, void *user_data)
{
	struct usb_device *hdev = interface_to_usbdev(intf);
	struct usb_hub *hub = usb_hub_to_struct_hub(hdev);

	/* assert ifno == 0 (part of hub spec) */
	switch (code) {
	case USBDEVFS_HUB_PORTINFO: {
		struct usbdevfs_hub_portinfo *info = user_data;
		int i;

		spin_lock_irq(&device_state_lock);
		if (hdev->devnum <= 0)
			info->nports = 0;
		else {
			info->nports = hdev->maxchild;
			for (i = 0; i < info->nports; i++) {
				if (hub->ports[i]->child == NULL)
					info->port[i] = 0;
				else
					info->port[i] =
						hub->ports[i]->child->devnum;
			}
		}
		spin_unlock_irq(&device_state_lock);

		return info->nports + 1;
		}

	default:
		return -ENOSYS;
	}
}

/*
 * Allow user programs to claim ports on a hub.  When a device is attached
 * to one of these "claimed" ports, the program will "own" the device.
 */
static int find_port_owner(struct usb_device *hdev, unsigned port1,
		struct usb_dev_state ***ppowner)
{
	struct usb_hub *hub = usb_hub_to_struct_hub(hdev);

	if (hdev->state == USB_STATE_NOTATTACHED)
		return -ENODEV;
	if (port1 == 0 || port1 > hdev->maxchild)
		return -EINVAL;

	/* Devices not managed by the hub driver
	 * will always have maxchild equal to 0.
	 */
	*ppowner = &(hub->ports[port1 - 1]->port_owner);
	return 0;
}

/* In the following three functions, the caller must hold hdev's lock */
int usb_hub_claim_port(struct usb_device *hdev, unsigned port1,
		       struct usb_dev_state *owner)
{
	int rc;
	struct usb_dev_state **powner;

	rc = find_port_owner(hdev, port1, &powner);
	if (rc)
		return rc;
	if (*powner)
		return -EBUSY;
	*powner = owner;
	return rc;
}
EXPORT_SYMBOL_GPL(usb_hub_claim_port);

int usb_hub_release_port(struct usb_device *hdev, unsigned port1,
			 struct usb_dev_state *owner)
{
	int rc;
	struct usb_dev_state **powner;

	rc = find_port_owner(hdev, port1, &powner);
	if (rc)
		return rc;
	if (*powner != owner)
		return -ENOENT;
	*powner = NULL;
	return rc;
}
EXPORT_SYMBOL_GPL(usb_hub_release_port);

void usb_hub_release_all_ports(struct usb_device *hdev, struct usb_dev_state *owner)
{
	struct usb_hub *hub = usb_hub_to_struct_hub(hdev);
	int n;

	for (n = 0; n < hdev->maxchild; n++) {
		if (hub->ports[n]->port_owner == owner)
			hub->ports[n]->port_owner = NULL;
	}

}

/* The caller must hold udev's lock */
bool usb_device_is_owned(struct usb_device *udev)
{
	struct usb_hub *hub;

	if (udev->state == USB_STATE_NOTATTACHED || !udev->parent)
		return false;
	hub = usb_hub_to_struct_hub(udev->parent);
	return !!hub->ports[udev->portnum - 1]->port_owner;
}

static void recursively_mark_NOTATTACHED(struct usb_device *udev)
{
	struct usb_hub *hub = usb_hub_to_struct_hub(udev);
	int i;

	for (i = 0; i < udev->maxchild; ++i) {
		if (hub->ports[i]->child)
			recursively_mark_NOTATTACHED(hub->ports[i]->child);
	}
	if (udev->state == USB_STATE_SUSPENDED)
		udev->active_duration -= jiffies;
	udev->state = USB_STATE_NOTATTACHED;
}

/**
 * usb_set_device_state - change a device's current state (usbcore, hcds)
 * @udev: pointer to device whose state should be changed
 * @new_state: new state value to be stored
 *
 * udev->state is _not_ fully protected by the device lock.  Although
 * most transitions are made only while holding the lock, the state can
 * can change to USB_STATE_NOTATTACHED at almost any time.  This
 * is so that devices can be marked as disconnected as soon as possible,
 * without having to wait for any semaphores to be released.  As a result,
 * all changes to any device's state must be protected by the
 * device_state_lock spinlock.
 *
 * Once a device has been added to the device tree, all changes to its state
 * should be made using this routine.  The state should _not_ be set directly.
 *
 * If udev->state is already USB_STATE_NOTATTACHED then no change is made.
 * Otherwise udev->state is set to new_state, and if new_state is
 * USB_STATE_NOTATTACHED then all of udev's descendants' states are also set
 * to USB_STATE_NOTATTACHED.
 */
void usb_set_device_state(struct usb_device *udev,
		enum usb_device_state new_state)
{
	unsigned long flags;
	int wakeup = -1;

	spin_lock_irqsave(&device_state_lock, flags);
	if (udev->state == USB_STATE_NOTATTACHED)
		;	/* do nothing */
	else if (new_state != USB_STATE_NOTATTACHED) {

		/* root hub wakeup capabilities are managed out-of-band
		 * and may involve silicon errata ... ignore them here.
		 */
		if (udev->parent) {
			if (udev->state == USB_STATE_SUSPENDED
					|| new_state == USB_STATE_SUSPENDED)
				;	/* No change to wakeup settings */
			else if (new_state == USB_STATE_CONFIGURED)
				wakeup = (udev->quirks &
					USB_QUIRK_IGNORE_REMOTE_WAKEUP) ? 0 :
					udev->actconfig->desc.bmAttributes &
					USB_CONFIG_ATT_WAKEUP;
			else
				wakeup = 0;
		}
		if (udev->state == USB_STATE_SUSPENDED &&
			new_state != USB_STATE_SUSPENDED)
			udev->active_duration -= jiffies;
		else if (new_state == USB_STATE_SUSPENDED &&
				udev->state != USB_STATE_SUSPENDED)
			udev->active_duration += jiffies;
		udev->state = new_state;
	} else
		recursively_mark_NOTATTACHED(udev);
	spin_unlock_irqrestore(&device_state_lock, flags);
	if (wakeup >= 0)
		device_set_wakeup_capable(&udev->dev, wakeup);
}
EXPORT_SYMBOL_GPL(usb_set_device_state);

/*
 * Choose a device number.
 *
 * Device numbers are used as filenames in usbfs.  On USB-1.1 and
 * USB-2.0 buses they are also used as device addresses, however on
 * USB-3.0 buses the address is assigned by the controller hardware
 * and it usually is not the same as the device number.
 *
 * WUSB devices are simple: they have no hubs behind, so the mapping
 * device <-> virtual port number becomes 1:1. Why? to simplify the
 * life of the device connection logic in
 * drivers/usb/wusbcore/devconnect.c. When we do the initial secret
 * handshake we need to assign a temporary address in the unauthorized
 * space. For simplicity we use the first virtual port number found to
 * be free [drivers/usb/wusbcore/devconnect.c:wusbhc_devconnect_ack()]
 * and that becomes it's address [X < 128] or its unauthorized address
 * [X | 0x80].
 *
 * We add 1 as an offset to the one-based USB-stack port number
 * (zero-based wusb virtual port index) for two reasons: (a) dev addr
 * 0 is reserved by USB for default address; (b) Linux's USB stack
 * uses always #1 for the root hub of the controller. So USB stack's
 * port #1, which is wusb virtual-port #0 has address #2.
 *
 * Devices connected under xHCI are not as simple.  The host controller
 * supports virtualization, so the hardware assigns device addresses and
 * the HCD must setup data structures before issuing a set address
 * command to the hardware.
 */
static void choose_devnum(struct usb_device *udev)
{
	int		devnum;
	struct usb_bus	*bus = udev->bus;

	/* be safe when more hub events are proceed in parallel */
	mutex_lock(&bus->devnum_next_mutex);
	if (udev->wusb) {
		devnum = udev->portnum + 1;
		BUG_ON(test_bit(devnum, bus->devmap.devicemap));
	} else {
		/* Try to allocate the next devnum beginning at
		 * bus->devnum_next. */
		devnum = find_next_zero_bit(bus->devmap.devicemap, 128,
					    bus->devnum_next);
		if (devnum >= 128)
			devnum = find_next_zero_bit(bus->devmap.devicemap,
						    128, 1);
		bus->devnum_next = (devnum >= 127 ? 1 : devnum + 1);
	}
	if (devnum < 128) {
		set_bit(devnum, bus->devmap.devicemap);
		udev->devnum = devnum;
	}
	mutex_unlock(&bus->devnum_next_mutex);
}

static void release_devnum(struct usb_device *udev)
{
	if (udev->devnum > 0) {
		clear_bit(udev->devnum, udev->bus->devmap.devicemap);
		udev->devnum = -1;
	}
}

static void update_devnum(struct usb_device *udev, int devnum)
{
	/* The address for a WUSB device is managed by wusbcore. */
	if (!udev->wusb)
		udev->devnum = devnum;
}

static void hub_free_dev(struct usb_device *udev)
{
	struct usb_hcd *hcd = bus_to_hcd(udev->bus);

	/* Root hubs aren't real devices, so don't free HCD resources */
	if (hcd->driver->free_dev && udev->parent)
		hcd->driver->free_dev(hcd, udev);
}

static void hub_disconnect_children(struct usb_device *udev)
{
	struct usb_hub *hub = usb_hub_to_struct_hub(udev);
	int i;

	/* Free up all the children before we remove this device */
	for (i = 0; i < udev->maxchild; i++) {
		if (hub->ports[i]->child)
			usb_disconnect(&hub->ports[i]->child);
	}
}

/**
 * usb_disconnect - disconnect a device (usbcore-internal)
 * @pdev: pointer to device being disconnected
 * Context: !in_interrupt ()
 *
 * Something got disconnected. Get rid of it and all of its children.
 *
 * If *pdev is a normal device then the parent hub must already be locked.
 * If *pdev is a root hub then the caller must hold the usb_bus_idr_lock,
 * which protects the set of root hubs as well as the list of buses.
 *
 * Only hub drivers (including virtual root hub drivers for host
 * controllers) should ever call this.
 *
 * This call is synchronous, and may not be used in an interrupt context.
 */
void usb_disconnect(struct usb_device **pdev)
{
	struct usb_port *port_dev = NULL;
	struct usb_device *udev = *pdev;
	struct usb_hub *hub = NULL;
	int port1 = 1;

	/* mark the device as inactive, so any further urb submissions for
	 * this device (and any of its children) will fail immediately.
	 * this quiesces everything except pending urbs.
	 */
	usb_set_device_state(udev, USB_STATE_NOTATTACHED);
	dev_info(&udev->dev, "USB disconnect, device number %d\n",
			udev->devnum);

	/*
	 * Ensure that the pm runtime code knows that the USB device
	 * is in the process of being disconnected.
	 */
	pm_runtime_barrier(&udev->dev);

	usb_lock_device(udev);

	hub_disconnect_children(udev);

	/* deallocate hcd/hardware state ... nuking all pending urbs and
	 * cleaning up all state associated with the current configuration
	 * so that the hardware is now fully quiesced.
	 */
	dev_dbg(&udev->dev, "unregistering device\n");
	usb_disable_device(udev, 0);
	usb_hcd_synchronize_unlinks(udev);

	if (udev->parent) {
		port1 = udev->portnum;
		hub = usb_hub_to_struct_hub(udev->parent);
		port_dev = hub->ports[port1 - 1];

		sysfs_remove_link(&udev->dev.kobj, "port");
		sysfs_remove_link(&port_dev->dev.kobj, "device");

		/*
		 * As usb_port_runtime_resume() de-references udev, make
		 * sure no resumes occur during removal
		 */
		if (!test_and_set_bit(port1, hub->child_usage_bits))
			pm_runtime_get_sync(&port_dev->dev);
	}

	usb_remove_ep_devs(&udev->ep0);
	usb_unlock_device(udev);

	/* Unregister the device.  The device driver is responsible
	 * for de-configuring the device and invoking the remove-device
	 * notifier chain (used by usbfs and possibly others).
	 */
	device_del(&udev->dev);

	/* Free the device number and delete the parent's children[]
	 * (or root_hub) pointer.
	 */
	release_devnum(udev);

	/* Avoid races with recursively_mark_NOTATTACHED() */
	spin_lock_irq(&device_state_lock);
	*pdev = NULL;
	spin_unlock_irq(&device_state_lock);

	if (port_dev && test_and_clear_bit(port1, hub->child_usage_bits))
		pm_runtime_put(&port_dev->dev);

	hub_free_dev(udev);

	put_device(&udev->dev);
}

#ifdef CONFIG_USB_ANNOUNCE_NEW_DEVICES
static void show_string(struct usb_device *udev, char *id, char *string)
{
	if (!string)
		return;
	dev_info(&udev->dev, "%s: %s\n", id, string);
}

static void announce_device(struct usb_device *udev)
{
	dev_info(&udev->dev, "New USB device found, idVendor=%04x, idProduct=%04x\n",
		le16_to_cpu(udev->descriptor.idVendor),
		le16_to_cpu(udev->descriptor.idProduct));
	dev_info(&udev->dev,
		"New USB device strings: Mfr=%d, Product=%d, SerialNumber=%d\n",
		udev->descriptor.iManufacturer,
		udev->descriptor.iProduct,
		udev->descriptor.iSerialNumber);
	show_string(udev, "Product", udev->product);
	show_string(udev, "Manufacturer", udev->manufacturer);
	show_string(udev, "SerialNumber", udev->serial);
}
#else
static inline void announce_device(struct usb_device *udev) { }
#endif


/**
 * usb_enumerate_device_otg - FIXME (usbcore-internal)
 * @udev: newly addressed device (in ADDRESS state)
 *
 * Finish enumeration for On-The-Go devices
 *
 * Return: 0 if successful. A negative error code otherwise.
 */
static int usb_enumerate_device_otg(struct usb_device *udev)
{
	int err = 0;

#ifdef	CONFIG_USB_OTG
	/*
	 * OTG-aware devices on OTG-capable root hubs may be able to use SRP,
	 * to wake us after we've powered off VBUS; and HNP, switching roles
	 * "host" to "peripheral".  The OTG descriptor helps figure this out.
	 */
	if (!udev->bus->is_b_host
			&& udev->config
			&& udev->parent == udev->bus->root_hub) {
		struct usb_otg_descriptor	*desc = NULL;
		struct usb_bus			*bus = udev->bus;
		unsigned			port1 = udev->portnum;

		/* descriptor may appear anywhere in config */
		err = __usb_get_extra_descriptor(udev->rawdescriptors[0],
				le16_to_cpu(udev->config[0].desc.wTotalLength),
				USB_DT_OTG, (void **) &desc, sizeof(*desc));
		if (err || !(desc->bmAttributes & USB_OTG_HNP))
			return 0;

		dev_info(&udev->dev, "Dual-Role OTG device on %sHNP port\n",
					(port1 == bus->otg_port) ? "" : "non-");

		/* enable HNP before suspend, it's simpler */
		if (port1 == bus->otg_port) {
			bus->b_hnp_enable = 1;
			err = usb_control_msg(udev,
				usb_sndctrlpipe(udev, 0),
				USB_REQ_SET_FEATURE, 0,
				USB_DEVICE_B_HNP_ENABLE,
				0, NULL, 0,
				USB_CTRL_SET_TIMEOUT);
			if (err < 0) {
				/*
				 * OTG MESSAGE: report errors here,
				 * customize to match your product.
				 */
				dev_err(&udev->dev, "can't set HNP mode: %d\n",
									err);
				bus->b_hnp_enable = 0;
			}
		} else if (desc->bLength == sizeof
				(struct usb_otg_descriptor)) {
			/* Set a_alt_hnp_support for legacy otg device */
			err = usb_control_msg(udev,
				usb_sndctrlpipe(udev, 0),
				USB_REQ_SET_FEATURE, 0,
				USB_DEVICE_A_ALT_HNP_SUPPORT,
				0, NULL, 0,
				USB_CTRL_SET_TIMEOUT);
			if (err < 0)
				dev_err(&udev->dev,
					"set a_alt_hnp_support failed: %d\n",
					err);
		}
	}
#endif
	return err;
}


/**
 * usb_enumerate_device - Read device configs/intfs/otg (usbcore-internal)
 * @udev: newly addressed device (in ADDRESS state)
 *
 * This is only called by usb_new_device() and usb_authorize_device()
 * and FIXME -- all comments that apply to them apply here wrt to
 * environment.
 *
 * If the device is WUSB and not authorized, we don't attempt to read
 * the string descriptors, as they will be errored out by the device
 * until it has been authorized.
 *
 * Return: 0 if successful. A negative error code otherwise.
 */
static int usb_enumerate_device(struct usb_device *udev)
{
	int err;
	struct usb_hcd *hcd = bus_to_hcd(udev->bus);

	if (udev->config == NULL) {
		err = usb_get_configuration(udev);
		if (err < 0) {
			if (err != -ENODEV)
				dev_err(&udev->dev, "can't read configurations, error %d\n",
						err);
			return err;
		}
	}

	/* read the standard strings and cache them if present */
	udev->product = usb_cache_string(udev, udev->descriptor.iProduct);
	udev->manufacturer = usb_cache_string(udev,
					      udev->descriptor.iManufacturer);
	udev->serial = usb_cache_string(udev, udev->descriptor.iSerialNumber);

	err = usb_enumerate_device_otg(udev);
	if (err < 0)
		return err;

	if (IS_ENABLED(CONFIG_USB_OTG_WHITELIST) && hcd->tpl_support &&
		!is_targeted(udev)) {
		/* Maybe it can talk to us, though we can't talk to it.
		 * (Includes HNP test device.)
		 */
		if (IS_ENABLED(CONFIG_USB_OTG) && (udev->bus->b_hnp_enable
			|| udev->bus->is_b_host)) {
			err = usb_port_suspend(udev, PMSG_AUTO_SUSPEND);
			if (err < 0)
				dev_dbg(&udev->dev, "HNP fail, %d\n", err);
		}
		return -ENOTSUPP;
	}

	usb_detect_interface_quirks(udev);

	return 0;
}

static void set_usb_port_removable(struct usb_device *udev)
{
	struct usb_device *hdev = udev->parent;
	struct usb_hub *hub;
	u8 port = udev->portnum;
	u16 wHubCharacteristics;
	bool removable = true;

	if (!hdev)
		return;

	hub = usb_hub_to_struct_hub(udev->parent);

	/*
	 * If the platform firmware has provided information about a port,
	 * use that to determine whether it's removable.
	 */
	switch (hub->ports[udev->portnum - 1]->connect_type) {
	case USB_PORT_CONNECT_TYPE_HOT_PLUG:
		udev->removable = USB_DEVICE_REMOVABLE;
		return;
	case USB_PORT_CONNECT_TYPE_HARD_WIRED:
	case USB_PORT_NOT_USED:
		udev->removable = USB_DEVICE_FIXED;
		return;
	default:
		break;
	}

	/*
	 * Otherwise, check whether the hub knows whether a port is removable
	 * or not
	 */
	wHubCharacteristics = le16_to_cpu(hub->descriptor->wHubCharacteristics);

	if (!(wHubCharacteristics & HUB_CHAR_COMPOUND))
		return;

	if (hub_is_superspeed(hdev)) {
		if (le16_to_cpu(hub->descriptor->u.ss.DeviceRemovable)
				& (1 << port))
			removable = false;
	} else {
		if (hub->descriptor->u.hs.DeviceRemovable[port / 8] & (1 << (port % 8)))
			removable = false;
	}

	if (removable)
		udev->removable = USB_DEVICE_REMOVABLE;
	else
		udev->removable = USB_DEVICE_FIXED;

}

/**
 * usb_new_device - perform initial device setup (usbcore-internal)
 * @udev: newly addressed device (in ADDRESS state)
 *
 * This is called with devices which have been detected but not fully
 * enumerated.  The device descriptor is available, but not descriptors
 * for any device configuration.  The caller must have locked either
 * the parent hub (if udev is a normal device) or else the
 * usb_bus_idr_lock (if udev is a root hub).  The parent's pointer to
 * udev has already been installed, but udev is not yet visible through
 * sysfs or other filesystem code.
 *
 * This call is synchronous, and may not be used in an interrupt context.
 *
 * Only the hub driver or root-hub registrar should ever call this.
 *
 * Return: Whether the device is configured properly or not. Zero if the
 * interface was registered with the driver core; else a negative errno
 * value.
 *
 */
int usb_new_device(struct usb_device *udev)
{
	int err;

	if (udev->parent) {
		/* Initialize non-root-hub device wakeup to disabled;
		 * device (un)configuration controls wakeup capable
		 * sysfs power/wakeup controls wakeup enabled/disabled
		 */
		device_init_wakeup(&udev->dev, 0);
	}

	/* Tell the runtime-PM framework the device is active */
	pm_runtime_set_active(&udev->dev);
	pm_runtime_get_noresume(&udev->dev);
	pm_runtime_use_autosuspend(&udev->dev);
	pm_runtime_enable(&udev->dev);

	/* By default, forbid autosuspend for all devices.  It will be
	 * allowed for hubs during binding.
	 */
	usb_disable_autosuspend(udev);

	err = usb_enumerate_device(udev);	/* Read descriptors */
	if (err < 0)
		goto fail;
	dev_dbg(&udev->dev, "udev %d, busnum %d, minor = %d\n",
			udev->devnum, udev->bus->busnum,
			(((udev->bus->busnum-1) * 128) + (udev->devnum-1)));
	/* export the usbdev device-node for libusb */
	udev->dev.devt = MKDEV(USB_DEVICE_MAJOR,
			(((udev->bus->busnum-1) * 128) + (udev->devnum-1)));

	/* Tell the world! */
	announce_device(udev);

	if (udev->serial)
		add_device_randomness(udev->serial, strlen(udev->serial));
	if (udev->product)
		add_device_randomness(udev->product, strlen(udev->product));
	if (udev->manufacturer)
		add_device_randomness(udev->manufacturer,
				      strlen(udev->manufacturer));

	device_enable_async_suspend(&udev->dev);

	/* check whether the hub or firmware marks this port as non-removable */
	if (udev->parent)
		set_usb_port_removable(udev);

	/* Register the device.  The device driver is responsible
	 * for configuring the device and invoking the add-device
	 * notifier chain (used by usbfs and possibly others).
	 */
	err = device_add(&udev->dev);
	if (err) {
		dev_err(&udev->dev, "can't device_add, error %d\n", err);
		goto fail;
	}

	/* Create link files between child device and usb port device. */
	if (udev->parent) {
		struct usb_hub *hub = usb_hub_to_struct_hub(udev->parent);
		int port1 = udev->portnum;
		struct usb_port	*port_dev = hub->ports[port1 - 1];

		err = sysfs_create_link(&udev->dev.kobj,
				&port_dev->dev.kobj, "port");
		if (err)
			goto fail;

		err = sysfs_create_link(&port_dev->dev.kobj,
				&udev->dev.kobj, "device");
		if (err) {
			sysfs_remove_link(&udev->dev.kobj, "port");
			goto fail;
		}

		if (!test_and_set_bit(port1, hub->child_usage_bits))
			pm_runtime_get_sync(&port_dev->dev);
	}

	(void) usb_create_ep_devs(&udev->dev, &udev->ep0, udev);
	usb_mark_last_busy(udev);
	pm_runtime_put_sync_autosuspend(&udev->dev);
	return err;

fail:
	usb_set_device_state(udev, USB_STATE_NOTATTACHED);
	pm_runtime_disable(&udev->dev);
	pm_runtime_set_suspended(&udev->dev);
	return err;
}


/**
 * usb_deauthorize_device - deauthorize a device (usbcore-internal)
 * @usb_dev: USB device
 *
 * Move the USB device to a very basic state where interfaces are disabled
 * and the device is in fact unconfigured and unusable.
 *
 * We share a lock (that we have) with device_del(), so we need to
 * defer its call.
 *
 * Return: 0.
 */
int usb_deauthorize_device(struct usb_device *usb_dev)
{
	usb_lock_device(usb_dev);
	if (usb_dev->authorized == 0)
		goto out_unauthorized;

	usb_dev->authorized = 0;
	usb_set_configuration(usb_dev, -1);

out_unauthorized:
	usb_unlock_device(usb_dev);
	return 0;
}


int usb_authorize_device(struct usb_device *usb_dev)
{
	int result = 0, c;

	usb_lock_device(usb_dev);
	if (usb_dev->authorized == 1)
		goto out_authorized;

	result = usb_autoresume_device(usb_dev);
	if (result < 0) {
		dev_err(&usb_dev->dev,
			"can't autoresume for authorization: %d\n", result);
		goto error_autoresume;
	}

	if (usb_dev->wusb) {
		result = usb_get_device_descriptor(usb_dev, sizeof(usb_dev->descriptor));
		if (result < 0) {
			dev_err(&usb_dev->dev, "can't re-read device descriptor for "
				"authorization: %d\n", result);
			goto error_device_descriptor;
		}
	}

	usb_dev->authorized = 1;
	/* Choose and set the configuration.  This registers the interfaces
	 * with the driver core and lets interface drivers bind to them.
	 */
	c = usb_choose_configuration(usb_dev);
	if (c >= 0) {
		result = usb_set_configuration(usb_dev, c);
		if (result) {
			dev_err(&usb_dev->dev,
				"can't set config #%d, error %d\n", c, result);
			/* This need not be fatal.  The user can try to
			 * set other configurations. */
		}
	}
	dev_info(&usb_dev->dev, "authorized to connect\n");

error_device_descriptor:
	usb_autosuspend_device(usb_dev);
error_autoresume:
out_authorized:
	usb_unlock_device(usb_dev);	/* complements locktree */
	return result;
}

/*
 * Return 1 if port speed is SuperSpeedPlus, 0 otherwise
 * check it from the link protocol field of the current speed ID attribute.
 * current speed ID is got from ext port status request. Sublink speed attribute
 * table is returned with the hub BOS SSP device capability descriptor
 */
static int port_speed_is_ssp(struct usb_device *hdev, int speed_id)
{
	int ssa_count;
	u32 ss_attr;
	int i;
	struct usb_ssp_cap_descriptor *ssp_cap = hdev->bos->ssp_cap;

	if (!ssp_cap)
		return 0;

	ssa_count = le32_to_cpu(ssp_cap->bmAttributes) &
		USB_SSP_SUBLINK_SPEED_ATTRIBS;

	for (i = 0; i <= ssa_count; i++) {
		ss_attr = le32_to_cpu(ssp_cap->bmSublinkSpeedAttr[i]);
		if (speed_id == (ss_attr & USB_SSP_SUBLINK_SPEED_SSID))
			return !!(ss_attr & USB_SSP_SUBLINK_SPEED_LP);
	}
	return 0;
}

/* Returns 1 if @hub is a WUSB root hub, 0 otherwise */
static unsigned hub_is_wusb(struct usb_hub *hub)
{
	struct usb_hcd *hcd;
	if (hub->hdev->parent != NULL)  /* not a root hub? */
		return 0;
	hcd = bus_to_hcd(hub->hdev->bus);
	return hcd->wireless;
}


#define PORT_RESET_TRIES	5
#define SET_ADDRESS_TRIES	2
#define GET_DESCRIPTOR_TRIES	2
#define SET_CONFIG_TRIES	(2 * (use_both_schemes + 1))
#define USE_NEW_SCHEME(i)	((i) / 2 == (int)old_scheme_first)

#define HUB_ROOT_RESET_TIME	60	/* times are in msec */
#define HUB_SHORT_RESET_TIME	10
#define HUB_BH_RESET_TIME	50
#define HUB_LONG_RESET_TIME	200
#define HUB_RESET_TIMEOUT	800

/*
 * "New scheme" enumeration causes an extra state transition to be
 * exposed to an xhci host and causes USB3 devices to receive control
 * commands in the default state.  This has been seen to cause
 * enumeration failures, so disable this enumeration scheme for USB3
 * devices.
 */
static bool use_new_scheme(struct usb_device *udev, int retry)
{
	if (udev->speed >= USB_SPEED_SUPER)
		return false;

	return USE_NEW_SCHEME(retry);
}

/* Is a USB 3.0 port in the Inactive or Compliance Mode state?
 * Port worm reset is required to recover
 */
static bool hub_port_warm_reset_required(struct usb_hub *hub, int port1,
		u16 portstatus)
{
	u16 link_state;

	if (!hub_is_superspeed(hub->hdev))
		return false;

	if (test_bit(port1, hub->warm_reset_bits))
		return true;

	link_state = portstatus & USB_PORT_STAT_LINK_STATE;
	return link_state == USB_SS_PORT_LS_SS_INACTIVE
		|| link_state == USB_SS_PORT_LS_COMP_MOD;
}

static int hub_port_wait_reset(struct usb_hub *hub, int port1,
			struct usb_device *udev, unsigned int delay, bool warm)
{
	int delay_time, ret;
	u16 portstatus;
	u16 portchange;
	u32 ext_portstatus = 0;

	for (delay_time = 0;
			delay_time < HUB_RESET_TIMEOUT;
			delay_time += delay) {
		/* wait to give the device a chance to reset */
		msleep(delay);

		/* read and decode port status */
		if (hub_is_superspeedplus(hub->hdev))
			ret = hub_ext_port_status(hub, port1,
						  HUB_EXT_PORT_STATUS,
						  &portstatus, &portchange,
						  &ext_portstatus);
		else
			ret = hub_port_status(hub, port1, &portstatus,
					      &portchange);
		if (ret < 0)
			return ret;

		/*
		 * The port state is unknown until the reset completes.
		 *
		 * On top of that, some chips may require additional time
		 * to re-establish a connection after the reset is complete,
		 * so also wait for the connection to be re-established.
		 */
		if (!(portstatus & USB_PORT_STAT_RESET) &&
		    (portstatus & USB_PORT_STAT_CONNECTION))
			break;

		/* switch to the long delay after two short delay failures */
		if (delay_time >= 2 * HUB_SHORT_RESET_TIME)
			delay = HUB_LONG_RESET_TIME;

		dev_dbg(&hub->ports[port1 - 1]->dev,
				"not %sreset yet, waiting %dms\n",
				warm ? "warm " : "", delay);
	}

	if ((portstatus & USB_PORT_STAT_RESET))
		return -EBUSY;

	if (hub_port_warm_reset_required(hub, port1, portstatus))
		return -ENOTCONN;

	/* Device went away? */
	if (!(portstatus & USB_PORT_STAT_CONNECTION))
		return -ENOTCONN;

	/* Retry if connect change is set but status is still connected.
	 * A USB 3.0 connection may bounce if multiple warm resets were issued,
	 * but the device may have successfully re-connected. Ignore it.
	 */
	if (!hub_is_superspeed(hub->hdev) &&
	    (portchange & USB_PORT_STAT_C_CONNECTION)) {
		usb_clear_port_feature(hub->hdev, port1,
				       USB_PORT_FEAT_C_CONNECTION);
		return -EAGAIN;
	}

	if (!(portstatus & USB_PORT_STAT_ENABLE))
		return -EBUSY;

	if (!udev)
		return 0;

	if (hub_is_wusb(hub))
		udev->speed = USB_SPEED_WIRELESS;
	else if (hub_is_superspeedplus(hub->hdev) &&
		 port_speed_is_ssp(hub->hdev, ext_portstatus &
				   USB_EXT_PORT_STAT_RX_SPEED_ID))
		udev->speed = USB_SPEED_SUPER_PLUS;
	else if (hub_is_superspeed(hub->hdev))
		udev->speed = USB_SPEED_SUPER;
	else if (portstatus & USB_PORT_STAT_HIGH_SPEED)
		udev->speed = USB_SPEED_HIGH;
	else if (portstatus & USB_PORT_STAT_LOW_SPEED)
		udev->speed = USB_SPEED_LOW;
	else
		udev->speed = USB_SPEED_FULL;
	return 0;
}

/* Handle port reset and port warm(BH) reset (for USB3 protocol ports) */
static int hub_port_reset(struct usb_hub *hub, int port1,
			struct usb_device *udev, unsigned int delay, bool warm)
{
	int i, status;
	u16 portchange, portstatus;
	struct usb_port *port_dev = hub->ports[port1 - 1];

	if (!hub_is_superspeed(hub->hdev)) {
		if (warm) {
			dev_err(hub->intfdev, "only USB3 hub support "
						"warm reset\n");
			return -EINVAL;
		}
		/* Block EHCI CF initialization during the port reset.
		 * Some companion controllers don't like it when they mix.
		 */
		down_read(&ehci_cf_port_reset_rwsem);
	} else if (!warm) {
		/*
		 * If the caller hasn't explicitly requested a warm reset,
		 * double check and see if one is needed.
		 */
		if (hub_port_status(hub, port1, &portstatus, &portchange) == 0)
			if (hub_port_warm_reset_required(hub, port1,
							portstatus))
				warm = true;
	}
	clear_bit(port1, hub->warm_reset_bits);

	/* Reset the port */
	for (i = 0; i < PORT_RESET_TRIES; i++) {
		status = set_port_feature(hub->hdev, port1, (warm ?
					USB_PORT_FEAT_BH_PORT_RESET :
					USB_PORT_FEAT_RESET));
		if (status == -ENODEV) {
			;	/* The hub is gone */
		} else if (status) {
			dev_err(&port_dev->dev,
					"cannot %sreset (err = %d)\n",
					warm ? "warm " : "", status);
		} else {
			status = hub_port_wait_reset(hub, port1, udev, delay,
								warm);
			if (status && status != -ENOTCONN && status != -ENODEV)
				dev_dbg(hub->intfdev,
						"port_wait_reset: err = %d\n",
						status);
		}

		/* Check for disconnect or reset */
		if (status == 0 || status == -ENOTCONN || status == -ENODEV) {
			usb_clear_port_feature(hub->hdev, port1,
					USB_PORT_FEAT_C_RESET);

			if (!hub_is_superspeed(hub->hdev))
				goto done;

			usb_clear_port_feature(hub->hdev, port1,
					USB_PORT_FEAT_C_BH_PORT_RESET);
			usb_clear_port_feature(hub->hdev, port1,
					USB_PORT_FEAT_C_PORT_LINK_STATE);

			if (udev)
				usb_clear_port_feature(hub->hdev, port1,
					USB_PORT_FEAT_C_CONNECTION);

			/*
			 * If a USB 3.0 device migrates from reset to an error
			 * state, re-issue the warm reset.
			 */
			if (hub_port_status(hub, port1,
					&portstatus, &portchange) < 0)
				goto done;

			if (!hub_port_warm_reset_required(hub, port1,
					portstatus))
				goto done;

			/*
			 * If the port is in SS.Inactive or Compliance Mode, the
			 * hot or warm reset failed.  Try another warm reset.
			 */
			if (!warm) {
				dev_dbg(&port_dev->dev,
						"hot reset failed, warm reset\n");
				warm = true;
			}
		}

		dev_dbg(&port_dev->dev,
				"not enabled, trying %sreset again...\n",
				warm ? "warm " : "");
		delay = HUB_LONG_RESET_TIME;
	}

	dev_err(&port_dev->dev, "Cannot enable. Maybe the USB cable is bad?\n");

done:
	if (status == 0) {
		/* TRSTRCY = 10 ms; plus some extra */
		msleep(10 + 40);
		if (udev) {
			struct usb_hcd *hcd = bus_to_hcd(udev->bus);

			update_devnum(udev, 0);
			/* The xHC may think the device is already reset,
			 * so ignore the status.
			 */
			if (hcd->driver->reset_device)
				hcd->driver->reset_device(hcd, udev);

			usb_set_device_state(udev, USB_STATE_DEFAULT);
		}
	} else {
		if (udev)
			usb_set_device_state(udev, USB_STATE_NOTATTACHED);
	}

	if (!hub_is_superspeed(hub->hdev))
		up_read(&ehci_cf_port_reset_rwsem);

	return status;
}

/* Check if a port is power on */
static int port_is_power_on(struct usb_hub *hub, unsigned portstatus)
{
	int ret = 0;

	if (hub_is_superspeed(hub->hdev)) {
		if (portstatus & USB_SS_PORT_STAT_POWER)
			ret = 1;
	} else {
		if (portstatus & USB_PORT_STAT_POWER)
			ret = 1;
	}

	return ret;
}

static void usb_lock_port(struct usb_port *port_dev)
		__acquires(&port_dev->status_lock)
{
	mutex_lock(&port_dev->status_lock);
	__acquire(&port_dev->status_lock);
}

static void usb_unlock_port(struct usb_port *port_dev)
		__releases(&port_dev->status_lock)
{
	mutex_unlock(&port_dev->status_lock);
	__release(&port_dev->status_lock);
}

#ifdef	CONFIG_PM

/* Check if a port is suspended(USB2.0 port) or in U3 state(USB3.0 port) */
static int port_is_suspended(struct usb_hub *hub, unsigned portstatus)
{
	int ret = 0;

	if (hub_is_superspeed(hub->hdev)) {
		if ((portstatus & USB_PORT_STAT_LINK_STATE)
				== USB_SS_PORT_LS_U3)
			ret = 1;
	} else {
		if (portstatus & USB_PORT_STAT_SUSPEND)
			ret = 1;
	}

	return ret;
}

/* Determine whether the device on a port is ready for a normal resume,
 * is ready for a reset-resume, or should be disconnected.
 */
static int check_port_resume_type(struct usb_device *udev,
		struct usb_hub *hub, int port1,
		int status, u16 portchange, u16 portstatus)
{
	struct usb_port *port_dev = hub->ports[port1 - 1];
	int retries = 3;

 retry:
	/* Is a warm reset needed to recover the connection? */
	if (status == 0 && udev->reset_resume
		&& hub_port_warm_reset_required(hub, port1, portstatus)) {
		/* pass */;
	}
	/* Is the device still present? */
	else if (status || port_is_suspended(hub, portstatus) ||
			!port_is_power_on(hub, portstatus)) {
		if (status >= 0)
			status = -ENODEV;
	} else if (!(portstatus & USB_PORT_STAT_CONNECTION)) {
		if (retries--) {
			usleep_range(200, 300);
			status = hub_port_status(hub, port1, &portstatus,
							     &portchange);
			goto retry;
		}
		status = -ENODEV;
	}

	/* Can't do a normal resume if the port isn't enabled,
	 * so try a reset-resume instead.
	 */
	else if (!(portstatus & USB_PORT_STAT_ENABLE) && !udev->reset_resume) {
		if (udev->persist_enabled)
			udev->reset_resume = 1;
		else
			status = -ENODEV;
	}

	if (status) {
		dev_dbg(&port_dev->dev, "status %04x.%04x after resume, %d\n",
				portchange, portstatus, status);
	} else if (udev->reset_resume) {

		/* Late port handoff can set status-change bits */
		if (portchange & USB_PORT_STAT_C_CONNECTION)
			usb_clear_port_feature(hub->hdev, port1,
					USB_PORT_FEAT_C_CONNECTION);
		if (portchange & USB_PORT_STAT_C_ENABLE)
			usb_clear_port_feature(hub->hdev, port1,
					USB_PORT_FEAT_C_ENABLE);

		/*
		 * Whatever made this reset-resume necessary may have
		 * turned on the port1 bit in hub->change_bits.  But after
		 * a successful reset-resume we want the bit to be clear;
		 * if it was on it would indicate that something happened
		 * following the reset-resume.
		 */
		clear_bit(port1, hub->change_bits);
	}

	return status;
}

int usb_disable_ltm(struct usb_device *udev)
{
	struct usb_hcd *hcd = bus_to_hcd(udev->bus);

	/* Check if the roothub and device supports LTM. */
	if (!usb_device_supports_ltm(hcd->self.root_hub) ||
			!usb_device_supports_ltm(udev))
		return 0;

	/* Clear Feature LTM Enable can only be sent if the device is
	 * configured.
	 */
	if (!udev->actconfig)
		return 0;

	return usb_control_msg(udev, usb_sndctrlpipe(udev, 0),
			USB_REQ_CLEAR_FEATURE, USB_RECIP_DEVICE,
			USB_DEVICE_LTM_ENABLE, 0, NULL, 0,
			USB_CTRL_SET_TIMEOUT);
}
EXPORT_SYMBOL_GPL(usb_disable_ltm);

void usb_enable_ltm(struct usb_device *udev)
{
	struct usb_hcd *hcd = bus_to_hcd(udev->bus);

	/* Check if the roothub and device supports LTM. */
	if (!usb_device_supports_ltm(hcd->self.root_hub) ||
			!usb_device_supports_ltm(udev))
		return;

	/* Set Feature LTM Enable can only be sent if the device is
	 * configured.
	 */
	if (!udev->actconfig)
		return;

	usb_control_msg(udev, usb_sndctrlpipe(udev, 0),
			USB_REQ_SET_FEATURE, USB_RECIP_DEVICE,
			USB_DEVICE_LTM_ENABLE, 0, NULL, 0,
			USB_CTRL_SET_TIMEOUT);
}
EXPORT_SYMBOL_GPL(usb_enable_ltm);

/*
 * usb_enable_remote_wakeup - enable remote wakeup for a device
 * @udev: target device
 *
 * For USB-2 devices: Set the device's remote wakeup feature.
 *
 * For USB-3 devices: Assume there's only one function on the device and
 * enable remote wake for the first interface.  FIXME if the interface
 * association descriptor shows there's more than one function.
 */
static int usb_enable_remote_wakeup(struct usb_device *udev)
{
	if (udev->speed < USB_SPEED_SUPER)
		return usb_control_msg(udev, usb_sndctrlpipe(udev, 0),
				USB_REQ_SET_FEATURE, USB_RECIP_DEVICE,
				USB_DEVICE_REMOTE_WAKEUP, 0, NULL, 0,
				USB_CTRL_SET_TIMEOUT);
	else
		return usb_control_msg(udev, usb_sndctrlpipe(udev, 0),
				USB_REQ_SET_FEATURE, USB_RECIP_INTERFACE,
				USB_INTRF_FUNC_SUSPEND,
				USB_INTRF_FUNC_SUSPEND_RW |
					USB_INTRF_FUNC_SUSPEND_LP,
				NULL, 0, USB_CTRL_SET_TIMEOUT);
}

/*
 * usb_disable_remote_wakeup - disable remote wakeup for a device
 * @udev: target device
 *
 * For USB-2 devices: Clear the device's remote wakeup feature.
 *
 * For USB-3 devices: Assume there's only one function on the device and
 * disable remote wake for the first interface.  FIXME if the interface
 * association descriptor shows there's more than one function.
 */
static int usb_disable_remote_wakeup(struct usb_device *udev)
{
	if (udev->speed < USB_SPEED_SUPER)
		return usb_control_msg(udev, usb_sndctrlpipe(udev, 0),
				USB_REQ_CLEAR_FEATURE, USB_RECIP_DEVICE,
				USB_DEVICE_REMOTE_WAKEUP, 0, NULL, 0,
				USB_CTRL_SET_TIMEOUT);
	else
		return usb_control_msg(udev, usb_sndctrlpipe(udev, 0),
				USB_REQ_SET_FEATURE, USB_RECIP_INTERFACE,
				USB_INTRF_FUNC_SUSPEND,	0, NULL, 0,
				USB_CTRL_SET_TIMEOUT);
}

/* Count of wakeup-enabled devices at or below udev */
static unsigned wakeup_enabled_descendants(struct usb_device *udev)
{
	struct usb_hub *hub = usb_hub_to_struct_hub(udev);

	return udev->do_remote_wakeup +
			(hub ? hub->wakeup_enabled_descendants : 0);
}

/*
 * usb_port_suspend - suspend a usb device's upstream port
 * @udev: device that's no longer in active use, not a root hub
 * Context: must be able to sleep; device not locked; pm locks held
 *
 * Suspends a USB device that isn't in active use, conserving power.
 * Devices may wake out of a suspend, if anything important happens,
 * using the remote wakeup mechanism.  They may also be taken out of
 * suspend by the host, using usb_port_resume().  It's also routine
 * to disconnect devices while they are suspended.
 *
 * This only affects the USB hardware for a device; its interfaces
 * (and, for hubs, child devices) must already have been suspended.
 *
 * Selective port suspend reduces power; most suspended devices draw
 * less than 500 uA.  It's also used in OTG, along with remote wakeup.
 * All devices below the suspended port are also suspended.
 *
 * Devices leave suspend state when the host wakes them up.  Some devices
 * also support "remote wakeup", where the device can activate the USB
 * tree above them to deliver data, such as a keypress or packet.  In
 * some cases, this wakes the USB host.
 *
 * Suspending OTG devices may trigger HNP, if that's been enabled
 * between a pair of dual-role devices.  That will change roles, such
 * as from A-Host to A-Peripheral or from B-Host back to B-Peripheral.
 *
 * Devices on USB hub ports have only one "suspend" state, corresponding
 * to ACPI D2, "may cause the device to lose some context".
 * State transitions include:
 *
 *   - suspend, resume ... when the VBUS power link stays live
 *   - suspend, disconnect ... VBUS lost
 *
 * Once VBUS drop breaks the circuit, the port it's using has to go through
 * normal re-enumeration procedures, starting with enabling VBUS power.
 * Other than re-initializing the hub (plug/unplug, except for root hubs),
 * Linux (2.6) currently has NO mechanisms to initiate that:  no hub_wq
 * timer, no SRP, no requests through sysfs.
 *
 * If Runtime PM isn't enabled or used, non-SuperSpeed devices may not get
 * suspended until their bus goes into global suspend (i.e., the root
 * hub is suspended).  Nevertheless, we change @udev->state to
 * USB_STATE_SUSPENDED as this is the device's "logical" state.  The actual
 * upstream port setting is stored in @udev->port_is_suspended.
 *
 * Returns 0 on success, else negative errno.
 */
int usb_port_suspend(struct usb_device *udev, pm_message_t msg)
{
	struct usb_hub	*hub = usb_hub_to_struct_hub(udev->parent);
	struct usb_port *port_dev = hub->ports[udev->portnum - 1];
	int		port1 = udev->portnum;
	int		status;
	bool		really_suspend = true;

	usb_lock_port(port_dev);

	/* enable remote wakeup when appropriate; this lets the device
	 * wake up the upstream hub (including maybe the root hub).
	 *
	 * NOTE:  OTG devices may issue remote wakeup (or SRP) even when
	 * we don't explicitly enable it here.
	 */
	if (udev->do_remote_wakeup) {
		status = usb_enable_remote_wakeup(udev);
		if (status) {
			dev_dbg(&udev->dev, "won't remote wakeup, status %d\n",
					status);
			/* bail if autosuspend is requested */
			if (PMSG_IS_AUTO(msg))
				goto err_wakeup;
		}
	}

	/* disable USB2 hardware LPM */
	usb_disable_usb2_hardware_lpm(udev);

	if (usb_disable_ltm(udev)) {
		dev_err(&udev->dev, "Failed to disable LTM before suspend\n.");
		status = -ENOMEM;
		if (PMSG_IS_AUTO(msg))
			goto err_ltm;
	}

	/* see 7.1.7.6 */
	if (hub_is_superspeed(hub->hdev))
		status = hub_set_port_link_state(hub, port1, USB_SS_PORT_LS_U3);

	/*
	 * For system suspend, we do not need to enable the suspend feature
	 * on individual USB-2 ports.  The devices will automatically go
	 * into suspend a few ms after the root hub stops sending packets.
	 * The USB 2.0 spec calls this "global suspend".
	 *
	 * However, many USB hubs have a bug: They don't relay wakeup requests
	 * from a downstream port if the port's suspend feature isn't on.
	 * Therefore we will turn on the suspend feature if udev or any of its
	 * descendants is enabled for remote wakeup.
	 */
	else if (PMSG_IS_AUTO(msg) || wakeup_enabled_descendants(udev) > 0)
		status = set_port_feature(hub->hdev, port1,
				USB_PORT_FEAT_SUSPEND);
	else {
		really_suspend = false;
		status = 0;
	}
	if (status) {
		dev_dbg(&port_dev->dev, "can't suspend, status %d\n", status);

		/* Try to enable USB3 LTM again */
		usb_enable_ltm(udev);
 err_ltm:
		/* Try to enable USB2 hardware LPM again */
		usb_enable_usb2_hardware_lpm(udev);

		if (udev->do_remote_wakeup)
			(void) usb_disable_remote_wakeup(udev);
 err_wakeup:

		/* System sleep transitions should never fail */
		if (!PMSG_IS_AUTO(msg))
			status = 0;
	} else {
		dev_dbg(&udev->dev, "usb %ssuspend, wakeup %d\n",
				(PMSG_IS_AUTO(msg) ? "auto-" : ""),
				udev->do_remote_wakeup);
		if (really_suspend) {
			udev->port_is_suspended = 1;

			/* device has up to 10 msec to fully suspend */
			msleep(10);
		}
		usb_set_device_state(udev, USB_STATE_SUSPENDED);
	}

	if (status == 0 && !udev->do_remote_wakeup && udev->persist_enabled
			&& test_and_clear_bit(port1, hub->child_usage_bits))
		pm_runtime_put_sync(&port_dev->dev);

	usb_mark_last_busy(hub->hdev);

	usb_unlock_port(port_dev);
	return status;
}

/*
 * If the USB "suspend" state is in use (rather than "global suspend"),
 * many devices will be individually taken out of suspend state using
 * special "resume" signaling.  This routine kicks in shortly after
 * hardware resume signaling is finished, either because of selective
 * resume (by host) or remote wakeup (by device) ... now see what changed
 * in the tree that's rooted at this device.
 *
 * If @udev->reset_resume is set then the device is reset before the
 * status check is done.
 */
static int finish_port_resume(struct usb_device *udev)
{
	int	status = 0;
	u16	devstatus = 0;

	/* caller owns the udev device lock */
	dev_dbg(&udev->dev, "%s\n",
		udev->reset_resume ? "finish reset-resume" : "finish resume");

	/* usb ch9 identifies four variants of SUSPENDED, based on what
	 * state the device resumes to.  Linux currently won't see the
	 * first two on the host side; they'd be inside hub_port_init()
	 * during many timeouts, but hub_wq can't suspend until later.
	 */
	usb_set_device_state(udev, udev->actconfig
			? USB_STATE_CONFIGURED
			: USB_STATE_ADDRESS);

	/* 10.5.4.5 says not to reset a suspended port if the attached
	 * device is enabled for remote wakeup.  Hence the reset
	 * operation is carried out here, after the port has been
	 * resumed.
	 */
	if (udev->reset_resume) {
		/*
		 * If the device morphs or switches modes when it is reset,
		 * we don't want to perform a reset-resume.  We'll fail the
		 * resume, which will cause a logical disconnect, and then
		 * the device will be rediscovered.
		 */
 retry_reset_resume:
		if (udev->quirks & USB_QUIRK_RESET)
			status = -ENODEV;
		else
			status = usb_reset_and_verify_device(udev);
	}

	/* 10.5.4.5 says be sure devices in the tree are still there.
	 * For now let's assume the device didn't go crazy on resume,
	 * and device drivers will know about any resume quirks.
	 */
	if (status == 0) {
		devstatus = 0;
		status = usb_get_status(udev, USB_RECIP_DEVICE, 0, &devstatus);

		/* If a normal resume failed, try doing a reset-resume */
		if (status && !udev->reset_resume && udev->persist_enabled) {
			dev_dbg(&udev->dev, "retry with reset-resume\n");
			udev->reset_resume = 1;
			goto retry_reset_resume;
		}
	}

	if (status) {
		dev_dbg(&udev->dev, "gone after usb resume? status %d\n",
				status);
	/*
	 * There are a few quirky devices which violate the standard
	 * by claiming to have remote wakeup enabled after a reset,
	 * which crash if the feature is cleared, hence check for
	 * udev->reset_resume
	 */
	} else if (udev->actconfig && !udev->reset_resume) {
		if (udev->speed < USB_SPEED_SUPER) {
			if (devstatus & (1 << USB_DEVICE_REMOTE_WAKEUP))
				status = usb_disable_remote_wakeup(udev);
		} else {
			status = usb_get_status(udev, USB_RECIP_INTERFACE, 0,
					&devstatus);
			if (!status && devstatus & (USB_INTRF_STAT_FUNC_RW_CAP
					| USB_INTRF_STAT_FUNC_RW))
				status = usb_disable_remote_wakeup(udev);
		}

		if (status)
			dev_dbg(&udev->dev,
				"disable remote wakeup, status %d\n",
				status);
		status = 0;
	}
	return status;
}

/*
 * There are some SS USB devices which take longer time for link training.
 * XHCI specs 4.19.4 says that when Link training is successful, port
 * sets CCS bit to 1. So if SW reads port status before successful link
 * training, then it will not find device to be present.
 * USB Analyzer log with such buggy devices show that in some cases
 * device switch on the RX termination after long delay of host enabling
 * the VBUS. In few other cases it has been seen that device fails to
 * negotiate link training in first attempt. It has been
 * reported till now that few devices take as long as 2000 ms to train
 * the link after host enabling its VBUS and termination. Following
 * routine implements a 2000 ms timeout for link training. If in a case
 * link trains before timeout, loop will exit earlier.
 *
 * There are also some 2.0 hard drive based devices and 3.0 thumb
 * drives that, when plugged into a 2.0 only port, take a long
 * time to set CCS after VBUS enable.
 *
 * FIXME: If a device was connected before suspend, but was removed
 * while system was asleep, then the loop in the following routine will
 * only exit at timeout.
 *
 * This routine should only be called when persist is enabled.
 */
static int wait_for_connected(struct usb_device *udev,
		struct usb_hub *hub, int *port1,
		u16 *portchange, u16 *portstatus)
{
	int status = 0, delay_ms = 0;

	while (delay_ms < 2000) {
		if (status || *portstatus & USB_PORT_STAT_CONNECTION)
			break;
		if (!port_is_power_on(hub, *portstatus)) {
			status = -ENODEV;
			break;
		}
		msleep(20);
		delay_ms += 20;
		status = hub_port_status(hub, *port1, portstatus, portchange);
	}
	dev_dbg(&udev->dev, "Waited %dms for CONNECT\n", delay_ms);
	return status;
}

/*
 * usb_port_resume - re-activate a suspended usb device's upstream port
 * @udev: device to re-activate, not a root hub
 * Context: must be able to sleep; device not locked; pm locks held
 *
 * This will re-activate the suspended device, increasing power usage
 * while letting drivers communicate again with its endpoints.
 * USB resume explicitly guarantees that the power session between
 * the host and the device is the same as it was when the device
 * suspended.
 *
 * If @udev->reset_resume is set then this routine won't check that the
 * port is still enabled.  Furthermore, finish_port_resume() above will
 * reset @udev.  The end result is that a broken power session can be
 * recovered and @udev will appear to persist across a loss of VBUS power.
 *
 * For example, if a host controller doesn't maintain VBUS suspend current
 * during a system sleep or is reset when the system wakes up, all the USB
 * power sessions below it will be broken.  This is especially troublesome
 * for mass-storage devices containing mounted filesystems, since the
 * device will appear to have disconnected and all the memory mappings
 * to it will be lost.  Using the USB_PERSIST facility, the device can be
 * made to appear as if it had not disconnected.
 *
 * This facility can be dangerous.  Although usb_reset_and_verify_device() makes
 * every effort to insure that the same device is present after the
 * reset as before, it cannot provide a 100% guarantee.  Furthermore it's
 * quite possible for a device to remain unaltered but its media to be
 * changed.  If the user replaces a flash memory card while the system is
 * asleep, he will have only himself to blame when the filesystem on the
 * new card is corrupted and the system crashes.
 *
 * Returns 0 on success, else negative errno.
 */
int usb_port_resume(struct usb_device *udev, pm_message_t msg)
{
	struct usb_hub	*hub = usb_hub_to_struct_hub(udev->parent);
	struct usb_port *port_dev = hub->ports[udev->portnum  - 1];
	int		port1 = udev->portnum;
	int		status;
	u16		portchange, portstatus;

	if (!test_and_set_bit(port1, hub->child_usage_bits)) {
		status = pm_runtime_get_sync(&port_dev->dev);
		if (status < 0) {
			dev_dbg(&udev->dev, "can't resume usb port, status %d\n",
					status);
			return status;
		}
	}

	usb_lock_port(port_dev);

	/* Skip the initial Clear-Suspend step for a remote wakeup */
	status = hub_port_status(hub, port1, &portstatus, &portchange);
	if (status == 0 && !port_is_suspended(hub, portstatus)) {
		if (portchange & USB_PORT_STAT_C_SUSPEND)
			pm_wakeup_event(&udev->dev, 0);
		goto SuspendCleared;
	}

	/* see 7.1.7.7; affects power usage, but not budgeting */
	if (hub_is_superspeed(hub->hdev))
		status = hub_set_port_link_state(hub, port1, USB_SS_PORT_LS_U0);
	else
		status = usb_clear_port_feature(hub->hdev,
				port1, USB_PORT_FEAT_SUSPEND);
	if (status) {
		dev_dbg(&port_dev->dev, "can't resume, status %d\n", status);
	} else {
		/* drive resume for USB_RESUME_TIMEOUT msec */
		dev_dbg(&udev->dev, "usb %sresume\n",
				(PMSG_IS_AUTO(msg) ? "auto-" : ""));
		if (!skip_extended_resume_delay ||
				udev->parent != udev->bus->root_hub)
			usleep_range(USB_RESUME_TIMEOUT * 1000,
					(USB_RESUME_TIMEOUT + 1) * 1000);

		/* Virtual root hubs can trigger on GET_PORT_STATUS to
		 * stop resume signaling.  Then finish the resume
		 * sequence.
		 */
		status = hub_port_status(hub, port1, &portstatus, &portchange);
<<<<<<< HEAD

		/* TRSMRCY = 10 msec */
		usleep_range(10000, 10500);
=======
>>>>>>> 66722c42
	}

 SuspendCleared:
	if (status == 0) {
		udev->port_is_suspended = 0;
		if (hub_is_superspeed(hub->hdev)) {
			if (portchange & USB_PORT_STAT_C_LINK_STATE)
				usb_clear_port_feature(hub->hdev, port1,
					USB_PORT_FEAT_C_PORT_LINK_STATE);
		} else {
			if (portchange & USB_PORT_STAT_C_SUSPEND)
				usb_clear_port_feature(hub->hdev, port1,
						USB_PORT_FEAT_C_SUSPEND);
		}

		/* TRSMRCY = 10 msec */
		msleep(10);
	}

	if (udev->persist_enabled)
		status = wait_for_connected(udev, hub, &port1, &portchange,
				&portstatus);

	status = check_port_resume_type(udev,
			hub, port1, status, portchange, portstatus);
	if (status == 0)
		status = finish_port_resume(udev);
	if (status < 0) {
		dev_dbg(&udev->dev, "can't resume, status %d\n", status);
		hub_port_logical_disconnect(hub, port1);
	} else  {
		/* Try to enable USB2 hardware LPM */
		usb_enable_usb2_hardware_lpm(udev);

		/* Try to enable USB3 LTM */
		usb_enable_ltm(udev);
	}

	usb_unlock_port(port_dev);

	return status;
}

int usb_remote_wakeup(struct usb_device *udev)
{
	int	status = 0;

	usb_lock_device(udev);
	if (udev->state == USB_STATE_SUSPENDED) {
		dev_dbg(&udev->dev, "usb %sresume\n", "wakeup-");
		status = usb_autoresume_device(udev);
		if (status == 0) {
			/* Let the drivers do their thing, then... */
			usb_autosuspend_device(udev);
		}
	}
	usb_unlock_device(udev);
	return status;
}

/* Returns 1 if there was a remote wakeup and a connect status change. */
static int hub_handle_remote_wakeup(struct usb_hub *hub, unsigned int port,
		u16 portstatus, u16 portchange)
		__must_hold(&port_dev->status_lock)
{
	struct usb_port *port_dev = hub->ports[port - 1];
	struct usb_device *hdev;
	struct usb_device *udev;
	int connect_change = 0;
	u16 link_state;
	int ret;

	hdev = hub->hdev;
	udev = port_dev->child;
	if (!hub_is_superspeed(hdev)) {
		if (!(portchange & USB_PORT_STAT_C_SUSPEND))
			return 0;
		usb_clear_port_feature(hdev, port, USB_PORT_FEAT_C_SUSPEND);
	} else {
		link_state = portstatus & USB_PORT_STAT_LINK_STATE;
		if (!udev || udev->state != USB_STATE_SUSPENDED ||
				(link_state != USB_SS_PORT_LS_U0 &&
				 link_state != USB_SS_PORT_LS_U1 &&
				 link_state != USB_SS_PORT_LS_U2))
			return 0;
	}

	if (udev) {
		/* TRSMRCY = 10 msec */
		msleep(10);

		usb_unlock_port(port_dev);
		ret = usb_remote_wakeup(udev);
		usb_lock_port(port_dev);
		if (ret < 0)
			connect_change = 1;
	} else {
		ret = -ENODEV;
		hub_port_disable(hub, port, 1);
	}
	dev_dbg(&port_dev->dev, "resume, status %d\n", ret);
	return connect_change;
}

static int check_ports_changed(struct usb_hub *hub)
{
	int port1;

	for (port1 = 1; port1 <= hub->hdev->maxchild; ++port1) {
		u16 portstatus, portchange;
		int status;

		status = hub_port_status(hub, port1, &portstatus, &portchange);
		if (!status && portchange)
			return 1;
	}
	return 0;
}

static int hub_suspend(struct usb_interface *intf, pm_message_t msg)
{
	struct usb_hub		*hub = usb_get_intfdata(intf);
	struct usb_device	*hdev = hub->hdev;
	struct usb_hcd		*hcd = bus_to_hcd(hdev->bus);
	unsigned		port1;
	int			status;

	/*
	 * Warn if children aren't already suspended.
	 * Also, add up the number of wakeup-enabled descendants.
	 */
	hub->wakeup_enabled_descendants = 0;
	for (port1 = 1; port1 <= hdev->maxchild; port1++) {
		struct usb_port *port_dev = hub->ports[port1 - 1];
		struct usb_device *udev = port_dev->child;

		if (udev && udev->can_submit) {
			dev_warn(&port_dev->dev, "device %s not suspended yet\n",
					dev_name(&udev->dev));
			if (PMSG_IS_AUTO(msg))
				return -EBUSY;
		}
		if (udev)
			hub->wakeup_enabled_descendants +=
					wakeup_enabled_descendants(udev);
	}

	if (hdev->do_remote_wakeup && hub->quirk_check_port_auto_suspend) {
		/* check if there are changes pending on hub ports */
		if (check_ports_changed(hub)) {
			if (PMSG_IS_AUTO(msg))
				return -EBUSY;
			pm_wakeup_event(&hdev->dev, 2000);
		}
	}

	if (hub_is_superspeed(hdev) && hdev->do_remote_wakeup) {
		if (!hdev->parent && hcd->primary_hcd)
			usb_phy_powerup(hcd->primary_hcd->usb3_phy);

		/* Enable hub to send remote wakeup for all ports. */
		for (port1 = 1; port1 <= hdev->maxchild; port1++) {
			status = set_port_feature(hdev,
					port1 |
					USB_PORT_FEAT_REMOTE_WAKE_CONNECT |
					USB_PORT_FEAT_REMOTE_WAKE_DISCONNECT |
					USB_PORT_FEAT_REMOTE_WAKE_OVER_CURRENT,
					USB_PORT_FEAT_REMOTE_WAKE_MASK);
		}

		if (!hdev->parent && hcd->primary_hcd)
			usb_phy_powerdown(hcd->primary_hcd->usb3_phy);
	}

	dev_dbg(&intf->dev, "%s\n", __func__);

	/* stop hub_wq and related activity */
	hub_quiesce(hub, HUB_SUSPEND);
	return 0;
}

static int hub_resume(struct usb_interface *intf)
{
	struct usb_hub *hub = usb_get_intfdata(intf);

	dev_dbg(&intf->dev, "%s\n", __func__);
	hub_activate(hub, HUB_RESUME);
	return 0;
}

static int hub_reset_resume(struct usb_interface *intf)
{
	struct usb_hub *hub = usb_get_intfdata(intf);

	dev_dbg(&intf->dev, "%s\n", __func__);
	hub_activate(hub, HUB_RESET_RESUME);
	return 0;
}

/**
 * usb_root_hub_lost_power - called by HCD if the root hub lost Vbus power
 * @rhdev: struct usb_device for the root hub
 *
 * The USB host controller driver calls this function when its root hub
 * is resumed and Vbus power has been interrupted or the controller
 * has been reset.  The routine marks @rhdev as having lost power.
 * When the hub driver is resumed it will take notice and carry out
 * power-session recovery for all the "USB-PERSIST"-enabled child devices;
 * the others will be disconnected.
 */
void usb_root_hub_lost_power(struct usb_device *rhdev)
{
	dev_warn(&rhdev->dev, "root hub lost power or was reset\n");
	rhdev->reset_resume = 1;
}
EXPORT_SYMBOL_GPL(usb_root_hub_lost_power);

static const char * const usb3_lpm_names[]  = {
	"U0",
	"U1",
	"U2",
	"U3",
};

/*
 * Send a Set SEL control transfer to the device, prior to enabling
 * device-initiated U1 or U2.  This lets the device know the exit latencies from
 * the time the device initiates a U1 or U2 exit, to the time it will receive a
 * packet from the host.
 *
 * This function will fail if the SEL or PEL values for udev are greater than
 * the maximum allowed values for the link state to be enabled.
 */
static int usb_req_set_sel(struct usb_device *udev, enum usb3_link_state state)
{
	struct usb_set_sel_req *sel_values;
	unsigned long long u1_sel;
	unsigned long long u1_pel;
	unsigned long long u2_sel;
	unsigned long long u2_pel;
	int ret;

	if (udev->state != USB_STATE_CONFIGURED)
		return 0;

	/* Convert SEL and PEL stored in ns to us */
	u1_sel = DIV_ROUND_UP(udev->u1_params.sel, 1000);
	u1_pel = DIV_ROUND_UP(udev->u1_params.pel, 1000);
	u2_sel = DIV_ROUND_UP(udev->u2_params.sel, 1000);
	u2_pel = DIV_ROUND_UP(udev->u2_params.pel, 1000);

	/*
	 * Make sure that the calculated SEL and PEL values for the link
	 * state we're enabling aren't bigger than the max SEL/PEL
	 * value that will fit in the SET SEL control transfer.
	 * Otherwise the device would get an incorrect idea of the exit
	 * latency for the link state, and could start a device-initiated
	 * U1/U2 when the exit latencies are too high.
	 */
	if ((state == USB3_LPM_U1 &&
				(u1_sel > USB3_LPM_MAX_U1_SEL_PEL ||
				 u1_pel > USB3_LPM_MAX_U1_SEL_PEL)) ||
			(state == USB3_LPM_U2 &&
			 (u2_sel > USB3_LPM_MAX_U2_SEL_PEL ||
			  u2_pel > USB3_LPM_MAX_U2_SEL_PEL))) {
		dev_dbg(&udev->dev, "Device-initiated %s disabled due to long SEL %llu us or PEL %llu us\n",
				usb3_lpm_names[state], u1_sel, u1_pel);
		return -EINVAL;
	}

	/*
	 * If we're enabling device-initiated LPM for one link state,
	 * but the other link state has a too high SEL or PEL value,
	 * just set those values to the max in the Set SEL request.
	 */
	if (u1_sel > USB3_LPM_MAX_U1_SEL_PEL)
		u1_sel = USB3_LPM_MAX_U1_SEL_PEL;

	if (u1_pel > USB3_LPM_MAX_U1_SEL_PEL)
		u1_pel = USB3_LPM_MAX_U1_SEL_PEL;

	if (u2_sel > USB3_LPM_MAX_U2_SEL_PEL)
		u2_sel = USB3_LPM_MAX_U2_SEL_PEL;

	if (u2_pel > USB3_LPM_MAX_U2_SEL_PEL)
		u2_pel = USB3_LPM_MAX_U2_SEL_PEL;

	/*
	 * usb_enable_lpm() can be called as part of a failed device reset,
	 * which may be initiated by an error path of a mass storage driver.
	 * Therefore, use GFP_NOIO.
	 */
	sel_values = kmalloc(sizeof *(sel_values), GFP_NOIO);
	if (!sel_values)
		return -ENOMEM;

	sel_values->u1_sel = u1_sel;
	sel_values->u1_pel = u1_pel;
	sel_values->u2_sel = cpu_to_le16(u2_sel);
	sel_values->u2_pel = cpu_to_le16(u2_pel);

	ret = usb_control_msg(udev, usb_sndctrlpipe(udev, 0),
			USB_REQ_SET_SEL,
			USB_RECIP_DEVICE,
			0, 0,
			sel_values, sizeof *(sel_values),
			USB_CTRL_SET_TIMEOUT);
	kfree(sel_values);
	return ret;
}

/*
 * Enable or disable device-initiated U1 or U2 transitions.
 */
static int usb_set_device_initiated_lpm(struct usb_device *udev,
		enum usb3_link_state state, bool enable)
{
	int ret;
	int feature;

	switch (state) {
	case USB3_LPM_U1:
		feature = USB_DEVICE_U1_ENABLE;
		break;
	case USB3_LPM_U2:
		feature = USB_DEVICE_U2_ENABLE;
		break;
	default:
		dev_warn(&udev->dev, "%s: Can't %s non-U1 or U2 state.\n",
				__func__, enable ? "enable" : "disable");
		return -EINVAL;
	}

	if (udev->state != USB_STATE_CONFIGURED) {
		dev_dbg(&udev->dev, "%s: Can't %s %s state "
				"for unconfigured device.\n",
				__func__, enable ? "enable" : "disable",
				usb3_lpm_names[state]);
		return 0;
	}

	if (enable) {
		/*
		 * Now send the control transfer to enable device-initiated LPM
		 * for either U1 or U2.
		 */
		ret = usb_control_msg(udev, usb_sndctrlpipe(udev, 0),
				USB_REQ_SET_FEATURE,
				USB_RECIP_DEVICE,
				feature,
				0, NULL, 0,
				USB_CTRL_SET_TIMEOUT);
	} else {
		ret = usb_control_msg(udev, usb_sndctrlpipe(udev, 0),
				USB_REQ_CLEAR_FEATURE,
				USB_RECIP_DEVICE,
				feature,
				0, NULL, 0,
				USB_CTRL_SET_TIMEOUT);
	}
	if (ret < 0) {
		dev_warn(&udev->dev, "%s of device-initiated %s failed.\n",
				enable ? "Enable" : "Disable",
				usb3_lpm_names[state]);
		return -EBUSY;
	}
	return 0;
}

static int usb_set_lpm_timeout(struct usb_device *udev,
		enum usb3_link_state state, int timeout)
{
	int ret;
	int feature;

	switch (state) {
	case USB3_LPM_U1:
		feature = USB_PORT_FEAT_U1_TIMEOUT;
		break;
	case USB3_LPM_U2:
		feature = USB_PORT_FEAT_U2_TIMEOUT;
		break;
	default:
		dev_warn(&udev->dev, "%s: Can't set timeout for non-U1 or U2 state.\n",
				__func__);
		return -EINVAL;
	}

	if (state == USB3_LPM_U1 && timeout > USB3_LPM_U1_MAX_TIMEOUT &&
			timeout != USB3_LPM_DEVICE_INITIATED) {
		dev_warn(&udev->dev, "Failed to set %s timeout to 0x%x, "
				"which is a reserved value.\n",
				usb3_lpm_names[state], timeout);
		return -EINVAL;
	}

	ret = set_port_feature(udev->parent,
			USB_PORT_LPM_TIMEOUT(timeout) | udev->portnum,
			feature);
	if (ret < 0) {
		dev_warn(&udev->dev, "Failed to set %s timeout to 0x%x,"
				"error code %i\n", usb3_lpm_names[state],
				timeout, ret);
		return -EBUSY;
	}
	if (state == USB3_LPM_U1)
		udev->u1_params.timeout = timeout;
	else
		udev->u2_params.timeout = timeout;
	return 0;
}

/*
 * Don't allow device intiated U1/U2 if the system exit latency + one bus
 * interval is greater than the minimum service interval of any active
 * periodic endpoint. See USB 3.2 section 9.4.9
 */
static bool usb_device_may_initiate_lpm(struct usb_device *udev,
					enum usb3_link_state state)
{
	unsigned int sel;		/* us */
	int i, j;

	if (state == USB3_LPM_U1)
		sel = DIV_ROUND_UP(udev->u1_params.sel, 1000);
	else if (state == USB3_LPM_U2)
		sel = DIV_ROUND_UP(udev->u2_params.sel, 1000);
	else
		return false;

	for (i = 0; i < udev->actconfig->desc.bNumInterfaces; i++) {
		struct usb_interface *intf;
		struct usb_endpoint_descriptor *desc;
		unsigned int interval;

		intf = udev->actconfig->interface[i];
		if (!intf)
			continue;

		for (j = 0; j < intf->cur_altsetting->desc.bNumEndpoints; j++) {
			desc = &intf->cur_altsetting->endpoint[j].desc;

			if (usb_endpoint_xfer_int(desc) ||
			    usb_endpoint_xfer_isoc(desc)) {
				interval = (1 << (desc->bInterval - 1)) * 125;
				if (sel + 125 > interval)
					return false;
			}
		}
	}
	return true;
}

/*
 * Enable the hub-initiated U1/U2 idle timeouts, and enable device-initiated
 * U1/U2 entry.
 *
 * We will attempt to enable U1 or U2, but there are no guarantees that the
 * control transfers to set the hub timeout or enable device-initiated U1/U2
 * will be successful.
 *
 * If the control transfer to enable device-initiated U1/U2 entry fails, then
 * hub-initiated U1/U2 will be disabled.
 *
 * If we cannot set the parent hub U1/U2 timeout, we attempt to let the xHCI
 * driver know about it.  If that call fails, it should be harmless, and just
 * take up more slightly more bus bandwidth for unnecessary U1/U2 exit latency.
 */
static void usb_enable_link_state(struct usb_hcd *hcd, struct usb_device *udev,
		enum usb3_link_state state)
{
	int timeout, ret;
	__u8 u1_mel = udev->bos->ss_cap->bU1devExitLat;
	__le16 u2_mel = udev->bos->ss_cap->bU2DevExitLat;

	/* If the device says it doesn't have *any* exit latency to come out of
	 * U1 or U2, it's probably lying.  Assume it doesn't implement that link
	 * state.
	 */
	if ((state == USB3_LPM_U1 && u1_mel == 0) ||
			(state == USB3_LPM_U2 && u2_mel == 0))
		return;

	/*
	 * First, let the device know about the exit latencies
	 * associated with the link state we're about to enable.
	 */
	ret = usb_req_set_sel(udev, state);
	if (ret < 0) {
		dev_warn(&udev->dev, "Set SEL for device-initiated %s failed.\n",
				usb3_lpm_names[state]);
		return;
	}

	/* We allow the host controller to set the U1/U2 timeout internally
	 * first, so that it can change its schedule to account for the
	 * additional latency to send data to a device in a lower power
	 * link state.
	 */
	timeout = hcd->driver->enable_usb3_lpm_timeout(hcd, udev, state);

	/* xHCI host controller doesn't want to enable this LPM state. */
	if (timeout == 0)
		return;

	if (timeout < 0) {
		dev_warn(&udev->dev, "Could not enable %s link state, "
				"xHCI error %i.\n", usb3_lpm_names[state],
				timeout);
		return;
	}

	if (usb_set_lpm_timeout(udev, state, timeout)) {
		/* If we can't set the parent hub U1/U2 timeout,
		 * device-initiated LPM won't be allowed either, so let the xHCI
		 * host know that this link state won't be enabled.
		 */
		hcd->driver->disable_usb3_lpm_timeout(hcd, udev, state);
		return;
	}

	/* Only a configured device will accept the Set Feature
	 * U1/U2_ENABLE
	 */
	if (udev->actconfig &&
	    usb_device_may_initiate_lpm(udev, state)) {
		if (usb_set_device_initiated_lpm(udev, state, true)) {
			/*
			 * Request to enable device initiated U1/U2 failed,
			 * better to turn off lpm in this case.
			 */
			usb_set_lpm_timeout(udev, state, 0);
			hcd->driver->disable_usb3_lpm_timeout(hcd, udev, state);
			return;
		}
	}

	if (state == USB3_LPM_U1)
		udev->usb3_lpm_u1_enabled = 1;
	else if (state == USB3_LPM_U2)
		udev->usb3_lpm_u2_enabled = 1;
}
/*
 * Disable the hub-initiated U1/U2 idle timeouts, and disable device-initiated
 * U1/U2 entry.
 *
 * If this function returns -EBUSY, the parent hub will still allow U1/U2 entry.
 * If zero is returned, the parent will not allow the link to go into U1/U2.
 *
 * If zero is returned, device-initiated U1/U2 entry may still be enabled, but
 * it won't have an effect on the bus link state because the parent hub will
 * still disallow device-initiated U1/U2 entry.
 *
 * If zero is returned, the xHCI host controller may still think U1/U2 entry is
 * possible.  The result will be slightly more bus bandwidth will be taken up
 * (to account for U1/U2 exit latency), but it should be harmless.
 */
static int usb_disable_link_state(struct usb_hcd *hcd, struct usb_device *udev,
		enum usb3_link_state state)
{
	switch (state) {
	case USB3_LPM_U1:
	case USB3_LPM_U2:
		break;
	default:
		dev_warn(&udev->dev, "%s: Can't disable non-U1 or U2 state.\n",
				__func__);
		return -EINVAL;
	}

	if (usb_set_lpm_timeout(udev, state, 0))
		return -EBUSY;

	usb_set_device_initiated_lpm(udev, state, false);

	if (hcd->driver->disable_usb3_lpm_timeout(hcd, udev, state))
		dev_warn(&udev->dev, "Could not disable xHCI %s timeout, "
				"bus schedule bandwidth may be impacted.\n",
				usb3_lpm_names[state]);

	/* As soon as usb_set_lpm_timeout(0) return 0, hub initiated LPM
	 * is disabled. Hub will disallows link to enter U1/U2 as well,
	 * even device is initiating LPM. Hence LPM is disabled if hub LPM
	 * timeout set to 0, no matter device-initiated LPM is disabled or
	 * not.
	 */
	if (state == USB3_LPM_U1)
		udev->usb3_lpm_u1_enabled = 0;
	else if (state == USB3_LPM_U2)
		udev->usb3_lpm_u2_enabled = 0;

	return 0;
}

/*
 * Disable hub-initiated and device-initiated U1 and U2 entry.
 * Caller must own the bandwidth_mutex.
 *
 * This will call usb_enable_lpm() on failure, which will decrement
 * lpm_disable_count, and will re-enable LPM if lpm_disable_count reaches zero.
 */
int usb_disable_lpm(struct usb_device *udev)
{
	struct usb_hcd *hcd;

	if (!udev || !udev->parent ||
			udev->speed < USB_SPEED_SUPER ||
			!udev->lpm_capable ||
			udev->state < USB_STATE_DEFAULT)
		return 0;

	hcd = bus_to_hcd(udev->bus);
	if (!hcd || !hcd->driver->disable_usb3_lpm_timeout)
		return 0;

	udev->lpm_disable_count++;
	if ((udev->u1_params.timeout == 0 && udev->u2_params.timeout == 0))
		return 0;

	/* If LPM is enabled, attempt to disable it. */
	if (usb_disable_link_state(hcd, udev, USB3_LPM_U1))
		goto enable_lpm;
	if (usb_disable_link_state(hcd, udev, USB3_LPM_U2))
		goto enable_lpm;

	return 0;

enable_lpm:
	usb_enable_lpm(udev);
	return -EBUSY;
}
EXPORT_SYMBOL_GPL(usb_disable_lpm);

/* Grab the bandwidth_mutex before calling usb_disable_lpm() */
int usb_unlocked_disable_lpm(struct usb_device *udev)
{
	struct usb_hcd *hcd = bus_to_hcd(udev->bus);
	int ret;

	if (!hcd)
		return -EINVAL;

	mutex_lock(hcd->bandwidth_mutex);
	ret = usb_disable_lpm(udev);
	mutex_unlock(hcd->bandwidth_mutex);

	return ret;
}
EXPORT_SYMBOL_GPL(usb_unlocked_disable_lpm);

/*
 * Attempt to enable device-initiated and hub-initiated U1 and U2 entry.  The
 * xHCI host policy may prevent U1 or U2 from being enabled.
 *
 * Other callers may have disabled link PM, so U1 and U2 entry will be disabled
 * until the lpm_disable_count drops to zero.  Caller must own the
 * bandwidth_mutex.
 */
void usb_enable_lpm(struct usb_device *udev)
{
	struct usb_hcd *hcd;
	struct usb_hub *hub;
	struct usb_port *port_dev;

	if (!udev || !udev->parent ||
			udev->speed < USB_SPEED_SUPER ||
			!udev->lpm_capable ||
			udev->state < USB_STATE_DEFAULT)
		return;

	udev->lpm_disable_count--;
	hcd = bus_to_hcd(udev->bus);
	/* Double check that we can both enable and disable LPM.
	 * Device must be configured to accept set feature U1/U2 timeout.
	 */
	if (!hcd || !hcd->driver->enable_usb3_lpm_timeout ||
			!hcd->driver->disable_usb3_lpm_timeout)
		return;

	if (udev->lpm_disable_count > 0)
		return;

	hub = usb_hub_to_struct_hub(udev->parent);
	if (!hub)
		return;

	port_dev = hub->ports[udev->portnum - 1];

	if (port_dev->usb3_lpm_u1_permit)
		usb_enable_link_state(hcd, udev, USB3_LPM_U1);

	if (port_dev->usb3_lpm_u2_permit)
		usb_enable_link_state(hcd, udev, USB3_LPM_U2);
}
EXPORT_SYMBOL_GPL(usb_enable_lpm);

/* Grab the bandwidth_mutex before calling usb_enable_lpm() */
void usb_unlocked_enable_lpm(struct usb_device *udev)
{
	struct usb_hcd *hcd = bus_to_hcd(udev->bus);

	if (!hcd)
		return;

	mutex_lock(hcd->bandwidth_mutex);
	usb_enable_lpm(udev);
	mutex_unlock(hcd->bandwidth_mutex);
}
EXPORT_SYMBOL_GPL(usb_unlocked_enable_lpm);

/* usb3 devices use U3 for disabled, make sure remote wakeup is disabled */
static void hub_usb3_port_prepare_disable(struct usb_hub *hub,
					  struct usb_port *port_dev)
{
	struct usb_device *udev = port_dev->child;
	int ret;

	if (udev && udev->port_is_suspended && udev->do_remote_wakeup) {
		ret = hub_set_port_link_state(hub, port_dev->portnum,
					      USB_SS_PORT_LS_U0);
		if (!ret) {
			msleep(USB_RESUME_TIMEOUT);
			ret = usb_disable_remote_wakeup(udev);
		}
		if (ret)
			dev_warn(&udev->dev,
				 "Port disable: can't disable remote wake\n");
		udev->do_remote_wakeup = 0;
	}
}

#else	/* CONFIG_PM */

#define hub_suspend		NULL
#define hub_resume		NULL
#define hub_reset_resume	NULL

static inline void hub_usb3_port_prepare_disable(struct usb_hub *hub,
						 struct usb_port *port_dev) { }

int usb_disable_lpm(struct usb_device *udev)
{
	return 0;
}
EXPORT_SYMBOL_GPL(usb_disable_lpm);

void usb_enable_lpm(struct usb_device *udev) { }
EXPORT_SYMBOL_GPL(usb_enable_lpm);

int usb_unlocked_disable_lpm(struct usb_device *udev)
{
	return 0;
}
EXPORT_SYMBOL_GPL(usb_unlocked_disable_lpm);

void usb_unlocked_enable_lpm(struct usb_device *udev) { }
EXPORT_SYMBOL_GPL(usb_unlocked_enable_lpm);

int usb_disable_ltm(struct usb_device *udev)
{
	return 0;
}
EXPORT_SYMBOL_GPL(usb_disable_ltm);

void usb_enable_ltm(struct usb_device *udev) { }
EXPORT_SYMBOL_GPL(usb_enable_ltm);

static int hub_handle_remote_wakeup(struct usb_hub *hub, unsigned int port,
		u16 portstatus, u16 portchange)
{
	return 0;
}

#endif	/* CONFIG_PM */

/*
 * USB-3 does not have a similar link state as USB-2 that will avoid negotiating
 * a connection with a plugged-in cable but will signal the host when the cable
 * is unplugged. Disable remote wake and set link state to U3 for USB-3 devices
 */
static int hub_port_disable(struct usb_hub *hub, int port1, int set_state)
{
	struct usb_port *port_dev = hub->ports[port1 - 1];
	struct usb_device *hdev = hub->hdev;
	int ret = 0;

	if (!hub->error) {
		if (hub_is_superspeed(hub->hdev)) {
			hub_usb3_port_prepare_disable(hub, port_dev);
			ret = hub_set_port_link_state(hub, port_dev->portnum,
						      USB_SS_PORT_LS_U3);
		} else {
			ret = usb_clear_port_feature(hdev, port1,
					USB_PORT_FEAT_ENABLE);
		}
	}
	if (port_dev->child && set_state)
		usb_set_device_state(port_dev->child, USB_STATE_NOTATTACHED);
	if (ret && ret != -ENODEV)
		dev_err(&port_dev->dev, "cannot disable (err = %d)\n", ret);
	return ret;
}


/* USB 2.0 spec, 7.1.7.3 / fig 7-29:
 *
 * Between connect detection and reset signaling there must be a delay
 * of 100ms at least for debounce and power-settling.  The corresponding
 * timer shall restart whenever the downstream port detects a disconnect.
 *
 * Apparently there are some bluetooth and irda-dongles and a number of
 * low-speed devices for which this debounce period may last over a second.
 * Not covered by the spec - but easy to deal with.
 *
 * This implementation uses a 1500ms total debounce timeout; if the
 * connection isn't stable by then it returns -ETIMEDOUT.  It checks
 * every 25ms for transient disconnects.  When the port status has been
 * unchanged for 100ms it returns the port status.
 */
int hub_port_debounce(struct usb_hub *hub, int port1, bool must_be_connected)
{
	int ret;
	u16 portchange, portstatus;
	unsigned connection = 0xffff;
	int total_time, stable_time = 0;
	struct usb_port *port_dev = hub->ports[port1 - 1];

	for (total_time = 0; ; total_time += HUB_DEBOUNCE_STEP) {
		ret = hub_port_status(hub, port1, &portstatus, &portchange);
		if (ret < 0)
			return ret;

		if (!(portchange & USB_PORT_STAT_C_CONNECTION) &&
		     (portstatus & USB_PORT_STAT_CONNECTION) == connection) {
			if (!must_be_connected ||
			     (connection == USB_PORT_STAT_CONNECTION))
				stable_time += HUB_DEBOUNCE_STEP;
			if (stable_time >= HUB_DEBOUNCE_STABLE)
				break;
		} else {
			stable_time = 0;
			connection = portstatus & USB_PORT_STAT_CONNECTION;
		}

		if (portchange & USB_PORT_STAT_C_CONNECTION) {
			usb_clear_port_feature(hub->hdev, port1,
					USB_PORT_FEAT_C_CONNECTION);
		}

		if (total_time >= HUB_DEBOUNCE_TIMEOUT)
			break;
		msleep(HUB_DEBOUNCE_STEP);
	}

	dev_dbg(&port_dev->dev, "debounce total %dms stable %dms status 0x%x\n",
			total_time, stable_time, portstatus);

	if (stable_time < HUB_DEBOUNCE_STABLE)
		return -ETIMEDOUT;
	return portstatus;
}

void usb_ep0_reinit(struct usb_device *udev)
{
	usb_disable_endpoint(udev, 0 + USB_DIR_IN, true);
	usb_disable_endpoint(udev, 0 + USB_DIR_OUT, true);
	usb_enable_endpoint(udev, &udev->ep0, true);
}
EXPORT_SYMBOL_GPL(usb_ep0_reinit);

#define usb_sndaddr0pipe()	(PIPE_CONTROL << 30)
#define usb_rcvaddr0pipe()	((PIPE_CONTROL << 30) | USB_DIR_IN)

static int hub_set_address(struct usb_device *udev, int devnum)
{
	int retval;
	struct usb_hcd *hcd = bus_to_hcd(udev->bus);

	/*
	 * The host controller will choose the device address,
	 * instead of the core having chosen it earlier
	 */
	if (!hcd->driver->address_device && devnum <= 1)
		return -EINVAL;
	if (udev->state == USB_STATE_ADDRESS)
		return 0;
	if (udev->state != USB_STATE_DEFAULT)
		return -EINVAL;
	if (hcd->driver->address_device)
		retval = hcd->driver->address_device(hcd, udev);
	else
		retval = usb_control_msg(udev, usb_sndaddr0pipe(),
				USB_REQ_SET_ADDRESS, 0, devnum, 0,
				NULL, 0, USB_CTRL_SET_TIMEOUT);
	if (retval == 0) {
		update_devnum(udev, devnum);
		/* Device now using proper address. */
		usb_set_device_state(udev, USB_STATE_ADDRESS);
		usb_ep0_reinit(udev);
	}
	return retval;
}

/*
 * There are reports of USB 3.0 devices that say they support USB 2.0 Link PM
 * when they're plugged into a USB 2.0 port, but they don't work when LPM is
 * enabled.
 *
 * Only enable USB 2.0 Link PM if the port is internal (hardwired), or the
 * device says it supports the new USB 2.0 Link PM errata by setting the BESL
 * support bit in the BOS descriptor.
 */
static void hub_set_initial_usb2_lpm_policy(struct usb_device *udev)
{
	struct usb_hub *hub = usb_hub_to_struct_hub(udev->parent);
	int connect_type = USB_PORT_CONNECT_TYPE_UNKNOWN;

	if (!udev->usb2_hw_lpm_capable || !udev->bos)
		return;

	if (hub)
		connect_type = hub->ports[udev->portnum - 1]->connect_type;

	if ((udev->bos->ext_cap->bmAttributes & cpu_to_le32(USB_BESL_SUPPORT)) ||
			connect_type == USB_PORT_CONNECT_TYPE_HARD_WIRED) {
		udev->usb2_hw_lpm_allowed = 1;
		usb_enable_usb2_hardware_lpm(udev);
	}
}

static int hub_enable_device(struct usb_device *udev)
{
	struct usb_hcd *hcd = bus_to_hcd(udev->bus);

	if (!hcd->driver->enable_device)
		return 0;
	if (udev->state == USB_STATE_ADDRESS)
		return 0;
	if (udev->state != USB_STATE_DEFAULT)
		return -EINVAL;

	return hcd->driver->enable_device(hcd, udev);
}

/* Reset device, (re)assign address, get device descriptor.
 * Device connection must be stable, no more debouncing needed.
 * Returns device in USB_STATE_ADDRESS, except on error.
 *
 * If this is called for an already-existing device (as part of
 * usb_reset_and_verify_device), the caller must own the device lock and
 * the port lock.  For a newly detected device that is not accessible
 * through any global pointers, it's not necessary to lock the device,
 * but it is still necessary to lock the port.
 */
static int
hub_port_init(struct usb_hub *hub, struct usb_device *udev, int port1,
		int retry_counter)
{
	struct usb_device	*hdev = hub->hdev;
	struct usb_hcd		*hcd = bus_to_hcd(hdev->bus);
	int			retries, operations, retval, i;
	unsigned		delay = HUB_SHORT_RESET_TIME;
	enum usb_device_speed	oldspeed = udev->speed;
	const char		*speed;
	int			devnum = udev->devnum;
	const char		*driver_name;
	char			*error_event[] = {
				"USB_DEVICE_ERROR=Device_No_Response", NULL };

	/* root hub ports have a slightly longer reset period
	 * (from USB 2.0 spec, section 7.1.7.5)
	 */
	if (!hdev->parent) {
		delay = HUB_ROOT_RESET_TIME;
		if (port1 == hdev->bus->otg_port)
			hdev->bus->b_hnp_enable = 0;
	}

	/* Some low speed devices have problems with the quick delay, so */
	/*  be a bit pessimistic with those devices. RHbug #23670 */
	if (oldspeed == USB_SPEED_LOW)
		delay = HUB_LONG_RESET_TIME;

	mutex_lock(hcd->address0_mutex);

	/* Reset the device; full speed may morph to high speed */
	/* FIXME a USB 2.0 device may morph into SuperSpeed on reset. */
	retval = hub_port_reset(hub, port1, udev, delay, false);
	if (retval < 0)		/* error or disconnect */
		goto fail;
	/* success, speed is known */

	retval = -ENODEV;

	/* Don't allow speed changes at reset, except usb 3.0 to faster */
	if (oldspeed != USB_SPEED_UNKNOWN && oldspeed != udev->speed &&
	    !(oldspeed == USB_SPEED_SUPER && udev->speed > oldspeed)) {
		dev_dbg(&udev->dev, "device reset changed speed!\n");
		goto fail;
	}
	oldspeed = udev->speed;

	/* USB 2.0 section 5.5.3 talks about ep0 maxpacket ...
	 * it's fixed size except for full speed devices.
	 * For Wireless USB devices, ep0 max packet is always 512 (tho
	 * reported as 0xff in the device descriptor). WUSB1.0[4.8.1].
	 */
	switch (udev->speed) {
	case USB_SPEED_SUPER_PLUS:
	case USB_SPEED_SUPER:
	case USB_SPEED_WIRELESS:	/* fixed at 512 */
		udev->ep0.desc.wMaxPacketSize = cpu_to_le16(512);
		break;
	case USB_SPEED_HIGH:		/* fixed at 64 */
		udev->ep0.desc.wMaxPacketSize = cpu_to_le16(64);
		break;
	case USB_SPEED_FULL:		/* 8, 16, 32, or 64 */
		/* to determine the ep0 maxpacket size, try to read
		 * the device descriptor to get bMaxPacketSize0 and
		 * then correct our initial guess.
		 */
		udev->ep0.desc.wMaxPacketSize = cpu_to_le16(64);
		break;
	case USB_SPEED_LOW:		/* fixed at 8 */
		udev->ep0.desc.wMaxPacketSize = cpu_to_le16(8);
		break;
	default:
		goto fail;
	}

	if (udev->speed == USB_SPEED_WIRELESS)
		speed = "variable speed Wireless";
	else
		speed = usb_speed_string(udev->speed);

	/*
	 * The controller driver may be NULL if the controller device
	 * is the middle device between platform device and roothub.
	 * This middle device may not need a device driver due to
	 * all hardware control can be at platform device driver, this
	 * platform device is usually a dual-role USB controller device.
	 */
	if (udev->bus->controller->driver)
		driver_name = udev->bus->controller->driver->name;
	else
		driver_name = udev->bus->sysdev->driver->name;

	if (udev->speed < USB_SPEED_SUPER)
		dev_info(&udev->dev,
				"%s %s USB device number %d using %s\n",
				(udev->config) ? "reset" : "new", speed,
				devnum, driver_name);

	/* Set up TT records, if needed  */
	if (hdev->tt) {
		udev->tt = hdev->tt;
		udev->ttport = hdev->ttport;
	} else if (udev->speed != USB_SPEED_HIGH
			&& hdev->speed == USB_SPEED_HIGH) {
		if (!hub->tt.hub) {
			dev_err(&udev->dev, "parent hub has no TT\n");
			retval = -EINVAL;
			goto fail;
		}
		udev->tt = &hub->tt;
		udev->ttport = port1;
	}

	/* Why interleave GET_DESCRIPTOR and SET_ADDRESS this way?
	 * Because device hardware and firmware is sometimes buggy in
	 * this area, and this is how Linux has done it for ages.
	 * Change it cautiously.
	 *
	 * NOTE:  If use_new_scheme() is true we will start by issuing
	 * a 64-byte GET_DESCRIPTOR request.  This is what Windows does,
	 * so it may help with some non-standards-compliant devices.
	 * Otherwise we start with SET_ADDRESS and then try to read the
	 * first 8 bytes of the device descriptor to get the ep0 maxpacket
	 * value.
	 */
	for (retries = 0; retries < GET_DESCRIPTOR_TRIES; (++retries, msleep(100))) {
		bool did_new_scheme = false;

		if (use_new_scheme(udev, retry_counter)) {
			struct usb_device_descriptor *buf;
			int r = 0;

			did_new_scheme = true;
			retval = hub_enable_device(udev);
			if (retval < 0) {
				dev_err(&udev->dev,
					"hub failed to enable device, error %d\n",
					retval);
				goto fail;
			}

#define GET_DESCRIPTOR_BUFSIZE	64
			buf = kmalloc(GET_DESCRIPTOR_BUFSIZE, GFP_NOIO);
			if (!buf) {
				retval = -ENOMEM;
				continue;
			}

			/* Retry on all errors; some devices are flakey.
			 * 255 is for WUSB devices, we actually need to use
			 * 512 (WUSB1.0[4.8.1]).
			 */
			for (operations = 0; operations < 3; ++operations) {
				buf->bMaxPacketSize0 = 0;
				r = usb_control_msg(udev, usb_rcvaddr0pipe(),
					USB_REQ_GET_DESCRIPTOR, USB_DIR_IN,
					USB_DT_DEVICE << 8, 0,
					buf, GET_DESCRIPTOR_BUFSIZE,
					initial_descriptor_timeout);
				switch (buf->bMaxPacketSize0) {
				case 8: case 16: case 32: case 64: case 255:
					if (buf->bDescriptorType ==
							USB_DT_DEVICE) {
						r = 0;
						break;
					}
					/* FALL THROUGH */
				default:
					if (r == 0)
						r = -EPROTO;
					break;
				}
				/*
				 * Some devices time out if they are powered on
				 * when already connected. They need a second
				 * reset. But only on the first attempt,
				 * lest we get into a time out/reset loop
				 */
				if (r == 0 || (r == -ETIMEDOUT &&
						retries == 0 &&
						udev->speed > USB_SPEED_FULL))
					break;
			}
			udev->descriptor.bMaxPacketSize0 =
					buf->bMaxPacketSize0;
			kfree(buf);

			retval = hub_port_reset(hub, port1, udev, delay, false);
			if (retval < 0)		/* error or disconnect */
				goto fail;
			if (oldspeed != udev->speed) {
				dev_dbg(&udev->dev,
					"device reset changed speed!\n");
				retval = -ENODEV;
				goto fail;
			}
			if (r) {
				if (r != -ENODEV)
					dev_err(&udev->dev, "device descriptor read/64, error %d\n",
							r);
				kobject_uevent_env(&udev->parent->dev.kobj,
						KOBJ_CHANGE, error_event);
				retval = -EMSGSIZE;
				continue;
			}
#undef GET_DESCRIPTOR_BUFSIZE
		}

		/*
		 * If device is WUSB, we already assigned an
		 * unauthorized address in the Connect Ack sequence;
		 * authorization will assign the final address.
		 */
		if (udev->wusb == 0) {
			for (operations = 0; operations < SET_ADDRESS_TRIES; ++operations) {
				retval = hub_set_address(udev, devnum);
				if (retval >= 0)
					break;
				msleep(200);
			}
			if (retval < 0) {
				if (retval != -ENODEV)
					dev_err(&udev->dev, "device not accepting address %d, error %d\n",
							devnum, retval);
				goto fail;
			}
			if (udev->speed >= USB_SPEED_SUPER) {
				devnum = udev->devnum;
				dev_info(&udev->dev,
						"%s SuperSpeed%s USB device number %d using %s\n",
						(udev->config) ? "reset" : "new",
					 (udev->speed == USB_SPEED_SUPER_PLUS) ? "Plus" : "",
					 devnum, driver_name);
			}

			/* cope with hardware quirkiness:
			 *  - let SET_ADDRESS settle, some device hardware wants it
			 *  - read ep0 maxpacket even for high and low speed,
			 */
			msleep(10);
			/* use_new_scheme() checks the speed which may have
			 * changed since the initial look so we cache the result
			 * in did_new_scheme
			 */
			if (did_new_scheme)
				break;
		}

		retval = usb_get_device_descriptor(udev, 8);
		if (retval < 8) {
			if (retval != -ENODEV)
				dev_err(&udev->dev,
					"device descriptor read/8, error %d\n",
					retval);
			kobject_uevent_env(&udev->parent->dev.kobj,
						KOBJ_CHANGE, error_event);
			if (retval >= 0)
				retval = -EMSGSIZE;
		} else {
			retval = 0;
			break;
		}
	}
	if (retval)
		goto fail;

	/*
	 * Some superspeed devices have finished the link training process
	 * and attached to a superspeed hub port, but the device descriptor
	 * got from those devices show they aren't superspeed devices. Warm
	 * reset the port attached by the devices can fix them.
	 */
	if ((udev->speed >= USB_SPEED_SUPER) &&
			(le16_to_cpu(udev->descriptor.bcdUSB) < 0x0300)) {
		dev_err(&udev->dev, "got a wrong device descriptor, "
				"warm reset device\n");
		hub_port_reset(hub, port1, udev,
				HUB_BH_RESET_TIME, true);
		retval = -EINVAL;
		goto fail;
	}

	if (udev->descriptor.bMaxPacketSize0 == 0xff ||
			udev->speed >= USB_SPEED_SUPER)
		i = 512;
	else
		i = udev->descriptor.bMaxPacketSize0;
	if (usb_endpoint_maxp(&udev->ep0.desc) != i) {
		if (udev->speed == USB_SPEED_LOW ||
				!(i == 8 || i == 16 || i == 32 || i == 64)) {
			dev_err(&udev->dev, "Invalid ep0 maxpacket: %d\n", i);
			retval = -EMSGSIZE;
			goto fail;
		}
		if (udev->speed == USB_SPEED_FULL)
			dev_dbg(&udev->dev, "ep0 maxpacket = %d\n", i);
		else
			dev_warn(&udev->dev, "Using ep0 maxpacket: %d\n", i);
		udev->ep0.desc.wMaxPacketSize = cpu_to_le16(i);
		usb_ep0_reinit(udev);
	}

	retval = usb_get_device_descriptor(udev, USB_DT_DEVICE_SIZE);
	if (retval < (signed)sizeof(udev->descriptor)) {
		if (retval != -ENODEV)
			dev_err(&udev->dev, "device descriptor read/all, error %d\n",
					retval);
		if (retval >= 0)
			retval = -ENOMSG;
		goto fail;
	}

	usb_detect_quirks(udev);

	if (udev->wusb == 0 && le16_to_cpu(udev->descriptor.bcdUSB) >= 0x0201) {
		retval = usb_get_bos_descriptor(udev);
		if (!retval) {
			udev->lpm_capable = usb_device_supports_lpm(udev);
			usb_set_lpm_parameters(udev);
		}
	}

	retval = 0;
	/* notify HCD that we have a device connected and addressed */
	if (hcd->driver->update_device)
		hcd->driver->update_device(hcd, udev);
	hub_set_initial_usb2_lpm_policy(udev);
fail:
	if (retval) {
		hub_port_disable(hub, port1, 0);
		update_devnum(udev, devnum);	/* for disconnect processing */
	}
	mutex_unlock(hcd->address0_mutex);
	return retval;
}

static void
check_highspeed(struct usb_hub *hub, struct usb_device *udev, int port1)
{
	struct usb_qualifier_descriptor	*qual;
	int				status;

	if (udev->quirks & USB_QUIRK_DEVICE_QUALIFIER)
		return;

	qual = kmalloc(sizeof *qual, GFP_KERNEL);
	if (qual == NULL)
		return;

	status = usb_get_descriptor(udev, USB_DT_DEVICE_QUALIFIER, 0,
			qual, sizeof *qual);
	if (status == sizeof *qual) {
		dev_info(&udev->dev, "not running at top speed; "
			"connect to a high speed hub\n");
		/* hub LEDs are probably harder to miss than syslog */
		if (hub->has_indicators) {
			hub->indicator[port1-1] = INDICATOR_GREEN_BLINK;
			queue_delayed_work(system_power_efficient_wq,
					&hub->leds, 0);
		}
	}
	kfree(qual);
}

static unsigned
hub_power_remaining(struct usb_hub *hub)
{
	struct usb_device *hdev = hub->hdev;
	int remaining;
	int port1;

	if (!hub->limited_power)
		return 0;

	remaining = hdev->bus_mA - hub->descriptor->bHubContrCurrent;
	for (port1 = 1; port1 <= hdev->maxchild; ++port1) {
		struct usb_port *port_dev = hub->ports[port1 - 1];
		struct usb_device *udev = port_dev->child;
		unsigned unit_load;
		int delta;

		if (!udev)
			continue;
		if (hub_is_superspeed(udev))
			unit_load = 150;
		else
			unit_load = 100;

		/*
		 * Unconfigured devices may not use more than one unit load,
		 * or 8mA for OTG ports
		 */
		if (udev->actconfig)
			delta = usb_get_max_power(udev, udev->actconfig);
		else if (port1 != udev->bus->otg_port || hdev->parent)
			delta = unit_load;
		else
			delta = 8;
		if (delta > hub->mA_per_port)
			dev_warn(&port_dev->dev, "%dmA is over %umA budget!\n",
					delta, hub->mA_per_port);
		remaining -= delta;
	}
	if (remaining < 0) {
		dev_warn(hub->intfdev, "%dmA over power budget!\n",
			-remaining);
		remaining = 0;
	}
	return remaining;
}

static void hub_port_connect(struct usb_hub *hub, int port1, u16 portstatus,
		u16 portchange)
{
	int status = -ENODEV;
	int i;
	unsigned unit_load;
	struct usb_device *hdev = hub->hdev;
	struct usb_hcd *hcd = bus_to_hcd(hdev->bus);
	struct usb_port *port_dev = hub->ports[port1 - 1];
	struct usb_device *udev = port_dev->child;
	static int unreliable_port = -1;

	/* Disconnect any existing devices under this port */
	if (udev) {
		if (hcd->usb_phy && !hdev->parent)
			usb_phy_notify_disconnect(hcd->usb_phy, udev->speed);
		usb_disconnect(&port_dev->child);
	}

	/* We can forget about a "removed" device when there's a physical
	 * disconnect or the connect status changes.
	 */
	if (!(portstatus & USB_PORT_STAT_CONNECTION) ||
			(portchange & USB_PORT_STAT_C_CONNECTION))
		clear_bit(port1, hub->removed_bits);

	if (portchange & (USB_PORT_STAT_C_CONNECTION |
				USB_PORT_STAT_C_ENABLE)) {
		status = hub_port_debounce_be_stable(hub, port1);
		if (status < 0) {
			if (status != -ENODEV &&
				port1 != unreliable_port &&
				printk_ratelimit())
				dev_err(&port_dev->dev, "connect-debounce failed\n");
			portstatus &= ~USB_PORT_STAT_CONNECTION;
			unreliable_port = port1;
		} else {
			portstatus = status;
		}
	}

	/* Return now if debouncing failed or nothing is connected or
	 * the device was "removed".
	 */
	if (!(portstatus & USB_PORT_STAT_CONNECTION) ||
			test_bit(port1, hub->removed_bits)) {

		/*
		 * maybe switch power back on (e.g. root hub was reset)
		 * but only if the port isn't owned by someone else.
		 */
		if (hub_is_port_power_switchable(hub)
				&& !port_is_power_on(hub, portstatus)
				&& !port_dev->port_owner)
			set_port_feature(hdev, port1, USB_PORT_FEAT_POWER);

		if (portstatus & USB_PORT_STAT_ENABLE)
			goto done;
		return;
	}
	if (hub_is_superspeed(hub->hdev))
		unit_load = 150;
	else
		unit_load = 100;

	status = 0;
	for (i = 0; i < SET_CONFIG_TRIES; i++) {

		/* reallocate for each attempt, since references
		 * to the previous one can escape in various ways
		 */
		udev = usb_alloc_dev(hdev, hdev->bus, port1);
		if (!udev) {
			dev_err(&port_dev->dev,
					"couldn't allocate usb_device\n");
			goto done;
		}

		usb_set_device_state(udev, USB_STATE_POWERED);
		udev->bus_mA = hub->mA_per_port;
		udev->level = hdev->level + 1;
		udev->wusb = hub_is_wusb(hub);

		/* Devices connected to SuperSpeed hubs are USB 3.0 or later */
		if (hub_is_superspeed(hub->hdev))
			udev->speed = USB_SPEED_SUPER;
		else
			udev->speed = USB_SPEED_UNKNOWN;

		choose_devnum(udev);
		if (udev->devnum <= 0) {
			status = -ENOTCONN;	/* Don't retry */
			goto loop;
		}

		/* reset (non-USB 3.0 devices) and get descriptor */
		usb_lock_port(port_dev);
		status = hub_port_init(hub, udev, port1, i);
		usb_unlock_port(port_dev);
		if (status < 0)
			goto loop;

		if (udev->quirks & USB_QUIRK_DELAY_INIT)
			msleep(2000);

		/* consecutive bus-powered hubs aren't reliable; they can
		 * violate the voltage drop budget.  if the new child has
		 * a "powered" LED, users should notice we didn't enable it
		 * (without reading syslog), even without per-port LEDs
		 * on the parent.
		 */
		if (udev->descriptor.bDeviceClass == USB_CLASS_HUB
				&& udev->bus_mA <= unit_load) {
			u16	devstat;

			status = usb_get_status(udev, USB_RECIP_DEVICE, 0,
					&devstat);
			if (status) {
				dev_dbg(&udev->dev, "get status %d ?\n", status);
				goto loop_disable;
			}
			if ((devstat & (1 << USB_DEVICE_SELF_POWERED)) == 0) {
				dev_err(&udev->dev,
					"can't connect bus-powered hub "
					"to this port\n");
				if (hub->has_indicators) {
					hub->indicator[port1-1] =
						INDICATOR_AMBER_BLINK;
					queue_delayed_work(
						system_power_efficient_wq,
						&hub->leds, 0);
				}
				status = -ENOTCONN;	/* Don't retry */
				goto loop_disable;
			}
		}

		/* check for devices running slower than they could */
		if (le16_to_cpu(udev->descriptor.bcdUSB) >= 0x0200
				&& udev->speed == USB_SPEED_FULL
				&& highspeed_hubs != 0)
			check_highspeed(hub, udev, port1);

		/* Store the parent's children[] pointer.  At this point
		 * udev becomes globally accessible, although presumably
		 * no one will look at it until hdev is unlocked.
		 */
		status = 0;

		mutex_lock(&usb_port_peer_mutex);

		/* We mustn't add new devices if the parent hub has
		 * been disconnected; we would race with the
		 * recursively_mark_NOTATTACHED() routine.
		 */
		spin_lock_irq(&device_state_lock);
		if (hdev->state == USB_STATE_NOTATTACHED)
			status = -ENOTCONN;
		else
			port_dev->child = udev;
		spin_unlock_irq(&device_state_lock);
		mutex_unlock(&usb_port_peer_mutex);

		/* Run it through the hoops (find a driver, etc) */
		if (!status) {
			status = usb_new_device(udev);
			if (status) {
				mutex_lock(&usb_port_peer_mutex);
				spin_lock_irq(&device_state_lock);
				port_dev->child = NULL;
				spin_unlock_irq(&device_state_lock);
				mutex_unlock(&usb_port_peer_mutex);
			} else {
				if (hcd->usb_phy && !hdev->parent)
					usb_phy_notify_connect(hcd->usb_phy,
							udev->speed);
			}
		}

		if (status)
			goto loop_disable;

		status = hub_power_remaining(hub);
		if (status)
			dev_dbg(hub->intfdev, "%dmA power budget left\n", status);

		return;

loop_disable:
		hub_port_disable(hub, port1, 1);
loop:
		usb_ep0_reinit(udev);
		release_devnum(udev);
		hub_free_dev(udev);
		usb_put_dev(udev);
		if ((status == -ENOTCONN) || (status == -ENOTSUPP))
			break;

		/* When halfway through our retry count, power-cycle the port */
		if (i == (SET_CONFIG_TRIES / 2) - 1) {
			dev_info(&port_dev->dev, "attempt power cycle\n");
			usb_hub_set_port_power(hdev, hub, port1, false);
			msleep(2 * hub_power_on_good_delay(hub));
			usb_hub_set_port_power(hdev, hub, port1, true);
			msleep(hub_power_on_good_delay(hub));
		}
	}
	if (hub->hdev->parent ||
			!hcd->driver->port_handed_over ||
			!(hcd->driver->port_handed_over)(hcd, port1)) {
		if (status != -ENOTCONN && status != -ENODEV)
			dev_err(&port_dev->dev,
					"unable to enumerate USB device\n");
	}

done:
	hub_port_disable(hub, port1, 1);
	if (hcd->driver->relinquish_port && !hub->hdev->parent) {
		if (status != -ENOTCONN && status != -ENODEV)
			hcd->driver->relinquish_port(hcd, port1);
	}
}

/* Handle physical or logical connection change events.
 * This routine is called when:
 *	a port connection-change occurs;
 *	a port enable-change occurs (often caused by EMI);
 *	usb_reset_and_verify_device() encounters changed descriptors (as from
 *		a firmware download)
 * caller already locked the hub
 */
static void hub_port_connect_change(struct usb_hub *hub, int port1,
					u16 portstatus, u16 portchange)
		__must_hold(&port_dev->status_lock)
{
	struct usb_port *port_dev = hub->ports[port1 - 1];
	struct usb_device *udev = port_dev->child;
	int status = -ENODEV;

	dev_dbg(&port_dev->dev, "status %04x, change %04x, %s\n", portstatus,
			portchange, portspeed(hub, portstatus));

	if (hub->has_indicators) {
		set_port_led(hub, port1, HUB_LED_AUTO);
		hub->indicator[port1-1] = INDICATOR_AUTO;
	}

#ifdef	CONFIG_USB_OTG
	/* during HNP, don't repeat the debounce */
	if (hub->hdev->bus->is_b_host)
		portchange &= ~(USB_PORT_STAT_C_CONNECTION |
				USB_PORT_STAT_C_ENABLE);
#endif

	/* Try to resuscitate an existing device */
	if ((portstatus & USB_PORT_STAT_CONNECTION) && udev &&
			udev->state != USB_STATE_NOTATTACHED) {
		if (portstatus & USB_PORT_STAT_ENABLE) {
			status = 0;		/* Nothing to do */
#ifdef CONFIG_PM
		} else if (udev->state == USB_STATE_SUSPENDED &&
				udev->persist_enabled) {
			/* For a suspended device, treat this as a
			 * remote wakeup event.
			 */
			usb_unlock_port(port_dev);
			status = usb_remote_wakeup(udev);
			usb_lock_port(port_dev);
#endif
		} else {
			/* Don't resuscitate */;
		}
	}
	clear_bit(port1, hub->change_bits);

	/* successfully revalidated the connection */
	if (status == 0)
		return;

	usb_unlock_port(port_dev);
	hub_port_connect(hub, port1, portstatus, portchange);
	usb_lock_port(port_dev);
}

static void port_event(struct usb_hub *hub, int port1)
		__must_hold(&port_dev->status_lock)
{
	int connect_change;
	struct usb_port *port_dev = hub->ports[port1 - 1];
	struct usb_device *udev = port_dev->child;
	struct usb_device *hdev = hub->hdev;
	u16 portstatus, portchange;

	connect_change = test_bit(port1, hub->change_bits);
	clear_bit(port1, hub->event_bits);
	clear_bit(port1, hub->wakeup_bits);

	if (hub_port_status(hub, port1, &portstatus, &portchange) < 0)
		return;

	if (portchange & USB_PORT_STAT_C_CONNECTION) {
		usb_clear_port_feature(hdev, port1, USB_PORT_FEAT_C_CONNECTION);
		connect_change = 1;
	}

	if (portchange & USB_PORT_STAT_C_ENABLE) {
		if (!connect_change)
			dev_dbg(&port_dev->dev, "enable change, status %08x\n",
					portstatus);
		usb_clear_port_feature(hdev, port1, USB_PORT_FEAT_C_ENABLE);

		/*
		 * EM interference sometimes causes badly shielded USB devices
		 * to be shutdown by the hub, this hack enables them again.
		 * Works at least with mouse driver.
		 */
		if (!(portstatus & USB_PORT_STAT_ENABLE)
		    && !connect_change && udev) {
			dev_err(&port_dev->dev, "disabled by hub (EMI?), re-enabling...\n");
			connect_change = 1;
		}
	}

	if (portchange & USB_PORT_STAT_C_OVERCURRENT) {
		u16 status = 0, unused;

		dev_dbg(&port_dev->dev, "over-current change\n");
		usb_clear_port_feature(hdev, port1,
				USB_PORT_FEAT_C_OVER_CURRENT);
		msleep(100);	/* Cool down */
		hub_power_on(hub, true);
		hub_port_status(hub, port1, &status, &unused);
		if (status & USB_PORT_STAT_OVERCURRENT)
			dev_err(&port_dev->dev, "over-current condition\n");
	}

	if (portchange & USB_PORT_STAT_C_RESET) {
		dev_dbg(&port_dev->dev, "reset change\n");
		usb_clear_port_feature(hdev, port1, USB_PORT_FEAT_C_RESET);
	}
	if ((portchange & USB_PORT_STAT_C_BH_RESET)
	    && hub_is_superspeed(hdev)) {
		dev_dbg(&port_dev->dev, "warm reset change\n");
		usb_clear_port_feature(hdev, port1,
				USB_PORT_FEAT_C_BH_PORT_RESET);
	}
	if (portchange & USB_PORT_STAT_C_LINK_STATE) {
		dev_dbg(&port_dev->dev, "link state change\n");
		usb_clear_port_feature(hdev, port1,
				USB_PORT_FEAT_C_PORT_LINK_STATE);
	}
	if (portchange & USB_PORT_STAT_C_CONFIG_ERROR) {
		dev_warn(&port_dev->dev, "config error\n");
		usb_clear_port_feature(hdev, port1,
				USB_PORT_FEAT_C_PORT_CONFIG_ERROR);
	}

	/* skip port actions that require the port to be powered on */
	if (!pm_runtime_active(&port_dev->dev))
		return;

	if (hub_handle_remote_wakeup(hub, port1, portstatus, portchange))
		connect_change = 1;

	/*
	 * Warm reset a USB3 protocol port if it's in
	 * SS.Inactive state.
	 */
	if (hub_port_warm_reset_required(hub, port1, portstatus)) {
		dev_dbg(&port_dev->dev, "do warm reset\n");
		if (!udev || !(portstatus & USB_PORT_STAT_CONNECTION)
				|| udev->state == USB_STATE_NOTATTACHED) {
			if (hub_port_reset(hub, port1, NULL,
					HUB_BH_RESET_TIME, true) < 0)
				hub_port_disable(hub, port1, 1);
		} else {
			usb_unlock_port(port_dev);
			usb_lock_device(udev);
			usb_reset_device(udev);
			usb_unlock_device(udev);
			usb_lock_port(port_dev);
			connect_change = 0;
		}
	}

	if (connect_change)
		hub_port_connect_change(hub, port1, portstatus, portchange);
}

static void hub_event(struct work_struct *work)
{
	struct usb_device *hdev;
	struct usb_interface *intf;
	struct usb_hub *hub;
	struct device *hub_dev;
	u16 hubstatus;
	u16 hubchange;
	int i, ret;

	hub = container_of(work, struct usb_hub, events);
	hdev = hub->hdev;
	hub_dev = hub->intfdev;
	intf = to_usb_interface(hub_dev);

	kcov_remote_start_usb((u64)hdev->bus->busnum);

	dev_dbg(hub_dev, "state %d ports %d chg %04x evt %04x\n",
			hdev->state, hdev->maxchild,
			/* NOTE: expects max 15 ports... */
			(u16) hub->change_bits[0],
			(u16) hub->event_bits[0]);

	/* Lock the device, then check to see if we were
	 * disconnected while waiting for the lock to succeed. */
	usb_lock_device(hdev);
	if (unlikely(hub->disconnected))
		goto out_hdev_lock;

	/* If the hub has died, clean up after it */
	if (hdev->state == USB_STATE_NOTATTACHED) {
		hub->error = -ENODEV;
		hub_quiesce(hub, HUB_DISCONNECT);
		goto out_hdev_lock;
	}

	/* Autoresume */
	ret = usb_autopm_get_interface(intf);
	if (ret) {
		dev_dbg(hub_dev, "Can't autoresume: %d\n", ret);
		goto out_hdev_lock;
	}

	/* If this is an inactive hub, do nothing */
	if (hub->quiescing)
		goto out_autopm;

	if (hub->error) {
		dev_dbg(hub_dev, "resetting for error %d\n", hub->error);

		ret = usb_reset_device(hdev);
		if (ret) {
			dev_dbg(hub_dev, "error resetting hub: %d\n", ret);
			goto out_autopm;
		}

		hub->nerrors = 0;
		hub->error = 0;
	}

	/* deal with port status changes */
	for (i = 1; i <= hdev->maxchild; i++) {
		struct usb_port *port_dev = hub->ports[i - 1];

		if (test_bit(i, hub->event_bits)
				|| test_bit(i, hub->change_bits)
				|| test_bit(i, hub->wakeup_bits)) {
			/*
			 * The get_noresume and barrier ensure that if
			 * the port was in the process of resuming, we
			 * flush that work and keep the port active for
			 * the duration of the port_event().  However,
			 * if the port is runtime pm suspended
			 * (powered-off), we leave it in that state, run
			 * an abbreviated port_event(), and move on.
			 */
			pm_runtime_get_noresume(&port_dev->dev);
			pm_runtime_barrier(&port_dev->dev);
			usb_lock_port(port_dev);
			port_event(hub, i);
			usb_unlock_port(port_dev);
			pm_runtime_put_sync(&port_dev->dev);
		}
	}

	/* deal with hub status changes */
	if (test_and_clear_bit(0, hub->event_bits) == 0)
		;	/* do nothing */
	else if (hub_hub_status(hub, &hubstatus, &hubchange) < 0)
		dev_err(hub_dev, "get_hub_status failed\n");
	else {
		if (hubchange & HUB_CHANGE_LOCAL_POWER) {
			dev_dbg(hub_dev, "power change\n");
			clear_hub_feature(hdev, C_HUB_LOCAL_POWER);
			if (hubstatus & HUB_STATUS_LOCAL_POWER)
				/* FIXME: Is this always true? */
				hub->limited_power = 1;
			else
				hub->limited_power = 0;
		}
		if (hubchange & HUB_CHANGE_OVERCURRENT) {
			u16 status = 0;
			u16 unused;

			dev_dbg(hub_dev, "over-current change\n");
			clear_hub_feature(hdev, C_HUB_OVER_CURRENT);
			msleep(500);	/* Cool down */
			hub_power_on(hub, true);
			hub_hub_status(hub, &status, &unused);
			if (status & HUB_STATUS_OVERCURRENT)
				dev_err(hub_dev, "over-current condition\n");
		}
	}

out_autopm:
	/* Balance the usb_autopm_get_interface() above */
	usb_autopm_put_interface_no_suspend(intf);
out_hdev_lock:
	usb_unlock_device(hdev);

	/* Balance the stuff in kick_hub_wq() and allow autosuspend */
	usb_autopm_put_interface(intf);
	kref_put(&hub->kref, hub_release);

	kcov_remote_stop();
}

static const struct usb_device_id hub_id_table[] = {
    { .match_flags = USB_DEVICE_ID_MATCH_VENDOR
                   | USB_DEVICE_ID_MATCH_PRODUCT
                   | USB_DEVICE_ID_MATCH_INT_CLASS,
      .idVendor = USB_VENDOR_SMSC,
      .idProduct = USB_PRODUCT_USB5534B,
      .bInterfaceClass = USB_CLASS_HUB,
      .driver_info = HUB_QUIRK_DISABLE_AUTOSUSPEND},
    { .match_flags = USB_DEVICE_ID_MATCH_VENDOR
                   | USB_DEVICE_ID_MATCH_PRODUCT,
      .idVendor = USB_VENDOR_CYPRESS,
      .idProduct = USB_PRODUCT_CY7C65632,
      .driver_info = HUB_QUIRK_DISABLE_AUTOSUSPEND},
    { .match_flags = USB_DEVICE_ID_MATCH_VENDOR
			| USB_DEVICE_ID_MATCH_INT_CLASS,
      .idVendor = USB_VENDOR_GENESYS_LOGIC,
      .bInterfaceClass = USB_CLASS_HUB,
      .driver_info = HUB_QUIRK_CHECK_PORT_AUTOSUSPEND},
    { .match_flags = USB_DEVICE_ID_MATCH_DEV_CLASS,
      .bDeviceClass = USB_CLASS_HUB},
    { .match_flags = USB_DEVICE_ID_MATCH_INT_CLASS,
      .bInterfaceClass = USB_CLASS_HUB},
    { }						/* Terminating entry */
};

MODULE_DEVICE_TABLE(usb, hub_id_table);

static struct usb_driver hub_driver = {
	.name =		"hub",
	.probe =	hub_probe,
	.disconnect =	hub_disconnect,
	.suspend =	hub_suspend,
	.resume =	hub_resume,
	.reset_resume =	hub_reset_resume,
	.pre_reset =	hub_pre_reset,
	.post_reset =	hub_post_reset,
	.unlocked_ioctl = hub_ioctl,
	.id_table =	hub_id_table,
	.supports_autosuspend =	1,
};

int usb_hub_init(void)
{
	if (usb_register(&hub_driver) < 0) {
		printk(KERN_ERR "%s: can't register hub driver\n",
			usbcore_name);
		return -1;
	}

	/*
	 * The workqueue needs to be freezable to avoid interfering with
	 * USB-PERSIST port handover. Otherwise it might see that a full-speed
	 * device was gone before the EHCI controller had handed its port
	 * over to the companion full-speed controller.
	 */
	hub_wq = alloc_workqueue("usb_hub_wq", WQ_FREEZABLE, 0);
	if (hub_wq)
		return 0;

	/* Fall through if kernel_thread failed */
	usb_deregister(&hub_driver);
	pr_err("%s: can't allocate workqueue for usb hub\n", usbcore_name);

	return -1;
}

void usb_hub_cleanup(void)
{
	destroy_workqueue(hub_wq);

	/*
	 * Hub resources are freed for us by usb_deregister. It calls
	 * usb_driver_purge on every device which in turn calls that
	 * devices disconnect function if it is using this driver.
	 * The hub_disconnect function takes care of releasing the
	 * individual hub resources. -greg
	 */
	usb_deregister(&hub_driver);
} /* usb_hub_cleanup() */

static int descriptors_changed(struct usb_device *udev,
		struct usb_device_descriptor *old_device_descriptor,
		struct usb_host_bos *old_bos)
{
	int		changed = 0;
	unsigned	index;
	unsigned	serial_len = 0;
	unsigned	len;
	unsigned	old_length;
	int		length;
	char		*buf;

	if (memcmp(&udev->descriptor, old_device_descriptor,
			sizeof(*old_device_descriptor)) != 0)
		return 1;

	if ((old_bos && !udev->bos) || (!old_bos && udev->bos))
		return 1;
	if (udev->bos) {
		len = le16_to_cpu(udev->bos->desc->wTotalLength);
		if (len != le16_to_cpu(old_bos->desc->wTotalLength))
			return 1;
		if (memcmp(udev->bos->desc, old_bos->desc, len))
			return 1;
	}

	/* Since the idVendor, idProduct, and bcdDevice values in the
	 * device descriptor haven't changed, we will assume the
	 * Manufacturer and Product strings haven't changed either.
	 * But the SerialNumber string could be different (e.g., a
	 * different flash card of the same brand).
	 */
	if (udev->serial)
		serial_len = strlen(udev->serial) + 1;

	len = serial_len;
	for (index = 0; index < udev->descriptor.bNumConfigurations; index++) {
		old_length = le16_to_cpu(udev->config[index].desc.wTotalLength);
		len = max(len, old_length);
	}

	buf = kmalloc(len, GFP_NOIO);
	if (!buf)
		/* assume the worst */
		return 1;

	for (index = 0; index < udev->descriptor.bNumConfigurations; index++) {
		old_length = le16_to_cpu(udev->config[index].desc.wTotalLength);
		length = usb_get_descriptor(udev, USB_DT_CONFIG, index, buf,
				old_length);
		if (length != old_length) {
			dev_dbg(&udev->dev, "config index %d, error %d\n",
					index, length);
			changed = 1;
			break;
		}
		if (memcmp(buf, udev->rawdescriptors[index], old_length)
				!= 0) {
			dev_dbg(&udev->dev, "config index %d changed (#%d)\n",
				index,
				((struct usb_config_descriptor *) buf)->
					bConfigurationValue);
			changed = 1;
			break;
		}
	}

	if (!changed && serial_len) {
		length = usb_string(udev, udev->descriptor.iSerialNumber,
				buf, serial_len);
		if (length + 1 != serial_len) {
			dev_dbg(&udev->dev, "serial string error %d\n",
					length);
			changed = 1;
		} else if (memcmp(buf, udev->serial, length) != 0) {
			dev_dbg(&udev->dev, "serial string changed\n");
			changed = 1;
		}
	}

	kfree(buf);
	return changed;
}

/**
 * usb_reset_and_verify_device - perform a USB port reset to reinitialize a device
 * @udev: device to reset (not in SUSPENDED or NOTATTACHED state)
 *
 * WARNING - don't use this routine to reset a composite device
 * (one with multiple interfaces owned by separate drivers)!
 * Use usb_reset_device() instead.
 *
 * Do a port reset, reassign the device's address, and establish its
 * former operating configuration.  If the reset fails, or the device's
 * descriptors change from their values before the reset, or the original
 * configuration and altsettings cannot be restored, a flag will be set
 * telling hub_wq to pretend the device has been disconnected and then
 * re-connected.  All drivers will be unbound, and the device will be
 * re-enumerated and probed all over again.
 *
 * Return: 0 if the reset succeeded, -ENODEV if the device has been
 * flagged for logical disconnection, or some other negative error code
 * if the reset wasn't even attempted.
 *
 * Note:
 * The caller must own the device lock and the port lock, the latter is
 * taken by usb_reset_device().  For example, it's safe to use
 * usb_reset_device() from a driver probe() routine after downloading
 * new firmware.  For calls that might not occur during probe(), drivers
 * should lock the device using usb_lock_device_for_reset().
 *
 * Locking exception: This routine may also be called from within an
 * autoresume handler.  Such usage won't conflict with other tasks
 * holding the device lock because these tasks should always call
 * usb_autopm_resume_device(), thereby preventing any unwanted
 * autoresume.  The autoresume handler is expected to have already
 * acquired the port lock before calling this routine.
 */
static int usb_reset_and_verify_device(struct usb_device *udev)
{
	struct usb_device		*parent_hdev = udev->parent;
	struct usb_hub			*parent_hub;
	struct usb_hcd			*hcd = bus_to_hcd(udev->bus);
	struct usb_device_descriptor	descriptor = udev->descriptor;
	struct usb_host_bos		*bos;
	int				i, j, ret = 0;
	int				port1 = udev->portnum;

	if (udev->state == USB_STATE_NOTATTACHED ||
			udev->state == USB_STATE_SUSPENDED) {
		dev_dbg(&udev->dev, "device reset not allowed in state %d\n",
				udev->state);
		return -EINVAL;
	}

	if (!parent_hdev)
		return -EISDIR;

	parent_hub = usb_hub_to_struct_hub(parent_hdev);

	/* Disable USB2 hardware LPM.
	 * It will be re-enabled by the enumeration process.
	 */
	usb_disable_usb2_hardware_lpm(udev);

	/* Disable LPM and LTM while we reset the device and reinstall the alt
	 * settings.  Device-initiated LPM settings, and system exit latency
	 * settings are cleared when the device is reset, so we have to set
	 * them up again.
	 */
	ret = usb_unlocked_disable_lpm(udev);
	if (ret) {
		dev_err(&udev->dev, "%s Failed to disable LPM\n.", __func__);
		goto re_enumerate_no_bos;
	}
	ret = usb_disable_ltm(udev);
	if (ret) {
		dev_err(&udev->dev, "%s Failed to disable LTM\n.",
				__func__);
		goto re_enumerate_no_bos;
	}

	bos = udev->bos;
	udev->bos = NULL;

	for (i = 0; i < SET_CONFIG_TRIES; ++i) {

		/* ep0 maxpacket size may change; let the HCD know about it.
		 * Other endpoints will be handled by re-enumeration. */
		usb_ep0_reinit(udev);
		ret = hub_port_init(parent_hub, udev, port1, i);
		if (ret >= 0 || ret == -ENOTCONN || ret == -ENODEV)
			break;
	}

	if (ret < 0)
		goto re_enumerate;

	/* Device might have changed firmware (DFU or similar) */
	if (descriptors_changed(udev, &descriptor, bos)) {
		dev_info(&udev->dev, "device firmware changed\n");
		udev->descriptor = descriptor;	/* for disconnect() calls */
		goto re_enumerate;
	}

	/* Restore the device's previous configuration */
	if (!udev->actconfig)
		goto done;

	mutex_lock(hcd->bandwidth_mutex);
	ret = usb_hcd_alloc_bandwidth(udev, udev->actconfig, NULL, NULL);
	if (ret < 0) {
		dev_warn(&udev->dev,
				"Busted HC?  Not enough HCD resources for "
				"old configuration.\n");
		mutex_unlock(hcd->bandwidth_mutex);
		goto re_enumerate;
	}
	ret = usb_control_msg(udev, usb_sndctrlpipe(udev, 0),
			USB_REQ_SET_CONFIGURATION, 0,
			udev->actconfig->desc.bConfigurationValue, 0,
			NULL, 0, USB_CTRL_SET_TIMEOUT);
	if (ret < 0) {
		dev_err(&udev->dev,
			"can't restore configuration #%d (error=%d)\n",
			udev->actconfig->desc.bConfigurationValue, ret);
		mutex_unlock(hcd->bandwidth_mutex);
		goto re_enumerate;
	}
	mutex_unlock(hcd->bandwidth_mutex);
	usb_set_device_state(udev, USB_STATE_CONFIGURED);

	/* Put interfaces back into the same altsettings as before.
	 * Don't bother to send the Set-Interface request for interfaces
	 * that were already in altsetting 0; besides being unnecessary,
	 * many devices can't handle it.  Instead just reset the host-side
	 * endpoint state.
	 */
	for (i = 0; i < udev->actconfig->desc.bNumInterfaces; i++) {
		struct usb_host_config *config = udev->actconfig;
		struct usb_interface *intf = config->interface[i];
		struct usb_interface_descriptor *desc;

		desc = &intf->cur_altsetting->desc;
		if (desc->bAlternateSetting == 0) {
			usb_disable_interface(udev, intf, true);
			usb_enable_interface(udev, intf, true);
			ret = 0;
		} else {
			/* Let the bandwidth allocation function know that this
			 * device has been reset, and it will have to use
			 * alternate setting 0 as the current alternate setting.
			 */
			intf->resetting_device = 1;
			ret = usb_set_interface(udev, desc->bInterfaceNumber,
					desc->bAlternateSetting);
			intf->resetting_device = 0;
		}
		if (ret < 0) {
			dev_err(&udev->dev, "failed to restore interface %d "
				"altsetting %d (error=%d)\n",
				desc->bInterfaceNumber,
				desc->bAlternateSetting,
				ret);
			goto re_enumerate;
		}
		/* Resetting also frees any allocated streams */
		for (j = 0; j < intf->cur_altsetting->desc.bNumEndpoints; j++)
			intf->cur_altsetting->endpoint[j].streams = 0;
	}

done:
	/* Now that the alt settings are re-installed, enable LTM and LPM. */
	usb_enable_usb2_hardware_lpm(udev);
	usb_unlocked_enable_lpm(udev);
	usb_enable_ltm(udev);
	usb_release_bos_descriptor(udev);
	udev->bos = bos;
	return 0;

re_enumerate:
	usb_release_bos_descriptor(udev);
	udev->bos = bos;
re_enumerate_no_bos:
	/* LPM state doesn't matter when we're about to destroy the device. */
	hub_port_logical_disconnect(parent_hub, port1);
	return -ENODEV;
}

/**
 * usb_reset_device - warn interface drivers and perform a USB port reset
 * @udev: device to reset (not in NOTATTACHED state)
 *
 * Warns all drivers bound to registered interfaces (using their pre_reset
 * method), performs the port reset, and then lets the drivers know that
 * the reset is over (using their post_reset method).
 *
 * Return: The same as for usb_reset_and_verify_device().
 *
 * Note:
 * The caller must own the device lock.  For example, it's safe to use
 * this from a driver probe() routine after downloading new firmware.
 * For calls that might not occur during probe(), drivers should lock
 * the device using usb_lock_device_for_reset().
 *
 * If an interface is currently being probed or disconnected, we assume
 * its driver knows how to handle resets.  For all other interfaces,
 * if the driver doesn't have pre_reset and post_reset methods then
 * we attempt to unbind it and rebind afterward.
 */
int usb_reset_device(struct usb_device *udev)
{
	int ret;
	int i;
	unsigned int noio_flag;
	struct usb_port *port_dev;
	struct usb_host_config *config = udev->actconfig;
	struct usb_hub *hub = usb_hub_to_struct_hub(udev->parent);

	if (udev->state == USB_STATE_NOTATTACHED) {
		dev_dbg(&udev->dev, "device reset not allowed in state %d\n",
				udev->state);
		return -EINVAL;
	}

	if (!udev->parent) {
		/* this requires hcd-specific logic; see ohci_restart() */
		dev_dbg(&udev->dev, "%s for root hub!\n", __func__);
		return -EISDIR;
	}

	port_dev = hub->ports[udev->portnum - 1];

	/*
	 * Don't allocate memory with GFP_KERNEL in current
	 * context to avoid possible deadlock if usb mass
	 * storage interface or usbnet interface(iSCSI case)
	 * is included in current configuration. The easist
	 * approach is to do it for every device reset,
	 * because the device 'memalloc_noio' flag may have
	 * not been set before reseting the usb device.
	 */
	noio_flag = memalloc_noio_save();

	/* Prevent autosuspend during the reset */
	usb_autoresume_device(udev);

	if (config) {
		for (i = 0; i < config->desc.bNumInterfaces; ++i) {
			struct usb_interface *cintf = config->interface[i];
			struct usb_driver *drv;
			int unbind = 0;

			if (cintf->dev.driver) {
				drv = to_usb_driver(cintf->dev.driver);
				if (drv->pre_reset && drv->post_reset)
					unbind = (drv->pre_reset)(cintf);
				else if (cintf->condition ==
						USB_INTERFACE_BOUND)
					unbind = 1;
				if (unbind)
					usb_forced_unbind_intf(cintf);
			}
		}
	}

	usb_lock_port(port_dev);
	ret = usb_reset_and_verify_device(udev);
	usb_unlock_port(port_dev);

	if (config) {
		for (i = config->desc.bNumInterfaces - 1; i >= 0; --i) {
			struct usb_interface *cintf = config->interface[i];
			struct usb_driver *drv;
			int rebind = cintf->needs_binding;

			if (!rebind && cintf->dev.driver) {
				drv = to_usb_driver(cintf->dev.driver);
				if (drv->post_reset)
					rebind = (drv->post_reset)(cintf);
				else if (cintf->condition ==
						USB_INTERFACE_BOUND)
					rebind = 1;
				if (rebind)
					cintf->needs_binding = 1;
			}
		}

		/* If the reset failed, hub_wq will unbind drivers later */
		if (ret == 0)
			usb_unbind_and_rebind_marked_interfaces(udev);
	}

	usb_autosuspend_device(udev);
	memalloc_noio_restore(noio_flag);
	return ret;
}
EXPORT_SYMBOL_GPL(usb_reset_device);


/**
 * usb_queue_reset_device - Reset a USB device from an atomic context
 * @iface: USB interface belonging to the device to reset
 *
 * This function can be used to reset a USB device from an atomic
 * context, where usb_reset_device() won't work (as it blocks).
 *
 * Doing a reset via this method is functionally equivalent to calling
 * usb_reset_device(), except for the fact that it is delayed to a
 * workqueue. This means that any drivers bound to other interfaces
 * might be unbound, as well as users from usbfs in user space.
 *
 * Corner cases:
 *
 * - Scheduling two resets at the same time from two different drivers
 *   attached to two different interfaces of the same device is
 *   possible; depending on how the driver attached to each interface
 *   handles ->pre_reset(), the second reset might happen or not.
 *
 * - If the reset is delayed so long that the interface is unbound from
 *   its driver, the reset will be skipped.
 *
 * - This function can be called during .probe().  It can also be called
 *   during .disconnect(), but doing so is pointless because the reset
 *   will not occur.  If you really want to reset the device during
 *   .disconnect(), call usb_reset_device() directly -- but watch out
 *   for nested unbinding issues!
 */
void usb_queue_reset_device(struct usb_interface *iface)
{
	if (schedule_work(&iface->reset_ws))
		usb_get_intf(iface);
}
EXPORT_SYMBOL_GPL(usb_queue_reset_device);

/**
 * usb_hub_find_child - Get the pointer of child device
 * attached to the port which is specified by @port1.
 * @hdev: USB device belonging to the usb hub
 * @port1: port num to indicate which port the child device
 *	is attached to.
 *
 * USB drivers call this function to get hub's child device
 * pointer.
 *
 * Return: %NULL if input param is invalid and
 * child's usb_device pointer if non-NULL.
 */
struct usb_device *usb_hub_find_child(struct usb_device *hdev,
		int port1)
{
	struct usb_hub *hub = usb_hub_to_struct_hub(hdev);

	if (port1 < 1 || port1 > hdev->maxchild)
		return NULL;
	return hub->ports[port1 - 1]->child;
}
EXPORT_SYMBOL_GPL(usb_hub_find_child);

void usb_hub_adjust_deviceremovable(struct usb_device *hdev,
		struct usb_hub_descriptor *desc)
{
	struct usb_hub *hub = usb_hub_to_struct_hub(hdev);
	enum usb_port_connect_type connect_type;
	int i;

	if (!hub)
		return;

	if (!hub_is_superspeed(hdev)) {
		for (i = 1; i <= hdev->maxchild; i++) {
			struct usb_port *port_dev = hub->ports[i - 1];

			connect_type = port_dev->connect_type;
			if (connect_type == USB_PORT_CONNECT_TYPE_HARD_WIRED) {
				u8 mask = 1 << (i%8);

				if (!(desc->u.hs.DeviceRemovable[i/8] & mask)) {
					dev_dbg(&port_dev->dev, "DeviceRemovable is changed to 1 according to platform information.\n");
					desc->u.hs.DeviceRemovable[i/8]	|= mask;
				}
			}
		}
	} else {
		u16 port_removable = le16_to_cpu(desc->u.ss.DeviceRemovable);

		for (i = 1; i <= hdev->maxchild; i++) {
			struct usb_port *port_dev = hub->ports[i - 1];

			connect_type = port_dev->connect_type;
			if (connect_type == USB_PORT_CONNECT_TYPE_HARD_WIRED) {
				u16 mask = 1 << i;

				if (!(port_removable & mask)) {
					dev_dbg(&port_dev->dev, "DeviceRemovable is changed to 1 according to platform information.\n");
					port_removable |= mask;
				}
			}
		}

		desc->u.ss.DeviceRemovable = cpu_to_le16(port_removable);
	}
}

#ifdef CONFIG_ACPI
/**
 * usb_get_hub_port_acpi_handle - Get the usb port's acpi handle
 * @hdev: USB device belonging to the usb hub
 * @port1: port num of the port
 *
 * Return: Port's acpi handle if successful, %NULL if params are
 * invalid.
 */
acpi_handle usb_get_hub_port_acpi_handle(struct usb_device *hdev,
	int port1)
{
	struct usb_hub *hub = usb_hub_to_struct_hub(hdev);

	if (!hub)
		return NULL;

	return ACPI_HANDLE(&hub->ports[port1 - 1]->dev);
}
#endif<|MERGE_RESOLUTION|>--- conflicted
+++ resolved
@@ -3513,12 +3513,6 @@
 		 * sequence.
 		 */
 		status = hub_port_status(hub, port1, &portstatus, &portchange);
-<<<<<<< HEAD
-
-		/* TRSMRCY = 10 msec */
-		usleep_range(10000, 10500);
-=======
->>>>>>> 66722c42
 	}
 
  SuspendCleared:
