--- conflicted
+++ resolved
@@ -2072,16 +2072,10 @@
 
 static void ffs_func_eps_disable(struct ffs_function *func)
 {
-<<<<<<< HEAD
-	struct ffs_ep *ep         = func->eps;
-	struct ffs_data *ffs      = func->ffs;
-	struct ffs_epfile *epfile = func->ffs->epfiles;
-	unsigned count            = func->ffs->eps_count;
-=======
 	struct ffs_ep *ep;
+        struct ffs_data *ffs      = func->ffs;
 	struct ffs_epfile *epfile;
 	unsigned short count;
->>>>>>> a35d65be
 	unsigned long flags;
 
 	ffs_log("enter: state %d setup_state %d flag %lu", func->ffs->state,
@@ -2109,7 +2103,7 @@
 
 static int ffs_func_eps_enable(struct ffs_function *func)
 {
-	struct ffs_data *ffs;
+	struct ffs_data *ffs      = func->ffs;
 	struct ffs_ep *ep;
 	struct ffs_epfile *epfile;
 	unsigned short count;
