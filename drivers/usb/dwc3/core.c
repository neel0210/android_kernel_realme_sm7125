--- conflicted
+++ resolved
@@ -718,27 +718,19 @@
 {
 	dwc3_event_buffers_cleanup(dwc);
 
-<<<<<<< HEAD
-	usb_phy_shutdown(dwc->usb2_phy1);
-	usb_phy_shutdown(dwc->usb2_phy);
-	usb_phy_shutdown(dwc->usb3_phy1);
-	usb_phy_shutdown(dwc->usb3_phy);
-	phy_exit(dwc->usb2_generic_phy);
-	phy_exit(dwc->usb3_generic_phy);
-
 	usb_phy_set_suspend(dwc->usb2_phy1, 1);
-=======
->>>>>>> 5df8b473
 	usb_phy_set_suspend(dwc->usb2_phy, 1);
 	usb_phy_set_suspend(dwc->usb3_phy1, 1);
 	usb_phy_set_suspend(dwc->usb3_phy, 1);
 	phy_power_off(dwc->usb2_generic_phy);
 	phy_power_off(dwc->usb3_generic_phy);
 
-	usb_phy_shutdown(dwc->usb2_phy);
-	usb_phy_shutdown(dwc->usb3_phy);
-	phy_exit(dwc->usb2_generic_phy);
-	phy_exit(dwc->usb3_generic_phy);
+        usb_phy_shutdown(dwc->usb2_phy1);
+        usb_phy_shutdown(dwc->usb2_phy);
+        usb_phy_shutdown(dwc->usb3_phy1);
+        usb_phy_shutdown(dwc->usb3_phy);
+        phy_exit(dwc->usb2_generic_phy);
+        phy_exit(dwc->usb3_generic_phy);
 }
 
 static bool dwc3_core_is_valid(struct dwc3 *dwc)
@@ -1486,27 +1478,6 @@
 	dwc3_debugfs_init(dwc);
 	return 0;
 
-<<<<<<< HEAD
-=======
-err5:
-	dwc3_event_buffers_cleanup(dwc);
-
-	usb_phy_set_suspend(dwc->usb2_phy, 1);
-	usb_phy_set_suspend(dwc->usb3_phy, 1);
-	phy_power_off(dwc->usb2_generic_phy);
-	phy_power_off(dwc->usb3_generic_phy);
-
-	usb_phy_shutdown(dwc->usb2_phy);
-	usb_phy_shutdown(dwc->usb3_phy);
-	phy_exit(dwc->usb2_generic_phy);
-	phy_exit(dwc->usb3_generic_phy);
-
-	dwc3_ulpi_exit(dwc);
-
-err4:
-	dwc3_free_scratch_buffers(dwc);
-
->>>>>>> 5df8b473
 err3:
 	dwc3_free_scratch_buffers(dwc);
 err2:
