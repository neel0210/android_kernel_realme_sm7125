/**
 * core.c - DesignWare USB3 DRD Controller Core file
 *
 * Copyright (C) 2010-2011 Texas Instruments Incorporated - http://www.ti.com
 *
 * Authors: Felipe Balbi <balbi@ti.com>,
 *	    Sebastian Andrzej Siewior <bigeasy@linutronix.de>
 *
 * This program is free software: you can redistribute it and/or modify
 * it under the terms of the GNU General Public License version 2  of
 * the License as published by the Free Software Foundation.
 *
 * This program is distributed in the hope that it will be useful,
 * but WITHOUT ANY WARRANTY; without even the implied warranty of
 * MERCHANTABILITY or FITNESS FOR A PARTICULAR PURPOSE.  See the
 * GNU General Public License for more details.
 *
 * You should have received a copy of the GNU General Public License
 * along with this program.  If not, see <http://www.gnu.org/licenses/>.
 */

#include <linux/version.h>
#include <linux/module.h>
#include <linux/kernel.h>
#include <linux/slab.h>
#include <linux/spinlock.h>
#include <linux/platform_device.h>
#include <linux/pm_runtime.h>
#include <linux/interrupt.h>
#include <linux/ioport.h>
#include <linux/io.h>
#include <linux/list.h>
#include <linux/delay.h>
#include <linux/dma-mapping.h>
#include <linux/of.h>
#include <linux/acpi.h>
#include <linux/pinctrl/consumer.h>

#include <linux/usb/ch9.h>
#include <linux/usb/gadget.h>
#include <linux/usb/of.h>
#include <linux/usb/otg.h>
#include <linux/irq.h>

#include "core.h"
#include "gadget.h"
#include "io.h"

#include "debug.h"

#define DWC3_DEFAULT_AUTOSUSPEND_DELAY	500 /* ms */

static int count;
static struct dwc3 *dwc3_instance[DWC_CTRL_COUNT];

static void dwc3_check_params(struct dwc3 *dwc);

void dwc3_usb3_phy_suspend(struct dwc3 *dwc, int suspend)
{
	u32			reg;

	if (dwc->dis_u3_susphy_quirk)
		return;

	reg = dwc3_readl(dwc->regs, DWC3_GUSB3PIPECTL(0));

	if (suspend)
		reg |= DWC3_GUSB3PIPECTL_SUSPHY;
	else
		reg &= ~DWC3_GUSB3PIPECTL_SUSPHY;

	dwc3_writel(dwc->regs, DWC3_GUSB3PIPECTL(0), reg);

	if (dwc->dual_port) {
		reg = dwc3_readl(dwc->regs, DWC3_GUSB3PIPECTL(1));

		if (suspend)
			reg |= DWC3_GUSB3PIPECTL_SUSPHY;
		else
			reg &= ~DWC3_GUSB3PIPECTL_SUSPHY;

		dwc3_writel(dwc->regs, DWC3_GUSB3PIPECTL(1), reg);
	}
}

/**
 * dwc3_get_dr_mode - Validates and sets dr_mode
 * @dwc: pointer to our context structure
 */
static int dwc3_get_dr_mode(struct dwc3 *dwc)
{
	enum usb_dr_mode mode;
	struct device *dev = dwc->dev;
	unsigned int hw_mode;

	if (dwc->dr_mode == USB_DR_MODE_UNKNOWN)
		dwc->dr_mode = USB_DR_MODE_OTG;

	mode = dwc->dr_mode;
	hw_mode = DWC3_GHWPARAMS0_MODE(dwc->hwparams.hwparams0);

	switch (hw_mode) {
	case DWC3_GHWPARAMS0_MODE_GADGET:
		if (IS_ENABLED(CONFIG_USB_DWC3_HOST)) {
			dev_err(dev,
				"Controller does not support host mode.\n");
			return -EINVAL;
		}
		mode = USB_DR_MODE_PERIPHERAL;
		break;
	case DWC3_GHWPARAMS0_MODE_HOST:
		if (IS_ENABLED(CONFIG_USB_DWC3_GADGET)) {
			dev_err(dev,
				"Controller does not support device mode.\n");
			return -EINVAL;
		}
		mode = USB_DR_MODE_HOST;
		break;
	default:
		if (IS_ENABLED(CONFIG_USB_DWC3_HOST))
			mode = USB_DR_MODE_HOST;
		else if (IS_ENABLED(CONFIG_USB_DWC3_GADGET))
			mode = USB_DR_MODE_PERIPHERAL;
	}

	if (mode != dwc->dr_mode) {
		dev_warn(dev,
			 "Configuration mismatch. dr_mode forced to %s\n",
			 mode == USB_DR_MODE_HOST ? "host" : "gadget");

		dwc->dr_mode = mode;
	}

	return 0;
}

static void dwc3_event_buffers_cleanup(struct dwc3 *dwc);

void dwc3_set_prtcap(struct dwc3 *dwc, u32 mode)
{
	u32 reg;

	reg = dwc3_readl(dwc->regs, DWC3_GCTL);
	reg &= ~(DWC3_GCTL_PRTCAPDIR(DWC3_GCTL_PRTCAP_OTG));
	reg |= DWC3_GCTL_PRTCAPDIR(mode);
	dwc3_writel(dwc->regs, DWC3_GCTL, reg);
	dwc->current_dr_role = mode;
}

void dwc3_en_sleep_mode(struct dwc3 *dwc)
{
	u32 reg;

	if (dwc->dis_enblslpm_quirk)
		return;

	reg = dwc3_readl(dwc->regs, DWC3_GUSB2PHYCFG(0));
	reg |= DWC3_GUSB2PHYCFG_ENBLSLPM;
	dwc3_writel(dwc->regs, DWC3_GUSB2PHYCFG(0), reg);

	if (dwc->dual_port) {
		reg = dwc3_readl(dwc->regs, DWC3_GUSB2PHYCFG(1));
		reg |= DWC3_GUSB2PHYCFG_ENBLSLPM;
		dwc3_writel(dwc->regs, DWC3_GUSB2PHYCFG(1), reg);
	}
}

void dwc3_dis_sleep_mode(struct dwc3 *dwc)
{
	u32 reg;

	reg = dwc3_readl(dwc->regs, DWC3_GUSB2PHYCFG(0));
	reg &= ~DWC3_GUSB2PHYCFG_ENBLSLPM;
	dwc3_writel(dwc->regs, DWC3_GUSB2PHYCFG(0), reg);
}

void dwc3_set_mode(struct dwc3 *dwc, u32 mode)
{
	unsigned long flags;

	spin_lock_irqsave(&dwc->lock, flags);
	dwc->desired_dr_role = mode;
	spin_unlock_irqrestore(&dwc->lock, flags);

	queue_work(system_freezable_wq, &dwc->drd_work);
}

u32 dwc3_core_fifo_space(struct dwc3_ep *dep, u8 type)
{
	struct dwc3		*dwc = dep->dwc;
	u32			reg;

	dwc3_writel(dwc->regs, DWC3_GDBGFIFOSPACE,
			DWC3_GDBGFIFOSPACE_NUM(dep->number) |
			DWC3_GDBGFIFOSPACE_TYPE(type));

	reg = dwc3_readl(dwc->regs, DWC3_GDBGFIFOSPACE);

	return DWC3_GDBGFIFOSPACE_SPACE_AVAILABLE(reg);
}

/**
 * dwc3_core_soft_reset - Issues core soft reset and PHY reset
 * @dwc: pointer to our context structure
 */
static int dwc3_core_soft_reset(struct dwc3 *dwc)
{
	u32		reg;
	int		retries = 1000;
	int		ret;

	/* Reset and initialize PHYs */
	usb_phy_reset(dwc->usb2_phy);
	ret = usb_phy_init(dwc->usb2_phy);
	if (ret) {
		pr_err("%s: usb_phy_init(dwc->usb2_phy) returned %d\n",
				__func__, ret);
		return ret;
	}

	usb_phy_reset(dwc->usb2_phy1);
	ret = usb_phy_init(dwc->usb2_phy1);
	if (ret) {
		pr_err("%s: usb_phy_init(dwc->usb2_phy1) returned %d\n",
				__func__, ret);
		return ret;
	}

	if (dwc->maximum_speed <= USB_SPEED_HIGH)
		goto generic_phy_init;

	usb_phy_reset(dwc->usb3_phy);
	ret = usb_phy_init(dwc->usb3_phy);
	if (ret == -EBUSY) {
		/*
		 * Setting Max speed as high when USB3 PHY initialiation
		 * is failing and USB superspeed can't be supported.
		 */
		dwc->maximum_speed = USB_SPEED_HIGH;
	} else if (ret) {
		pr_err("%s: usb_phy_init(dwc->usb3_phy) returned %d\n",
				__func__, ret);
		return ret;
	}

	usb_phy_reset(dwc->usb3_phy1);
	ret = usb_phy_init(dwc->usb3_phy1);
	if (ret) {
		pr_err("%s: usb_phy_init(dwc->usb3_phy1) returned %d\n",
				__func__, ret);
		return ret;
	}

generic_phy_init:
	ret = phy_init(dwc->usb2_generic_phy);
	if (ret < 0)
		return ret;

	ret = phy_init(dwc->usb3_generic_phy);
	if (ret < 0) {
		phy_exit(dwc->usb2_generic_phy);
		return ret;
	}

	/*
	 * We're resetting only the device side because, if we're in host mode,
	 * XHCI driver will reset the host block. If dwc3 was configured for
	 * host-only mode, then we can return early.
	 */
	if (dwc->dr_mode == USB_DR_MODE_HOST)
		return 0;

	reg = dwc3_readl(dwc->regs, DWC3_DCTL);
	reg |= DWC3_DCTL_CSFTRST;
	dwc3_writel(dwc->regs, DWC3_DCTL, reg);

	do {
		reg = dwc3_readl(dwc->regs, DWC3_DCTL);
		if (!(reg & DWC3_DCTL_CSFTRST))
			goto done;

		udelay(1);
	} while (--retries);

	phy_exit(dwc->usb3_generic_phy);
	phy_exit(dwc->usb2_generic_phy);

	return -ETIMEDOUT;

done:
	/*
	 * For DWC_usb31 controller, once DWC3_DCTL_CSFTRST bit is cleared,
	 * we must wait at least 50ms before accessing the PHY domain
	 * (synchronization delay). DWC_usb31 programming guide section 1.3.2.
	 */
	if (dwc3_is_usb31(dwc))
		msleep(50);

	return 0;
}

/*
 * dwc3_frame_length_adjustment - Adjusts frame length if required
 * @dwc3: Pointer to our controller context structure
 */
static void dwc3_frame_length_adjustment(struct dwc3 *dwc)
{
	u32 reg;
	u32 dft;

	if (dwc->revision < DWC3_REVISION_250A)
		return;

	if (dwc->fladj == 0)
		return;

	reg = dwc3_readl(dwc->regs, DWC3_GFLADJ);
	dft = reg & DWC3_GFLADJ_30MHZ_MASK;
	if (dft != dwc->fladj) {
		reg &= ~DWC3_GFLADJ_30MHZ_MASK;
		reg |= DWC3_GFLADJ_30MHZ_SDBND_SEL | dwc->fladj;
		dwc3_writel(dwc->regs, DWC3_GFLADJ, reg);
	}
}

/**
 * dwc3_free_one_event_buffer - Frees one event buffer
 * @dwc: Pointer to our controller context structure
 * @evt: Pointer to event buffer to be freed
 */
static void dwc3_free_one_event_buffer(struct dwc3 *dwc,
		struct dwc3_event_buffer *evt)
{
	dma_free_coherent(dwc->sysdev, evt->length, evt->buf, evt->dma);
}

/**
 * dwc3_alloc_one_event_buffer - Allocates one event buffer structure
 * @dwc: Pointer to our controller context structure
 * @length: size of the event buffer
 *
 * Returns a pointer to the allocated event buffer structure on success
 * otherwise ERR_PTR(errno).
 */
static struct dwc3_event_buffer *dwc3_alloc_one_event_buffer(struct dwc3 *dwc,
		unsigned length)
{
	struct dwc3_event_buffer	*evt;

	evt = devm_kzalloc(dwc->dev, sizeof(*evt), GFP_KERNEL);
	if (!evt)
		return ERR_PTR(-ENOMEM);

	evt->dwc	= dwc;
	evt->length	= length;
	evt->cache	= devm_kzalloc(dwc->dev, length, GFP_KERNEL);
	if (!evt->cache)
		return ERR_PTR(-ENOMEM);

	evt->buf	= dma_alloc_coherent(dwc->sysdev, length,
			&evt->dma, GFP_KERNEL);
	if (!evt->buf)
		return ERR_PTR(-ENOMEM);

	return evt;
}

/**
 * dwc3_free_event_buffers - frees all allocated event buffers
 * @dwc: Pointer to our controller context structure
 */
static void dwc3_free_event_buffers(struct dwc3 *dwc)
{
	struct dwc3_event_buffer	*evt;

	evt = dwc->ev_buf;
	if (evt) {
		dwc3_free_one_event_buffer(dwc, evt);
		dwc->ev_buf = NULL;
	}

	/* free GSI related event buffers */
	dwc3_notify_event(dwc, DWC3_GSI_EVT_BUF_FREE, 0);
}

/**
 * dwc3_alloc_event_buffers - Allocates @num event buffers of size @length
 * @dwc: pointer to our controller context structure
 * @length: size of event buffer
 *
 * Returns 0 on success otherwise negative errno. In the error case, dwc
 * may contain some buffers allocated but not all which were requested.
 */
static int dwc3_alloc_event_buffers(struct dwc3 *dwc, unsigned length)
{
	struct dwc3_event_buffer *evt;

	evt = dwc3_alloc_one_event_buffer(dwc, length);
	if (IS_ERR(evt)) {
		dev_err(dwc->dev, "can't allocate event buffer\n");
		return PTR_ERR(evt);
	}
	dwc->ev_buf = evt;

	/* alloc GSI related event buffers */
	dwc3_notify_event(dwc, DWC3_GSI_EVT_BUF_ALLOC, 0);
	return 0;
}

/**
 * dwc3_event_buffers_setup - setup our allocated event buffers
 * @dwc: pointer to our controller context structure
 *
 * Returns 0 on success otherwise negative errno.
 */
int dwc3_event_buffers_setup(struct dwc3 *dwc)
{
	struct dwc3_event_buffer	*evt;

	evt = dwc->ev_buf;
	evt->lpos = 0;
	dwc3_writel(dwc->regs, DWC3_GEVNTADRLO(0),
			lower_32_bits(evt->dma));
	dwc3_writel(dwc->regs, DWC3_GEVNTADRHI(0),
			upper_32_bits(evt->dma));
	dwc3_writel(dwc->regs, DWC3_GEVNTSIZ(0),
			DWC3_GEVNTSIZ_SIZE(evt->length));
	dwc3_writel(dwc->regs, DWC3_GEVNTCOUNT(0), 0);

	/* setup GSI related event buffers */
	dwc3_notify_event(dwc, DWC3_GSI_EVT_BUF_SETUP, 0);
	return 0;
}

static void dwc3_event_buffers_cleanup(struct dwc3 *dwc)
{
	struct dwc3_event_buffer	*evt;

	evt = dwc->ev_buf;

	evt->lpos = 0;

	dwc3_writel(dwc->regs, DWC3_GEVNTADRLO(0), 0);
	dwc3_writel(dwc->regs, DWC3_GEVNTADRHI(0), 0);
	dwc3_writel(dwc->regs, DWC3_GEVNTSIZ(0), DWC3_GEVNTSIZ_INTMASK
			| DWC3_GEVNTSIZ_SIZE(0));
	dwc3_writel(dwc->regs, DWC3_GEVNTCOUNT(0), 0);

	/* cleanup GSI related event buffers */
	dwc3_notify_event(dwc, DWC3_GSI_EVT_BUF_CLEANUP, 0);
}

static int dwc3_alloc_scratch_buffers(struct dwc3 *dwc)
{
	if (!dwc->has_hibernation)
		return 0;

	if (!dwc->nr_scratch)
		return 0;

	dwc->scratchbuf = kmalloc_array(dwc->nr_scratch,
			DWC3_SCRATCHBUF_SIZE, GFP_KERNEL);
	if (!dwc->scratchbuf)
		return -ENOMEM;

	return 0;
}

static int dwc3_setup_scratch_buffers(struct dwc3 *dwc)
{
	dma_addr_t scratch_addr;
	u32 param;
	int ret;

	if (!dwc->has_hibernation)
		return 0;

	if (!dwc->nr_scratch)
		return 0;

	 /* should never fall here */
	if (!WARN_ON(dwc->scratchbuf))
		return 0;

	scratch_addr = dma_map_single(dwc->sysdev, dwc->scratchbuf,
			dwc->nr_scratch * DWC3_SCRATCHBUF_SIZE,
			DMA_BIDIRECTIONAL);
	if (dma_mapping_error(dwc->sysdev, scratch_addr)) {
		dev_err(dwc->sysdev, "failed to map scratch buffer\n");
		ret = -EFAULT;
		goto err0;
	}

	dwc->scratch_addr = scratch_addr;

	param = lower_32_bits(scratch_addr);

	ret = dwc3_send_gadget_generic_command(dwc,
			DWC3_DGCMD_SET_SCRATCHPAD_ADDR_LO, param);
	if (ret < 0)
		goto err1;

	param = upper_32_bits(scratch_addr);

	ret = dwc3_send_gadget_generic_command(dwc,
			DWC3_DGCMD_SET_SCRATCHPAD_ADDR_HI, param);
	if (ret < 0)
		goto err1;

	return 0;

err1:
	dma_unmap_single(dwc->sysdev, dwc->scratch_addr, dwc->nr_scratch *
			DWC3_SCRATCHBUF_SIZE, DMA_BIDIRECTIONAL);

err0:
	return ret;
}

static void dwc3_free_scratch_buffers(struct dwc3 *dwc)
{
	if (!dwc->has_hibernation)
		return;

	if (!dwc->nr_scratch)
		return;

	 /* should never fall here */
	if (!WARN_ON(dwc->scratchbuf))
		return;

	dma_unmap_single(dwc->sysdev, dwc->scratch_addr, dwc->nr_scratch *
			DWC3_SCRATCHBUF_SIZE, DMA_BIDIRECTIONAL);
	kfree(dwc->scratchbuf);
}

static void dwc3_core_num_eps(struct dwc3 *dwc)
{
	struct dwc3_hwparams	*parms = &dwc->hwparams;

	dwc->num_eps = DWC3_NUM_EPS(parms);
}

static void dwc3_cache_hwparams(struct dwc3 *dwc)
{
	struct dwc3_hwparams	*parms = &dwc->hwparams;

	parms->hwparams0 = dwc3_readl(dwc->regs, DWC3_GHWPARAMS0);
	parms->hwparams1 = dwc3_readl(dwc->regs, DWC3_GHWPARAMS1);
	parms->hwparams2 = dwc3_readl(dwc->regs, DWC3_GHWPARAMS2);
	parms->hwparams3 = dwc3_readl(dwc->regs, DWC3_GHWPARAMS3);
	parms->hwparams4 = dwc3_readl(dwc->regs, DWC3_GHWPARAMS4);
	parms->hwparams5 = dwc3_readl(dwc->regs, DWC3_GHWPARAMS5);
	parms->hwparams6 = dwc3_readl(dwc->regs, DWC3_GHWPARAMS6);
	parms->hwparams7 = dwc3_readl(dwc->regs, DWC3_GHWPARAMS7);
	parms->hwparams8 = dwc3_readl(dwc->regs, DWC3_GHWPARAMS8);
}

static int dwc3_core_ulpi_init(struct dwc3 *dwc)
{
	int intf;
	int ret = 0;

	intf = DWC3_GHWPARAMS3_HSPHY_IFC(dwc->hwparams.hwparams3);

	if (intf == DWC3_GHWPARAMS3_HSPHY_IFC_ULPI ||
	    (intf == DWC3_GHWPARAMS3_HSPHY_IFC_UTMI_ULPI &&
	     dwc->hsphy_interface &&
	     !strncmp(dwc->hsphy_interface, "ulpi", 4)))
		ret = dwc3_ulpi_init(dwc);

	return ret;
}

/**
 * dwc3_phy_setup - Configure USB PHY Interface of DWC3 Core
 * @dwc: Pointer to our controller context structure
 *
 * Returns 0 on success. The USB PHY interfaces are configured but not
 * initialized. The PHY interfaces and the PHYs get initialized together with
 * the core in dwc3_core_init.
 */
static int dwc3_phy_setup(struct dwc3 *dwc)
{
	u32 reg;

	reg = dwc3_readl(dwc->regs, DWC3_GUSB3PIPECTL(0));
	if (dwc->dual_port) {
		if (reg != dwc3_readl(dwc->regs, DWC3_GUSB3PIPECTL(1)))
			dev_warn(dwc->dev, "Reset values of pipectl registers are different!\n");
	}

	/*
	 * Make sure UX_EXIT_PX is cleared as that causes issues with some
	 * PHYs. Also, this bit is not supposed to be used in normal operation.
	 */
	reg &= ~DWC3_GUSB3PIPECTL_UX_EXIT_PX;

	/*
	 * Above 1.94a, it is recommended to set DWC3_GUSB3PIPECTL_SUSPHY
	 * to '0' during coreConsultant configuration. So default value
	 * will be '0' when the core is reset. Application needs to set it
	 * to '1' after the core initialization is completed.
	 */
	if (dwc->revision > DWC3_REVISION_194A)
		reg |= DWC3_GUSB3PIPECTL_SUSPHY;

	if (dwc->u2ss_inp3_quirk)
		reg |= DWC3_GUSB3PIPECTL_U2SSINP3OK;

	if (dwc->dis_rxdet_inp3_quirk)
		reg |= DWC3_GUSB3PIPECTL_DISRXDETINP3;

	if (dwc->req_p1p2p3_quirk)
		reg |= DWC3_GUSB3PIPECTL_REQP1P2P3;

	if (dwc->del_p1p2p3_quirk)
		reg |= DWC3_GUSB3PIPECTL_DEP1P2P3_EN;

	if (dwc->del_phy_power_chg_quirk)
		reg |= DWC3_GUSB3PIPECTL_DEPOCHANGE;

	if (dwc->lfps_filter_quirk)
		reg |= DWC3_GUSB3PIPECTL_LFPSFILT;

	if (dwc->rx_detect_poll_quirk)
		reg |= DWC3_GUSB3PIPECTL_RX_DETOPOLL;

	if (dwc->tx_de_emphasis_quirk)
		reg |= DWC3_GUSB3PIPECTL_TX_DEEPH(dwc->tx_de_emphasis);

	if (dwc->dis_u3_susphy_quirk)
		reg &= ~DWC3_GUSB3PIPECTL_SUSPHY;

	if (dwc->dis_del_phy_power_chg_quirk)
		reg &= ~DWC3_GUSB3PIPECTL_DEPOCHANGE;

	if (dwc->ssp_u3_u0_quirk)
		reg |= (DWC3_GUSB3PIPECTL_UX_EXIT_PX |
				DWC3_GUSB3PIPECTL_P3EXSIGP2);

	dwc3_writel(dwc->regs, DWC3_GUSB3PIPECTL(0), reg);
	if (dwc->dual_port)
		dwc3_writel(dwc->regs, DWC3_GUSB3PIPECTL(1), reg);

	reg = dwc3_readl(dwc->regs, DWC3_GUSB2PHYCFG(0));
	if (dwc->dual_port) {
		if (reg != dwc3_readl(dwc->regs, DWC3_GUSB2PHYCFG(1)))
			dev_warn(dwc->dev, "Reset values of usb2phycfg registers are different!\n");
	}

	/* Select the HS PHY interface */
	switch (DWC3_GHWPARAMS3_HSPHY_IFC(dwc->hwparams.hwparams3)) {
	case DWC3_GHWPARAMS3_HSPHY_IFC_UTMI_ULPI:
		if (dwc->hsphy_interface &&
				!strncmp(dwc->hsphy_interface, "utmi", 4)) {
			reg &= ~DWC3_GUSB2PHYCFG_ULPI_UTMI;
			break;
		} else if (dwc->hsphy_interface &&
				!strncmp(dwc->hsphy_interface, "ulpi", 4)) {
			reg |= DWC3_GUSB2PHYCFG_ULPI_UTMI;
			dwc3_writel(dwc->regs, DWC3_GUSB2PHYCFG(0), reg);
		} else {
			/* Relying on default value. */
			if (!(reg & DWC3_GUSB2PHYCFG_ULPI_UTMI))
				break;
		}
		/* FALLTHROUGH */
	case DWC3_GHWPARAMS3_HSPHY_IFC_ULPI:
		/* FALLTHROUGH */
	default:
		break;
	}

	switch (dwc->hsphy_mode) {
	case USBPHY_INTERFACE_MODE_UTMI:
		reg &= ~(DWC3_GUSB2PHYCFG_PHYIF_MASK |
		       DWC3_GUSB2PHYCFG_USBTRDTIM_MASK);
		reg |= DWC3_GUSB2PHYCFG_PHYIF(UTMI_PHYIF_8_BIT) |
		       DWC3_GUSB2PHYCFG_USBTRDTIM(USBTRDTIM_UTMI_8_BIT);
		break;
	case USBPHY_INTERFACE_MODE_UTMIW:
		reg &= ~(DWC3_GUSB2PHYCFG_PHYIF_MASK |
		       DWC3_GUSB2PHYCFG_USBTRDTIM_MASK);
		reg |= DWC3_GUSB2PHYCFG_PHYIF(UTMI_PHYIF_16_BIT) |
		       DWC3_GUSB2PHYCFG_USBTRDTIM(USBTRDTIM_UTMI_16_BIT);
		break;
	default:
		break;
	}

	/*
	 * Above 1.94a, it is recommended to set DWC3_GUSB2PHYCFG_SUSPHY to
	 * '0' during coreConsultant configuration. So default value will
	 * be '0' when the core is reset. Application needs to set it to
	 * '1' after the core initialization is completed.
	 */
	if (dwc->revision > DWC3_REVISION_194A)
		reg |= DWC3_GUSB2PHYCFG_SUSPHY;

	if (dwc->dis_u2_susphy_quirk)
		reg &= ~DWC3_GUSB2PHYCFG_SUSPHY;

	if (dwc->dis_enblslpm_quirk)
		reg &= ~DWC3_GUSB2PHYCFG_ENBLSLPM;

	if (dwc->dis_u2_freeclk_exists_quirk)
		reg &= ~DWC3_GUSB2PHYCFG_U2_FREECLK_EXISTS;

	dwc3_writel(dwc->regs, DWC3_GUSB2PHYCFG(0), reg);
	if (dwc->dual_port)
		dwc3_writel(dwc->regs, DWC3_GUSB2PHYCFG(1), reg);

	return 0;
}

static void dwc3_core_exit(struct dwc3 *dwc)
{
	dwc3_event_buffers_cleanup(dwc);

	usb_phy_set_suspend(dwc->usb2_phy1, 1);
	usb_phy_set_suspend(dwc->usb2_phy, 1);
	usb_phy_set_suspend(dwc->usb3_phy1, 1);
	usb_phy_set_suspend(dwc->usb3_phy, 1);
	phy_power_off(dwc->usb2_generic_phy);
	phy_power_off(dwc->usb3_generic_phy);

        usb_phy_shutdown(dwc->usb2_phy1);
        usb_phy_shutdown(dwc->usb2_phy);
        usb_phy_shutdown(dwc->usb3_phy1);
        usb_phy_shutdown(dwc->usb3_phy);
        phy_exit(dwc->usb2_generic_phy);
        phy_exit(dwc->usb3_generic_phy);
}

static bool dwc3_core_is_valid(struct dwc3 *dwc)
{
	u32 reg;

	reg = dwc3_readl(dwc->regs, DWC3_GSNPSID);

	/* This should read as U3 followed by revision number */
	if ((reg & DWC3_GSNPSID_MASK) == 0x55330000) {
		/* Detected DWC_usb3 IP */
		dwc->revision = reg;
	} else if ((reg & DWC3_GSNPSID_MASK) == 0x33310000) {
		/* Detected DWC_usb31 IP */
		dwc->revision = dwc3_readl(dwc->regs, DWC3_VER_NUMBER);
		dwc->revision |= DWC3_REVISION_IS_DWC31;
		dwc->versiontype = dwc3_readl(dwc->regs, DWC3_VER_TYPE);
	} else {
		return false;
	}

	return true;
}

static void dwc3_core_setup_global_control(struct dwc3 *dwc)
{
	u32 hwparams4 = dwc->hwparams.hwparams4;
	u32 reg;

	reg = dwc3_readl(dwc->regs, DWC3_GCTL);
	reg &= ~DWC3_GCTL_SCALEDOWN_MASK;

	switch (DWC3_GHWPARAMS1_EN_PWROPT(dwc->hwparams.hwparams1)) {
	case DWC3_GHWPARAMS1_EN_PWROPT_CLK:
		/**
		 * WORKAROUND: DWC3 revisions between 2.10a and 2.50a have an
		 * issue which would cause xHCI compliance tests to fail.
		 *
		 * Because of that we cannot enable clock gating on such
		 * configurations.
		 *
		 * Refers to:
		 *
		 * STAR#9000588375: Clock Gating, SOF Issues when ref_clk-Based
		 * SOF/ITP Mode Used
		 */
		if ((dwc->dr_mode == USB_DR_MODE_HOST ||
				dwc->dr_mode == USB_DR_MODE_OTG) &&
				(dwc->revision >= DWC3_REVISION_210A &&
				dwc->revision <= DWC3_REVISION_250A))
			reg |= DWC3_GCTL_DSBLCLKGTNG | DWC3_GCTL_SOFITPSYNC;
		else
			reg &= ~DWC3_GCTL_DSBLCLKGTNG;
		break;
	case DWC3_GHWPARAMS1_EN_PWROPT_HIB:
		/* enable hibernation here */
		dwc->nr_scratch = DWC3_GHWPARAMS4_HIBER_SCRATCHBUFS(hwparams4);

		/*
		 * REVISIT Enabling this bit so that host-mode hibernation
		 * will work. Device-mode hibernation is not yet implemented.
		 */
		reg |= DWC3_GCTL_GBLHIBERNATIONEN;
		break;
	default:
		/* nothing */
		break;
	}

	/* check if current dwc3 is on simulation board */
	if (dwc->hwparams.hwparams6 & DWC3_GHWPARAMS6_EN_FPGA) {
		dev_info(dwc->dev, "Running with FPGA optmizations\n");
		dwc->is_fpga = true;
	}

	WARN_ONCE(dwc->disable_scramble_quirk && !dwc->is_fpga,
			"disable_scramble cannot be used on non-FPGA builds\n");

	if (dwc->disable_scramble_quirk && dwc->is_fpga)
		reg |= DWC3_GCTL_DISSCRAMBLE;
	else
		reg &= ~DWC3_GCTL_DISSCRAMBLE;

	if (dwc->u2exit_lfps_quirk)
		reg |= DWC3_GCTL_U2EXIT_LFPS;

	/*
	 * WORKAROUND: DWC3 revisions <1.90a have a bug
	 * where the device can fail to connect at SuperSpeed
	 * and falls back to high-speed mode which causes
	 * the device to enter a Connect/Disconnect loop
	 */
	if (dwc->revision < DWC3_REVISION_190A)
		reg |= DWC3_GCTL_U2RSTECN;

	if (dwc->disable_clk_gating)
		reg |= DWC3_GCTL_DSBLCLKGTNG;

	dwc3_writel(dwc->regs, DWC3_GCTL, reg);
}

static int dwc3_core_get_phy(struct dwc3 *dwc);
static int dwc3_core_ulpi_init(struct dwc3 *dwc);

/**
 * dwc3_core_init - Low-level initialization of DWC3 Core
 * @dwc: Pointer to our controller context structure
 *
 * Returns 0 on success otherwise negative errno.
 */
int dwc3_core_init(struct dwc3 *dwc)
{
	u32			reg;
	int			ret;

	if (!dwc3_core_is_valid(dwc)) {
		dev_err(dwc->dev, "this is not a DesignWare USB3 DRD Core\n");
		ret = -ENODEV;
		goto err0;
	}

	dwc3_cache_hwparams(dwc);
	dwc3_check_params(dwc);
	ret = dwc3_get_dr_mode(dwc);
	if (ret) {
		ret = -EINVAL;
		goto err0;
	}

	/*
	 * Write Linux Version Code to our GUID register so it's easy to figure
	 * out which kernel version a bug was found.
	 */
	dwc3_writel(dwc->regs, DWC3_GUID, LINUX_VERSION_CODE);

	/* Handle USB2.0-only core configuration */
	if (DWC3_GHWPARAMS3_SSPHY_IFC(dwc->hwparams.hwparams3) ==
			DWC3_GHWPARAMS3_SSPHY_IFC_DIS) {
		if (dwc->maximum_speed >= USB_SPEED_SUPER)
			dwc->maximum_speed = USB_SPEED_HIGH;
	}

	ret = dwc3_phy_setup(dwc);
	if (ret)
		goto err0;

	if (!dwc->ulpi_ready) {
		ret = dwc3_core_ulpi_init(dwc);
		if (ret) {
			if (ret == -ETIMEDOUT) {
				dwc3_core_soft_reset(dwc);
				ret = -EPROBE_DEFER;
			}
			goto err0;
		}
		dwc->ulpi_ready = true;
	}

	if (!dwc->phys_ready) {
		ret = dwc3_core_get_phy(dwc);
		if (ret)
			goto err0a;
		dwc->phys_ready = true;
	}

	ret = dwc3_core_soft_reset(dwc);
	if (ret)
		goto err0a;

	dwc3_core_setup_global_control(dwc);
	dwc3_core_num_eps(dwc);

	ret = dwc3_setup_scratch_buffers(dwc);
	if (ret)
		goto err1;

	/* Adjust Frame Length */
	dwc3_frame_length_adjustment(dwc);

	usb_phy_set_suspend(dwc->usb2_phy, 0);
	usb_phy_set_suspend(dwc->usb2_phy1, 0);
	if (dwc->maximum_speed >= USB_SPEED_SUPER) {
		usb_phy_set_suspend(dwc->usb3_phy, 0);
		usb_phy_set_suspend(dwc->usb3_phy1, 0);
	}

	ret = phy_power_on(dwc->usb2_generic_phy);
	if (ret < 0)
		goto err2;

	ret = phy_power_on(dwc->usb3_generic_phy);
	if (ret < 0)
		goto err3;

	/*
	 * ENDXFER polling is available on version 3.10a and later of
	 * the DWC_usb3 controller. It is NOT available in the
	 * DWC_usb31 controller.
	 */
	if (!dwc3_is_usb31(dwc) && dwc->revision >= DWC3_REVISION_310A) {
		reg = dwc3_readl(dwc->regs, DWC3_GUCTL2);
		reg |= DWC3_GUCTL2_RST_ACTBITLATER;
		dwc3_writel(dwc->regs, DWC3_GUCTL2, reg);
	}

	if (dwc->revision >= DWC3_REVISION_250A) {
		reg = dwc3_readl(dwc->regs, DWC3_GUCTL1);

		/*
		 * Enable hardware control of sending remote wakeup
		 * in HS when the device is in the L1 state.
		 */
		if (dwc->revision >= DWC3_REVISION_290A)
			reg |= DWC3_GUCTL1_DEV_L1_EXIT_BY_HW;

		if (dwc->dis_tx_ipgap_linecheck_quirk)
			reg |= DWC3_GUCTL1_TX_IPGAP_LINECHECK_DIS;

		if (dwc->parkmode_disable_ss_quirk)
			reg |= DWC3_GUCTL1_PARKMODE_DISABLE_SS;

		/*
		 * STAR: 9001415732: Host failure when Park mode is enabled:
		 * Disable parkmode for Gen1 controllers to fix the stall
		 * seen during host mode transfers on multiple endpoints.
		 */
		if (!dwc3_is_usb31(dwc)) {
			reg |= DWC3_GUCTL1_PARKMODE_DISABLE_SS;
			reg |= DWC3_GUCTL1_PARKMODE_DISABLE_HS;
			reg |= DWC3_GUCTL1_PARKMODE_DISABLE_FSLS;
		}

		dwc3_writel(dwc->regs, DWC3_GUCTL1, reg);
	}

	/*
	 * STAR: 9001346572:Host stops transfers to other EPs when a single
	 * USB2.0 EP NAKs continuously requires to disable internal retry
	 * feature
	 */
	if ((dwc->revision == DWC3_USB31_REVISION_170A) &&
		(dwc->versiontype == DWC3_USB31_VER_TYPE_GA)) {
		reg = dwc3_readl(dwc->regs, DWC3_GUCTL3);
		reg |= DWC3_GUCTL3_USB20_RETRY_DISABLE;
		dwc3_writel(dwc->regs, DWC3_GUCTL3, reg);
	}

	dwc3_notify_event(dwc, DWC3_CONTROLLER_POST_RESET_EVENT, 0);

	/*
	 * Workaround for STAR 9001198391 which affects dwc3 core
	 * version 3.20a only. Default HP timer value is incorrectly
	 * set to 3us. Reprogram HP timer value to support USB 3.1
	 * HP timer ECN.
	 */
	if (!dwc3_is_usb31(dwc) &&  dwc->revision == DWC3_REVISION_320A) {
		reg = dwc3_readl(dwc->regs, DWC3_GUCTL2);
		reg &= ~DWC3_GUCTL2_HP_TIMER_MASK;
		reg |= DWC3_GUCTL2_HP_TIMER(11);
		dwc3_writel(dwc->regs, DWC3_GUCTL2, reg);
	}

	/*
	 * Workaround for STAR 9001285599 which affects dwc3 core version 3.20a
	 * only. If the PM TIMER ECN is enabled thru GUCTL2[19], then link
	 * compliance test (TD7.21) may fail. If the ECN is not enabled
	 * GUCTL2[19] = 0), the controller will use the old timer value (5us),
	 * which is still fine for Link Compliance test. Hence Do not enable
	 * PM TIMER ECN in V3.20a by setting GUCTL2[19] by default,
	 * instead use GUCTL2[19] = 0.
	 */
	if (dwc->revision == DWC3_REVISION_320A) {
		reg = dwc3_readl(dwc->regs, DWC3_GUCTL2);
		reg &= ~DWC3_GUCTL2_LC_TIMER;
		dwc3_writel(dwc->regs, DWC3_GUCTL2, reg);
	}

	/* set inter-packet gap 199.794ns to improve EL_23 margin */
	if (dwc->revision >= DWC3_USB31_REVISION_170A) {
		reg = dwc3_readl(dwc->regs, DWC3_GUCTL1);
		reg |= DWC3_GUCTL1_IP_GAP_ADD_ON(1);
		dwc3_writel(dwc->regs, DWC3_GUCTL1, reg);
	}

	return 0;

err3:
	phy_power_off(dwc->usb2_generic_phy);

err2:
	usb_phy_set_suspend(dwc->usb2_phy1, 1);
	usb_phy_set_suspend(dwc->usb3_phy1, 1);
	usb_phy_set_suspend(dwc->usb2_phy, 1);
	usb_phy_set_suspend(dwc->usb3_phy, 1);
	dwc3_free_scratch_buffers(dwc);

err1:
	usb_phy_shutdown(dwc->usb2_phy1);
	usb_phy_shutdown(dwc->usb3_phy1);
	usb_phy_shutdown(dwc->usb2_phy);
	usb_phy_shutdown(dwc->usb3_phy);
	phy_exit(dwc->usb2_generic_phy);
	phy_exit(dwc->usb3_generic_phy);

err0a:
	dwc3_ulpi_exit(dwc);

err0:
	return ret;
}

static int dwc3_core_get_phy(struct dwc3 *dwc)
{
	struct device		*dev = dwc->dev;
	struct device_node	*node = dev->of_node;
	int ret;

	if (node) {
		dwc->usb2_phy = devm_usb_get_phy_by_phandle(dev, "usb-phy", 0);
		dwc->usb3_phy = devm_usb_get_phy_by_phandle(dev, "usb-phy", 1);
		if (dwc->dual_port) {
			dwc->usb2_phy1 = devm_usb_get_phy_by_phandle(dev,
								"usb-phy", 2);
			dwc->usb3_phy1 = devm_usb_get_phy_by_phandle(dev,
								"usb-phy", 3);
		}
	} else {
		dwc->usb2_phy = devm_usb_get_phy(dev, USB_PHY_TYPE_USB2);
		dwc->usb3_phy = devm_usb_get_phy(dev, USB_PHY_TYPE_USB3);
	}

	if (IS_ERR(dwc->usb2_phy)) {
		ret = PTR_ERR(dwc->usb2_phy);
		if (ret == -ENXIO || ret == -ENODEV) {
			dwc->usb2_phy = NULL;
		} else if (ret == -EPROBE_DEFER) {
			return ret;
		} else {
			dev_err(dev, "no usb2 phy configured\n");
			return ret;
		}
	}

	if (IS_ERR(dwc->usb3_phy)) {
		ret = PTR_ERR(dwc->usb3_phy);
		if (ret == -ENXIO || ret == -ENODEV) {
			dwc->usb3_phy = NULL;
		} else if (ret == -EPROBE_DEFER) {
			return ret;
		} else {
			dev_err(dev, "no usb3 phy configured\n");
			return ret;
		}
	}

	if (dwc->dual_port) {
		if (IS_ERR(dwc->usb2_phy1)) {
			ret = PTR_ERR(dwc->usb2_phy1);
			if (ret == -ENXIO || ret == -ENODEV) {
				dwc->usb2_phy1 = NULL;
			} else {
				if (ret != -EPROBE_DEFER)
					dev_err(dev, "no usb2 phy1 configured\n");
				return ret;
			}
		}

		if (IS_ERR(dwc->usb3_phy1)) {
			ret = PTR_ERR(dwc->usb3_phy1);
			if (ret == -ENXIO || ret == -ENODEV) {
				dwc->usb3_phy1 = NULL;
			} else {
				if (ret != -EPROBE_DEFER)
					dev_err(dev, "no usb3 phy1 configured\n");
				return ret;
			}
		}
	}

	dwc->usb2_generic_phy = devm_phy_get(dev, "usb2-phy");
	if (IS_ERR(dwc->usb2_generic_phy)) {
		ret = PTR_ERR(dwc->usb2_generic_phy);
		if (ret == -ENOSYS || ret == -ENODEV) {
			dwc->usb2_generic_phy = NULL;
		} else if (ret == -EPROBE_DEFER) {
			return ret;
		} else {
			dev_err(dev, "no usb2 phy configured\n");
			return ret;
		}
	}

	dwc->usb3_generic_phy = devm_phy_get(dev, "usb3-phy");
	if (IS_ERR(dwc->usb3_generic_phy)) {
		ret = PTR_ERR(dwc->usb3_generic_phy);
		if (ret == -ENOSYS || ret == -ENODEV) {
			dwc->usb3_generic_phy = NULL;
		} else if (ret == -EPROBE_DEFER) {
			return ret;
		} else {
			dev_err(dev, "no usb3 phy configured\n");
			return ret;
		}
	}

	return 0;
}

static void __maybe_unused dwc3_core_exit_mode(struct dwc3 *dwc)
{
	switch (dwc->dr_mode) {
	case USB_DR_MODE_PERIPHERAL:
		dwc3_gadget_exit(dwc);
		break;
	case USB_DR_MODE_HOST:
		dwc3_host_exit(dwc);
		break;
	case USB_DR_MODE_OTG:
		dwc3_drd_exit(dwc);
		break;
	default:
		/* do nothing */
		break;
	}

	/* de-assert DRVVBUS for HOST and OTG mode */
	dwc3_set_prtcap(dwc, DWC3_GCTL_PRTCAP_DEVICE);
}

static void (*notify_event)(struct dwc3 *, unsigned int, unsigned int);
void dwc3_set_notifier(void (*notify)(struct dwc3 *, unsigned int,
							unsigned int))
{
	notify_event = notify;
}
EXPORT_SYMBOL(dwc3_set_notifier);

int dwc3_notify_event(struct dwc3 *dwc, unsigned int event, unsigned int value)
{
	int ret = 0;

	if (notify_event)
		notify_event(dwc, event, value);
	else
		ret = -ENODEV;

	return ret;
}
EXPORT_SYMBOL(dwc3_notify_event);

static void dwc3_get_properties(struct dwc3 *dwc)
{
	struct device		*dev = dwc->dev;
	u8			lpm_nyet_threshold;
	u8			tx_de_emphasis;
	u8			hird_threshold;

	/* default to highest possible threshold */
	lpm_nyet_threshold = 0xf;

	/* default to -3.5dB de-emphasis */
	tx_de_emphasis = 1;

	/*
	 * default to assert utmi_sleep_n and use maximum allowed HIRD
	 * threshold value of 0b1100
	 */
	hird_threshold = 12;

	dwc->maximum_speed = usb_get_maximum_speed(dev);
	dwc->max_hw_supp_speed = dwc->maximum_speed;
	dwc->dr_mode = usb_get_dr_mode(dev);
	dwc->hsphy_mode = of_usb_get_phy_mode(dev->of_node);

	dwc->sysdev_is_parent = device_property_read_bool(dev,
				"linux,sysdev_is_parent");
	if (dwc->sysdev_is_parent)
		dwc->sysdev = dwc->dev->parent;
	else
		dwc->sysdev = dwc->dev;

	dwc->has_lpm_erratum = device_property_read_bool(dev,
				"snps,has-lpm-erratum");
	device_property_read_u8(dev, "snps,lpm-nyet-threshold",
				&lpm_nyet_threshold);
	dwc->is_utmi_l1_suspend = device_property_read_bool(dev,
				"snps,is-utmi-l1-suspend");
	device_property_read_u8(dev, "snps,hird-threshold",
				&hird_threshold);

	device_property_read_u32(dev, "snps,xhci-imod-value",
			&dwc->xhci_imod_value);

	dwc->core_id = -1;
	device_property_read_u32(dev, "usb-core-id", &dwc->core_id);

	dwc->usb3_lpm_capable = device_property_read_bool(dev,
				"snps,usb3_lpm_capable");

	dwc->needs_fifo_resize = device_property_read_bool(dev,
				"tx-fifo-resize");

	dwc->disable_scramble_quirk = device_property_read_bool(dev,
				"snps,disable_scramble_quirk");
	dwc->u2exit_lfps_quirk = device_property_read_bool(dev,
				"snps,u2exit_lfps_quirk");
	dwc->u2ss_inp3_quirk = device_property_read_bool(dev,
				"snps,u2ss_inp3_quirk");
	dwc->req_p1p2p3_quirk = device_property_read_bool(dev,
				"snps,req_p1p2p3_quirk");
	dwc->del_p1p2p3_quirk = device_property_read_bool(dev,
				"snps,del_p1p2p3_quirk");
	dwc->del_phy_power_chg_quirk = device_property_read_bool(dev,
				"snps,del_phy_power_chg_quirk");
	dwc->lfps_filter_quirk = device_property_read_bool(dev,
				"snps,lfps_filter_quirk");
	dwc->rx_detect_poll_quirk = device_property_read_bool(dev,
				"snps,rx_detect_poll_quirk");
	dwc->dis_u3_susphy_quirk = device_property_read_bool(dev,
				"snps,dis_u3_susphy_quirk");
	dwc->dis_u2_susphy_quirk = device_property_read_bool(dev,
				"snps,dis_u2_susphy_quirk");
	dwc->dis_enblslpm_quirk = device_property_read_bool(dev,
				"snps,dis_enblslpm_quirk");
	dwc->dis_rxdet_inp3_quirk = device_property_read_bool(dev,
				"snps,dis_rxdet_inp3_quirk");
	dwc->dis_u2_freeclk_exists_quirk = device_property_read_bool(dev,
				"snps,dis-u2-freeclk-exists-quirk");
	dwc->dis_del_phy_power_chg_quirk = device_property_read_bool(dev,
				"snps,dis-del-phy-power-chg-quirk");
	dwc->dis_tx_ipgap_linecheck_quirk = device_property_read_bool(dev,
				"snps,dis-tx-ipgap-linecheck-quirk");
	dwc->parkmode_disable_ss_quirk = device_property_read_bool(dev,
				"snps,parkmode-disable-ss-quirk");

	dwc->tx_de_emphasis_quirk = device_property_read_bool(dev,
				"snps,tx_de_emphasis_quirk");
	dwc->ssp_u3_u0_quirk = device_property_read_bool(dev,
				"snps,ssp-u3-u0-quirk");
	device_property_read_u8(dev, "snps,tx_de_emphasis",
				&tx_de_emphasis);
	device_property_read_string(dev, "snps,hsphy_interface",
				    &dwc->hsphy_interface);
	device_property_read_u32(dev, "snps,quirk-frame-length-adjustment",
				 &dwc->fladj);
	dwc->enable_bus_suspend = device_property_read_bool(dev,
					"snps,bus-suspend-enable");
	dwc->usb3_u1u2_disable = device_property_read_bool(dev,
					"snps,usb3-u1u2-disable");
	dwc->disable_clk_gating = device_property_read_bool(dev,
					"snps,disable-clk-gating");
	device_property_read_u32(dev, "num-gsi-eps", &dwc->num_gsi_eps);

	dwc->dis_metastability_quirk = device_property_read_bool(dev,
				"snps,dis_metastability_quirk");

	dwc->lpm_nyet_threshold = lpm_nyet_threshold;
	dwc->tx_de_emphasis = tx_de_emphasis;

	dwc->hird_threshold = hird_threshold
		| (dwc->is_utmi_l1_suspend << 4);

	dwc->imod_interval = 0;
}

/* check whether the core supports IMOD */
bool dwc3_has_imod(struct dwc3 *dwc)
{
	return ((dwc3_is_usb3(dwc) &&
		 dwc->revision >= DWC3_REVISION_300A) ||
		(dwc3_is_usb31(dwc) &&
		 dwc->revision >= DWC3_USB31_REVISION_120A));
}

static void dwc3_check_params(struct dwc3 *dwc)
{
	struct device *dev = dwc->dev;

	/* Check for proper value of imod_interval */
	if (dwc->imod_interval && !dwc3_has_imod(dwc)) {
		dev_warn(dwc->dev, "Interrupt moderation not supported\n");
		dwc->imod_interval = 0;
	}

	/*
	 * Workaround for STAR 9000961433 which affects only version
	 * 3.00a of the DWC_usb3 core. This prevents the controller
	 * interrupt from being masked while handling events. IMOD
	 * allows us to work around this issue. Enable it for the
	 * affected version.
	 */
	if (!dwc->imod_interval &&
	    (dwc->revision == DWC3_REVISION_300A))
		dwc->imod_interval = 1;

	/* Check the maximum_speed parameter */
	switch (dwc->maximum_speed) {
	case USB_SPEED_LOW:
	case USB_SPEED_FULL:
	case USB_SPEED_HIGH:
	case USB_SPEED_SUPER:
	case USB_SPEED_SUPER_PLUS:
		break;
	default:
		dev_err(dev, "invalid maximum_speed parameter %d\n",
			dwc->maximum_speed);
		/* fall through */
	case USB_SPEED_UNKNOWN:
		/* default to superspeed */
		dwc->maximum_speed = USB_SPEED_SUPER;

		/*
		 * default to superspeed plus if we are capable.
		 */
		if (dwc3_is_usb31(dwc) &&
		    (DWC3_GHWPARAMS3_SSPHY_IFC(dwc->hwparams.hwparams3) ==
		     DWC3_GHWPARAMS3_SSPHY_IFC_GEN2))
			dwc->maximum_speed = USB_SPEED_SUPER_PLUS;

		break;
	}
}

static int dwc3_probe(struct platform_device *pdev)
{
	struct device		*dev = &pdev->dev;
	struct resource		*res;
	struct dwc3		*dwc;

	int			ret;

	void __iomem		*regs;
	int			irq;
	char			dma_ipc_log_ctx_name[40];

	if (count >= DWC_CTRL_COUNT) {
		dev_err(dev, "Err dwc instance %d >= %d available\n",
					count, DWC_CTRL_COUNT);
		ret = -EINVAL;
		return ret;
	}

	dwc = devm_kzalloc(dev, sizeof(*dwc), GFP_KERNEL);
	if (!dwc)
		return -ENOMEM;

	dwc->dev = dev;
	res = platform_get_resource(pdev, IORESOURCE_MEM, 0);
	if (!res) {
		dev_err(dev, "missing memory resource\n");
		return -ENODEV;
	}

	dwc->reg_phys = res->start;
	dwc->xhci_resources[0].start = res->start;
	dwc->xhci_resources[0].end = dwc->xhci_resources[0].start +
					DWC3_XHCI_REGS_END;
	dwc->xhci_resources[0].flags = res->flags;
	dwc->xhci_resources[0].name = res->name;

	res->start += DWC3_GLOBALS_REGS_START;

	irq = platform_get_irq(to_platform_device(dwc->dev), 0);

	ret = devm_request_irq(dev, irq, dwc3_interrupt, IRQF_SHARED, "dwc3",
			dwc);
	if (ret) {
		dev_err(dwc->dev, "failed to request irq #%d --> %d\n",
				irq, ret);
		return -ENODEV;
	}

	/* will be enabled in dwc3_msm_resume() */
	disable_irq(irq);
	dwc->irq = irq;
	/*
	 * Request memory region but exclude xHCI regs,
	 * since it will be requested by the xhci-plat driver.
	 */
	regs = devm_ioremap_resource(dev, res);
	if (IS_ERR(regs)) {
		ret = PTR_ERR(regs);
		goto err0;
	}

	dwc->dwc_wq = alloc_ordered_workqueue("dwc_wq", WQ_HIGHPRI);
	if (!dwc->dwc_wq) {
		dev_err(dev,
			"%s: Unable to create workqueue dwc_wq\n", __func__);
		goto err0;
	}

	INIT_WORK(&dwc->bh_work, dwc3_bh_work);
	dwc->regs	= regs;
	dwc->regs_size	= resource_size(res);

	dwc3_get_properties(dwc);
	platform_set_drvdata(pdev, dwc);

	init_waitqueue_head(&dwc->wait_linkstate);
	spin_lock_init(&dwc->lock);

	pm_runtime_no_callbacks(dev);
	pm_runtime_set_active(dev);
	if (dwc->enable_bus_suspend) {
		pm_runtime_set_autosuspend_delay(dev,
			DWC3_DEFAULT_AUTOSUSPEND_DELAY);
		pm_runtime_use_autosuspend(dev);
	}
	pm_runtime_enable(dev);
	pm_runtime_forbid(dev);

	ret = dwc3_alloc_event_buffers(dwc, DWC3_EVENT_BUFFERS_SIZE);
	if (ret) {
		dev_err(dwc->dev, "failed to allocate event buffers\n");
		ret = -ENOMEM;
		goto err1;
	}

	ret = dwc3_alloc_scratch_buffers(dwc);
	if (ret)
		goto err2;

	if (dwc->dr_mode == USB_DR_MODE_OTG ||
		dwc->dr_mode == USB_DR_MODE_PERIPHERAL) {
		ret = dwc3_gadget_init(dwc);
		if (ret) {
			dev_err(dwc->dev, "gadget init failed %d\n", ret);
			goto err3;
		}
	}

	dwc->dwc_ipc_log_ctxt = ipc_log_context_create(NUM_LOG_PAGES,
					dev_name(dwc->dev), 0);
	if (!dwc->dwc_ipc_log_ctxt)
		dev_dbg(dwc->dev, "Error getting ipc_log_ctxt\n");

	snprintf(dma_ipc_log_ctx_name, sizeof(dma_ipc_log_ctx_name),
					"%s.ep_events", dev_name(dwc->dev));
	dwc->dwc_dma_ipc_log_ctxt = ipc_log_context_create(NUM_LOG_PAGES,
						dma_ipc_log_ctx_name, 0);
	if (!dwc->dwc_dma_ipc_log_ctxt)
		dev_dbg(dwc->dev, "Error getting ipc_log_ctxt for ep_events\n");

	dwc3_instance[count] = dwc;
	dwc->index = count;
	count++;

<<<<<<< HEAD
	pm_runtime_allow(dev);
	dwc3_debugfs_init(dwc);
=======
	dma_set_max_seg_size(dev, UINT_MAX);

>>>>>>> ae1952ac
	return 0;

err3:
	dwc3_free_scratch_buffers(dwc);
err2:
	dwc3_free_event_buffers(dwc);

err1:
	destroy_workqueue(dwc->dwc_wq);

err0:
	/*
	 * restore res->start back to its original value so that, in case the
	 * probe is deferred, we don't end up getting error in request the
	 * memory region the next time probe is called.
	 */
	res->start -= DWC3_GLOBALS_REGS_START;

	return ret;
}

static int dwc3_remove(struct platform_device *pdev)
{
	struct dwc3	*dwc = platform_get_drvdata(pdev);
	struct resource *res = platform_get_resource(pdev, IORESOURCE_MEM, 0);

	/*
	 * restore res->start back to its original value so that, in case the
	 * probe is deferred, we don't end up getting error in request the
	 * memory region the next time probe is called.
	 */
	res->start -= DWC3_GLOBALS_REGS_START;

	dwc3_core_exit_mode(dwc);
	dwc3_debugfs_exit(dwc);

	dwc3_core_exit(dwc);
	dwc3_ulpi_exit(dwc);

	pm_runtime_allow(&pdev->dev);
	pm_runtime_disable(&pdev->dev);

	dwc3_free_event_buffers(dwc);
	dwc3_free_scratch_buffers(dwc);

	ipc_log_context_destroy(dwc->dwc_ipc_log_ctxt);
	dwc->dwc_ipc_log_ctxt = NULL;
	count--;
	dwc3_instance[dwc->index] = NULL;

	return 0;
}

#ifdef CONFIG_PM
static int dwc3_suspend_common(struct dwc3 *dwc)
{
	unsigned long	flags;

	switch (dwc->dr_mode) {
	case USB_DR_MODE_PERIPHERAL:
	case USB_DR_MODE_OTG:
		spin_lock_irqsave(&dwc->lock, flags);
		dwc3_gadget_suspend(dwc);
		spin_unlock_irqrestore(&dwc->lock, flags);
		break;
	case USB_DR_MODE_HOST:
	default:
		/* do nothing */
		break;
	}

	dwc3_core_exit(dwc);

	return 0;
}

static int dwc3_resume_common(struct dwc3 *dwc)
{
	unsigned long	flags;
	int		ret;

	ret = dwc3_core_init(dwc);
	if (ret)
		return ret;

	switch (dwc->dr_mode) {
	case USB_DR_MODE_PERIPHERAL:
	case USB_DR_MODE_OTG:
		spin_lock_irqsave(&dwc->lock, flags);
		dwc3_gadget_resume(dwc);
		spin_unlock_irqrestore(&dwc->lock, flags);
		/* FALLTHROUGH */
	case USB_DR_MODE_HOST:
	default:
		/* do nothing */
		break;
	}

	return 0;
}

static int dwc3_runtime_checks(struct dwc3 *dwc)
{
	switch (dwc->dr_mode) {
	case USB_DR_MODE_PERIPHERAL:
	case USB_DR_MODE_OTG:
		if (dwc->connected)
			return -EBUSY;
		break;
	case USB_DR_MODE_HOST:
	default:
		/* do nothing */
		break;
	}

	return 0;
}

static int dwc3_runtime_suspend(struct device *dev)
{
	struct dwc3     *dwc = dev_get_drvdata(dev);
	int		ret;

	/* Check if platform glue driver handling PM, if not then handle here */
	if (!dwc3_notify_event(dwc, DWC3_CORE_PM_SUSPEND_EVENT, 0))
		return 0;

	if (dwc3_runtime_checks(dwc))
		return -EBUSY;

	ret = dwc3_suspend_common(dwc);
	if (ret)
		return ret;

	device_init_wakeup(dev, true);

	return 0;
}

static int dwc3_runtime_resume(struct device *dev)
{
	struct dwc3     *dwc = dev_get_drvdata(dev);
	int		ret;

	/* Check if platform glue driver handling PM, if not then handle here */
	if (!dwc3_notify_event(dwc, DWC3_CORE_PM_RESUME_EVENT, 0))
		return 0;

	device_init_wakeup(dev, false);

	ret = dwc3_resume_common(dwc);
	if (ret)
		return ret;

	switch (dwc->dr_mode) {
	case USB_DR_MODE_PERIPHERAL:
	case USB_DR_MODE_OTG:
		dwc3_gadget_process_pending_events(dwc);
		break;
	case USB_DR_MODE_HOST:
	default:
		/* do nothing */
		break;
	}

	pm_runtime_mark_last_busy(dev);
	pm_runtime_put(dev);

	return 0;
}

static int dwc3_runtime_idle(struct device *dev)
{
	struct dwc3     *dwc = dev_get_drvdata(dev);

	switch (dwc->dr_mode) {
	case USB_DR_MODE_PERIPHERAL:
	case USB_DR_MODE_OTG:
		if (dwc3_runtime_checks(dwc))
			return -EBUSY;
		break;
	case USB_DR_MODE_HOST:
	default:
		/* do nothing */
		break;
	}

	pm_runtime_mark_last_busy(dev);
	pm_runtime_autosuspend(dev);

	return 0;
}
#endif /* CONFIG_PM */

#ifdef CONFIG_PM_SLEEP
static int dwc3_suspend(struct device *dev)
{
	struct dwc3	*dwc = dev_get_drvdata(dev);
	int		ret;

	/* Check if platform glue driver handling PM, if not then handle here */
	if (!dwc3_notify_event(dwc, DWC3_CORE_PM_SUSPEND_EVENT, 0))
		return 0;

	ret = dwc3_suspend_common(dwc);
	if (ret)
		return ret;

	pinctrl_pm_select_sleep_state(dev);

	return 0;
}

static int dwc3_resume(struct device *dev)
{
	struct dwc3	*dwc = dev_get_drvdata(dev);
	int		ret;

	/* Check if platform glue driver handling PM, if not then handle here */
	if (!dwc3_notify_event(dwc, DWC3_CORE_PM_RESUME_EVENT, 0)) {
		/*
		 * If the core was in host mode during suspend, then set the
		 * runtime PM state as active to reflect actual state of device
		 * which is now out of LPM. This allows runtime_suspend later.
		 */
		if (dwc->current_dr_role == DWC3_GCTL_PRTCAP_HOST &&
		    dwc->ignore_wakeup_src_in_hostmode)
			goto runtime_set_active;

		return 0;
	}

	pinctrl_pm_select_default_state(dev);

	ret = dwc3_resume_common(dwc);
	if (ret)
		return ret;

runtime_set_active:
	pm_runtime_disable(dev);
	pm_runtime_set_active(dev);
	pm_runtime_enable(dev);

	return 0;
}
#endif /* CONFIG_PM_SLEEP */

static const struct dev_pm_ops dwc3_dev_pm_ops = {
	SET_SYSTEM_SLEEP_PM_OPS(dwc3_suspend, dwc3_resume)
	SET_RUNTIME_PM_OPS(dwc3_runtime_suspend, dwc3_runtime_resume,
			dwc3_runtime_idle)
};

#ifdef CONFIG_OF
static const struct of_device_id of_dwc3_match[] = {
	{
		.compatible = "snps,dwc3"
	},
	{
		.compatible = "synopsys,dwc3"
	},
	{ },
};
MODULE_DEVICE_TABLE(of, of_dwc3_match);
#endif

#ifdef CONFIG_ACPI

#define ACPI_ID_INTEL_BSW	"808622B7"

static const struct acpi_device_id dwc3_acpi_match[] = {
	{ ACPI_ID_INTEL_BSW, 0 },
	{ },
};
MODULE_DEVICE_TABLE(acpi, dwc3_acpi_match);
#endif

static struct platform_driver dwc3_driver = {
	.probe		= dwc3_probe,
	.remove		= dwc3_remove,
	.driver		= {
		.name	= "dwc3",
		.of_match_table	= of_match_ptr(of_dwc3_match),
		.acpi_match_table = ACPI_PTR(dwc3_acpi_match),
		.pm	= &dwc3_dev_pm_ops,
		.probe_type = PROBE_FORCE_SYNCHRONOUS,
	},
};

module_platform_driver(dwc3_driver);

MODULE_ALIAS("platform:dwc3");
MODULE_AUTHOR("Felipe Balbi <balbi@ti.com>");
MODULE_LICENSE("GPL v2");
MODULE_DESCRIPTION("DesignWare USB3 DRD Controller Driver");<|MERGE_RESOLUTION|>--- conflicted
+++ resolved
@@ -1479,13 +1479,12 @@
 	dwc->index = count;
 	count++;
 
-<<<<<<< HEAD
 	pm_runtime_allow(dev);
 	dwc3_debugfs_init(dwc);
-=======
+	pm_runtime_put(dev);
+
 	dma_set_max_seg_size(dev, UINT_MAX);
 
->>>>>>> ae1952ac
 	return 0;
 
 err3:
