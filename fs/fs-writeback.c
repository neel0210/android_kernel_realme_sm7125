--- conflicted
+++ resolved
@@ -1417,7 +1417,6 @@
 	 */
 	spin_lock(&inode->i_lock);
 	dirty = inode->i_state & I_DIRTY;
-<<<<<<< HEAD
 	if ((inode->i_state & I_DIRTY_TIME) &&
 	    ((dirty & (I_DIRTY_SYNC | I_DIRTY_DATASYNC)) ||
 	     wbc->sync_mode == WB_SYNC_ALL || wbc->for_sync ||
@@ -1426,8 +1425,6 @@
 		dirty |= I_DIRTY_TIME;
 		trace_writeback_lazytime(inode);
 	}
-=======
->>>>>>> 66722c42
 	inode->i_state &= ~dirty;
 
 	/*
@@ -2162,12 +2159,6 @@
 	    (dirtytime && (inode->i_state & I_DIRTY_INODE)))
 		return;
 
-<<<<<<< HEAD
-	if (unlikely(block_dump > 1))
-		block_dump___mark_inode_dirty(inode);
-
-=======
->>>>>>> 66722c42
 	spin_lock(&inode->i_lock);
 	if (dirtytime && (inode->i_state & I_DIRTY_INODE))
 		goto out_unlock_inode;
