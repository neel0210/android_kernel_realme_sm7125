--- conflicted
+++ resolved
@@ -224,7 +224,8 @@
 	struct file *file;
 
 	/* used to optimize loop detection check */
-	u64 gen;
+	int visited;
+	struct list_head visited_list_link;
 
 #ifdef CONFIG_NET_RX_BUSY_POLL
 	/* used to track busy poll napi_id */
@@ -273,8 +274,6 @@
  */
 static DEFINE_MUTEX(epmutex);
 
-static u64 loop_check_gen = 0;
-
 /* Used to check for epoll file descriptor inclusion loops */
 static struct nested_calls poll_loop_ncalls;
 
@@ -289,6 +288,9 @@
 
 /* Slab cache used to allocate "struct eppoll_entry" */
 static struct kmem_cache *pwq_cache __read_mostly;
+
+/* Visited nodes during ep_loop_check(), so we can unset them when we finish */
+static LIST_HEAD(visited_list);
 
 /*
  * List of files with newly added links, where we may need to limit the number
@@ -1390,7 +1392,7 @@
 
 static int ep_create_wakeup_source(struct epitem *epi)
 {
-	struct name_snapshot n;
+	const char *name;
 	struct wakeup_source *ws;
 
 	if (!epi->ep->ws) {
@@ -1399,14 +1401,8 @@
 			return -ENOMEM;
 	}
 
-<<<<<<< HEAD
 	name = epi->ffd.file->f_path.dentry->d_name.name;
 	ws = wakeup_source_register(NULL, name);
-=======
-	take_dentry_name_snapshot(&n, epi->ffd.file->f_path.dentry);
-	ws = wakeup_source_register(n.name);
-	release_dentry_name_snapshot(&n);
->>>>>>> 66722c42
 
 	if (!ws)
 		return -ENOMEM;
@@ -1466,22 +1462,6 @@
 		RCU_INIT_POINTER(epi->ws, NULL);
 	}
 
-	/* Add the current item to the list of active epoll hook for this file */
-	spin_lock(&tfile->f_lock);
-	list_add_tail_rcu(&epi->fllink, &tfile->f_ep_links);
-	spin_unlock(&tfile->f_lock);
-
-	/*
-	 * Add the current item to the RB tree. All RB tree operations are
-	 * protected by "mtx", and ep_insert() is called with "mtx" held.
-	 */
-	ep_rbtree_insert(ep, epi);
-
-	/* now check if we've created too many backpaths */
-	error = -EINVAL;
-	if (full_check && reverse_path_check())
-		goto error_remove_epi;
-
 	/* Initialize the poll table using the queue callback */
 	epq.epi = epi;
 	init_poll_funcptr(&epq.pt, ep_ptable_queue_proc);
@@ -1504,6 +1484,22 @@
 	if (epi->nwait < 0)
 		goto error_unregister;
 
+	/* Add the current item to the list of active epoll hook for this file */
+	spin_lock(&tfile->f_lock);
+	list_add_tail_rcu(&epi->fllink, &tfile->f_ep_links);
+	spin_unlock(&tfile->f_lock);
+
+	/*
+	 * Add the current item to the RB tree. All RB tree operations are
+	 * protected by "mtx", and ep_insert() is called with "mtx" held.
+	 */
+	ep_rbtree_insert(ep, epi);
+
+	/* now check if we've created too many backpaths */
+	error = -EINVAL;
+	if (full_check && reverse_path_check())
+		goto error_remove_epi;
+
 	/* We have to drop the new item inside our item list to keep track of it */
 	spin_lock_irqsave(&ep->lock, flags);
 
@@ -1532,14 +1528,15 @@
 
 	return 0;
 
-error_unregister:
-	ep_unregister_pollwait(ep, epi);
 error_remove_epi:
 	spin_lock(&tfile->f_lock);
 	list_del_rcu(&epi->fllink);
 	spin_unlock(&tfile->f_lock);
 
 	rb_erase_cached(&epi->rbn, &ep->rbr);
+
+error_unregister:
+	ep_unregister_pollwait(ep, epi);
 
 	/*
 	 * We need to do this because an event could have been arrived on some
@@ -1895,12 +1892,13 @@
 	struct epitem *epi;
 
 	mutex_lock_nested(&ep->mtx, call_nests + 1);
-	ep->gen = loop_check_gen;
+	ep->visited = 1;
+	list_add(&ep->visited_list_link, &visited_list);
 	for (rbp = rb_first_cached(&ep->rbr); rbp; rbp = rb_next(rbp)) {
 		epi = rb_entry(rbp, struct epitem, rbn);
 		if (unlikely(is_file_epoll(epi->ffd.file))) {
 			ep_tovisit = epi->ffd.file->private_data;
-			if (ep_tovisit->gen == loop_check_gen)
+			if (ep_tovisit->visited)
 				continue;
 			error = ep_call_nested(&poll_loop_ncalls, EP_MAX_NESTS,
 					ep_loop_check_proc, epi->ffd.file,
@@ -1941,8 +1939,18 @@
  */
 static int ep_loop_check(struct eventpoll *ep, struct file *file)
 {
-	return ep_call_nested(&poll_loop_ncalls, EP_MAX_NESTS,
+	int ret;
+	struct eventpoll *ep_cur, *ep_next;
+
+	ret = ep_call_nested(&poll_loop_ncalls, EP_MAX_NESTS,
 			      ep_loop_check_proc, file, ep, current);
+	/* clear visited list */
+	list_for_each_entry_safe(ep_cur, ep_next, &visited_list,
+							visited_list_link) {
+		ep_cur->visited = 0;
+		list_del(&ep_cur->visited_list_link);
+	}
+	return ret;
 }
 
 static void clear_tfile_check_list(void)
@@ -2099,7 +2107,6 @@
 	mutex_lock_nested(&ep->mtx, 0);
 	if (op == EPOLL_CTL_ADD) {
 		if (!list_empty(&f.file->f_ep_links) ||
-				ep->gen == loop_check_gen ||
 						is_file_epoll(tf.file)) {
 			full_check = 1;
 			mutex_unlock(&ep->mtx);
@@ -2160,7 +2167,6 @@
 error_tgt_fput:
 	if (full_check) {
 		clear_tfile_check_list();
-		loop_check_gen++;
 		mutex_unlock(&epmutex);
 	}
 
