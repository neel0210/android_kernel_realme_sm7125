--- conflicted
+++ resolved
@@ -1303,10 +1303,6 @@
 			count++;
 			cond_resched();
 		}
-<<<<<<< HEAD
-		/* XXX: do we need to check rec_len == 0 case? -Chris */
-=======
->>>>>>> 8164d236
 		de = ext4_next_entry(de, blocksize);
 	}
 	return count;
