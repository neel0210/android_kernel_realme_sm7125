/*
 * fs/sdcardfs/lookup.c
 *
 * Copyright (c) 2013 Samsung Electronics Co. Ltd
 *   Authors: Daeho Jeong, Woojoong Lee, Seunghwan Hyun,
 *               Sunghwan Yun, Sungjong Seo
 *
 * This program has been developed as a stackable file system based on
 * the WrapFS which written by
 *
 * Copyright (c) 1998-2011 Erez Zadok
 * Copyright (c) 2009     Shrikar Archak
 * Copyright (c) 2003-2011 Stony Brook University
 * Copyright (c) 2003-2011 The Research Foundation of SUNY
 *
 * This file is dual licensed.  It may be redistributed and/or modified
 * under the terms of the Apache 2.0 License OR version 2 of the GNU
 * General Public License.
 */

#include "sdcardfs.h"
#include "linux/delay.h"

/* The dentry cache is just so we have properly sized dentries */
static struct kmem_cache *sdcardfs_dentry_cachep;

int sdcardfs_init_dentry_cache(void)
{
	sdcardfs_dentry_cachep =
		kmem_cache_create("sdcardfs_dentry",
				  sizeof(struct sdcardfs_dentry_info),
				  0, SLAB_RECLAIM_ACCOUNT, NULL);

	return sdcardfs_dentry_cachep ? 0 : -ENOMEM;
}

void sdcardfs_destroy_dentry_cache(void)
{
	kmem_cache_destroy(sdcardfs_dentry_cachep);
}

void free_dentry_private_data(struct dentry *dentry)
{
	kmem_cache_free(sdcardfs_dentry_cachep, dentry->d_fsdata);
	dentry->d_fsdata = NULL;
}

/* allocate new dentry private data */
int new_dentry_private_data(struct dentry *dentry)
{
	struct sdcardfs_dentry_info *info = SDCARDFS_D(dentry);

	/* use zalloc to init dentry_info.lower_path */
	info = kmem_cache_zalloc(sdcardfs_dentry_cachep, GFP_ATOMIC);
	if (!info)
		return -ENOMEM;

	spin_lock_init(&info->lock);
	dentry->d_fsdata = info;

	return 0;
}

struct inode_data {
	struct inode *lower_inode;
	userid_t id;
};

static int sdcardfs_inode_test(struct inode *inode, void *candidate_data/*void *candidate_lower_inode*/)
{
	struct inode *current_lower_inode = sdcardfs_lower_inode(inode);
	userid_t current_userid = SDCARDFS_I(inode)->data->userid;

	if (current_lower_inode == ((struct inode_data *)candidate_data)->lower_inode &&
			current_userid == ((struct inode_data *)candidate_data)->id)
		return 1; /* found a match */
	else
		return 0; /* no match */
}

static int sdcardfs_inode_set(struct inode *inode, void *lower_inode)
{
	/* we do actual inode initialization in sdcardfs_iget */
	return 0;
}

struct inode *sdcardfs_iget(struct super_block *sb, struct inode *lower_inode, userid_t id)
{
	struct sdcardfs_inode_info *info;
	struct inode_data data;
	struct inode *inode; /* the new inode to return */

	if (!igrab(lower_inode))
		return ERR_PTR(-ESTALE);

	data.id = id;
	data.lower_inode = lower_inode;
	inode = iget5_locked(sb, /* our superblock */
			     /*
			      * hashval: we use inode number, but we can
			      * also use "(unsigned long)lower_inode"
			      * instead.
			      */
			     lower_inode->i_ino, /* hashval */
			     sdcardfs_inode_test, /* inode comparison function */
			     sdcardfs_inode_set, /* inode init function */
			     &data); /* data passed to test+set fxns */
	if (!inode) {
		iput(lower_inode);
		return ERR_PTR(-ENOMEM);
	}
	/* if found a cached inode, then just return it (after iput) */
	if (!(inode->i_state & I_NEW)) {
		iput(lower_inode);
		return inode;
	}

	/* initialize new inode */
	info = SDCARDFS_I(inode);

	inode->i_ino = lower_inode->i_ino;
	sdcardfs_set_lower_inode(inode, lower_inode);

	inode->i_version++;

	/* use different set of inode ops for symlinks & directories */
	if (S_ISDIR(lower_inode->i_mode))
		inode->i_op = &sdcardfs_dir_iops;
	else if (S_ISLNK(lower_inode->i_mode))
		inode->i_op = &sdcardfs_symlink_iops;
	else
		inode->i_op = &sdcardfs_main_iops;

	/* use different set of file ops for directories */
	if (S_ISDIR(lower_inode->i_mode))
		inode->i_fop = &sdcardfs_dir_fops;
	else
		inode->i_fop = &sdcardfs_main_fops;

	inode->i_mapping->a_ops = &sdcardfs_aops;

	inode->i_atime.tv_sec = 0;
	inode->i_atime.tv_nsec = 0;
	inode->i_mtime.tv_sec = 0;
	inode->i_mtime.tv_nsec = 0;
	inode->i_ctime.tv_sec = 0;
	inode->i_ctime.tv_nsec = 0;

	/* properly initialize special inodes */
	if (S_ISBLK(lower_inode->i_mode) || S_ISCHR(lower_inode->i_mode) ||
	    S_ISFIFO(lower_inode->i_mode) || S_ISSOCK(lower_inode->i_mode))
		init_special_inode(inode, lower_inode->i_mode,
				   lower_inode->i_rdev);

	/* all well, copy inode attributes */
	sdcardfs_copy_and_fix_attrs(inode, lower_inode);
	fsstack_copy_inode_size(inode, lower_inode);

	unlock_new_inode(inode);
	return inode;
}

/*
 * Helper interpose routine, called directly by ->lookup to handle
 * spliced dentries.
 */
static struct dentry *__sdcardfs_interpose(struct dentry *dentry,
					 struct super_block *sb,
					 struct path *lower_path,
					 userid_t id)
{
	struct inode *inode;
	struct inode *lower_inode;
	struct super_block *lower_sb;
	struct dentry *ret_dentry;

	lower_inode = d_inode(lower_path->dentry);
	lower_sb = sdcardfs_lower_super(sb);

	/* check that the lower file system didn't cross a mount point */
	if (lower_inode->i_sb != lower_sb) {
		ret_dentry = ERR_PTR(-EXDEV);
		goto out;
	}

	/*
	 * We allocate our new inode below by calling sdcardfs_iget,
	 * which will initialize some of the new inode's fields
	 */

	/* inherit lower inode number for sdcardfs's inode */
	inode = sdcardfs_iget(sb, lower_inode, id);
	if (IS_ERR(inode)) {
		ret_dentry = ERR_CAST(inode);
		goto out;
	}

	ret_dentry = d_splice_alias(inode, dentry);
	dentry = ret_dentry ?: dentry;
	if (!IS_ERR(dentry))
		update_derived_permission_lock(dentry);
out:
	return ret_dentry;
}

/*
 * Connect an sdcardfs inode dentry/inode with several lower ones.  This is
 * the classic stackable file system "vnode interposition" action.
 *
 * @dentry: sdcardfs's dentry which interposes on lower one
 * @sb: sdcardfs's super_block
 * @lower_path: the lower path (caller does path_get/put)
 */
int sdcardfs_interpose(struct dentry *dentry, struct super_block *sb,
		     struct path *lower_path, userid_t id)
{
	struct dentry *ret_dentry;

	ret_dentry = __sdcardfs_interpose(dentry, sb, lower_path, id);
	return PTR_ERR(ret_dentry);
}

struct sdcardfs_name_data {
	struct dir_context ctx;
	const struct qstr *to_find;
	char *name;
	bool found;
};

static int sdcardfs_name_match(struct dir_context *ctx, const char *name,
		int namelen, loff_t offset, u64 ino, unsigned int d_type)
{
	struct sdcardfs_name_data *buf = container_of(ctx, struct sdcardfs_name_data, ctx);
	struct qstr candidate = QSTR_INIT(name, namelen);

	if (qstr_case_eq(buf->to_find, &candidate)) {
		memcpy(buf->name, name, namelen);
		buf->name[namelen] = 0;
		buf->found = true;
		return 1;
	}
	return 0;
}

/*
 * Main driver function for sdcardfs's lookup.
 *
 * Returns: NULL (ok), ERR_PTR if an error occurred.
 * Fills in lower_parent_path with <dentry,mnt> on success.
 */
static struct dentry *__sdcardfs_lookup(struct dentry *dentry,
		unsigned int flags, struct path *lower_parent_path, userid_t id)
{
	int err = 0;
	struct vfsmount *lower_dir_mnt;
	struct dentry *lower_dir_dentry = NULL;
	struct dentry *lower_dentry;
	const struct qstr *name;
	struct path lower_path;
	struct dentry *ret_dentry = NULL;
	struct sdcardfs_sb_info *sbi;

	sbi = SDCARDFS_SB(dentry->d_sb);
	/* must initialize dentry operations */
	d_set_d_op(dentry, &sdcardfs_ci_dops);

	if (IS_ROOT(dentry))
		goto out;

	name = &dentry->d_name;

	/* now start the actual lookup procedure */
	lower_dir_dentry = lower_parent_path->dentry;
	lower_dir_mnt = lower_parent_path->mnt;

	/* Use vfs_path_lookup to check if the dentry exists or not */
	err = vfs_path_lookup(lower_dir_dentry, lower_dir_mnt, name->name, 0,
				&lower_path);
	/* check for other cases */
	if (err == -ENOENT) {
		struct file *file;
		const struct cred *cred = current_cred();

		struct sdcardfs_name_data buffer = {
			.ctx.actor = sdcardfs_name_match,
			.to_find = name,
			.name = __getname(),
			.found = false,
		};

		if (!buffer.name) {
			err = -ENOMEM;
			goto out;
		}
		file = dentry_open(lower_parent_path, O_RDONLY, cred);
		if (IS_ERR(file)) {
			err = PTR_ERR(file);
			goto put_name;
		}
		err = iterate_dir(file, &buffer.ctx);
		fput(file);
		if (err)
			goto put_name;

		if (buffer.found)
			err = vfs_path_lookup(lower_dir_dentry,
						lower_dir_mnt,
						buffer.name, 0,
						&lower_path);
		else
			err = -ENOENT;
put_name:
		__putname(buffer.name);
	}

	/* no error: handle positive dentries */
	if (!err) {
found:
		/* check if the dentry is an obb dentry
		 * if true, the lower_inode must be replaced with
		 * the inode of the graft path
		 */

		if (need_graft_path(dentry)) {

			/* setup_obb_dentry()
			 * The lower_path will be stored to the dentry's orig_path
			 * and the base obbpath will be copyed to the lower_path variable.
			 * if an error returned, there's no change in the lower_path
			 * returns: -ERRNO if error (0: no error)
			 */
			err = setup_obb_dentry(dentry, &lower_path);

			if (err) {
				/* if the sbi->obbpath is not available, we can optionally
				 * setup the lower_path with its orig_path.
				 * but, the current implementation just returns an error
				 * because the sdcard daemon also regards this case as
				 * a lookup fail.
				 */
				pr_info("sdcardfs: base obbpath is not available\n");
				sdcardfs_put_reset_orig_path(dentry);
				goto out;
			}
		}

		sdcardfs_set_lower_path(dentry, &lower_path);
		ret_dentry =
			__sdcardfs_interpose(dentry, dentry->d_sb, &lower_path, id);
		if (IS_ERR(ret_dentry)) {
			err = PTR_ERR(ret_dentry);
			 /* path_put underlying path on error */
			sdcardfs_put_reset_lower_path(dentry);
		}
		goto out;
	}

	/*
	 * We don't consider ENOENT an error, and we want to return a
	 * negative dentry.
	 */
	if (err && err != -ENOENT)
		goto out;

<<<<<<< HEAD
	/* instatiate a new negative dentry */
	dname.name = name->name;
	dname.len = name->len;

	/* See if the low-level filesystem might want
	 * to use its own hash
	 */
	lower_dentry = lookup_one_len_unlocked(dname.name, lower_dir_dentry,
					       dname.len);
	if (IS_ERR(lower_dentry))
		return lower_dentry;

	if (d_really_is_negative(lower_dentry))
		err = -ENOENT;
=======
	/* get a (very likely) new negative dentry */
	lower_dentry = lookup_one_len_unlocked(name->name,
					       lower_dir_dentry, name->len);
	if (IS_ERR(lower_dentry)) {
		err = PTR_ERR(lower_dentry);
		goto out;
	}
>>>>>>> d6fb2070

	lower_path.dentry = lower_dentry;
	lower_path.mnt = mntget(lower_dir_mnt);

	/*
	 * Check if someone sneakily filled in the dentry when
	 * we weren't looking. We'll check again in create.
	 */
	if (unlikely(d_inode_rcu(lower_dentry))) {
		err = 0;
		goto found;
	}

	sdcardfs_set_lower_path(dentry, &lower_path);

	/*
	 * If the intent is to create a file, then don't return an error, so
	 * the VFS will continue the process of making this negative dentry
	 * into a positive one.
	 */
	if (flags & (LOOKUP_CREATE|LOOKUP_RENAME_TARGET))
		err = 0;

out:
	if (err)
		return ERR_PTR(err);
	return ret_dentry;
}

/*
 * On success:
 * fills dentry object appropriate values and returns NULL.
 * On fail (== error)
 * returns error ptr
 *
 * @dir : Parent inode.
 * @dentry : Target dentry to lookup. we should set each of fields.
 *	     (dentry->d_name is initialized already)
 * @nd : nameidata of parent inode
 */
struct dentry *sdcardfs_lookup(struct inode *dir, struct dentry *dentry,
			     unsigned int flags)
{
	struct dentry *ret = NULL, *parent;
	struct path lower_parent_path;
	int err = 0;
	const struct cred *saved_cred = NULL;

	parent = dget_parent(dentry);

	if (!check_caller_access_to_name(d_inode(parent), &dentry->d_name)) {
		ret = ERR_PTR(-EACCES);
		goto out_err;
	}

	/* save current_cred and override it */
	saved_cred = override_fsids(SDCARDFS_SB(dir->i_sb),
						SDCARDFS_I(dir)->data);
	if (!saved_cred) {
		ret = ERR_PTR(-ENOMEM);
		goto out_err;
	}

	sdcardfs_get_lower_path(parent, &lower_parent_path);

	/* allocate dentry private data.  We free it in ->d_release */
	err = new_dentry_private_data(dentry);
	if (err) {
		ret = ERR_PTR(err);
		goto out;
	}

	ret = __sdcardfs_lookup(dentry, flags, &lower_parent_path,
				SDCARDFS_I(dir)->data->userid);
	if (IS_ERR(ret))
		goto out;
	if (ret)
		dentry = ret;
	if (d_inode(dentry)) {
		fsstack_copy_attr_times(d_inode(dentry),
					sdcardfs_lower_inode(d_inode(dentry)));
		/* get derived permission */
		get_derived_permission(parent, dentry);
		fixup_tmp_permissions(d_inode(dentry));
		fixup_lower_ownership(dentry, dentry->d_name.name);
	}
	/* update parent directory's atime */
	fsstack_copy_attr_atime(d_inode(parent),
				sdcardfs_lower_inode(d_inode(parent)));

out:
	sdcardfs_put_lower_path(parent, &lower_parent_path);
	revert_fsids(saved_cred);
out_err:
	dput(parent);
	return ret;
}<|MERGE_RESOLUTION|>--- conflicted
+++ resolved
@@ -362,22 +362,6 @@
 	if (err && err != -ENOENT)
 		goto out;
 
-<<<<<<< HEAD
-	/* instatiate a new negative dentry */
-	dname.name = name->name;
-	dname.len = name->len;
-
-	/* See if the low-level filesystem might want
-	 * to use its own hash
-	 */
-	lower_dentry = lookup_one_len_unlocked(dname.name, lower_dir_dentry,
-					       dname.len);
-	if (IS_ERR(lower_dentry))
-		return lower_dentry;
-
-	if (d_really_is_negative(lower_dentry))
-		err = -ENOENT;
-=======
 	/* get a (very likely) new negative dentry */
 	lower_dentry = lookup_one_len_unlocked(name->name,
 					       lower_dir_dentry, name->len);
@@ -385,7 +369,6 @@
 		err = PTR_ERR(lower_dentry);
 		goto out;
 	}
->>>>>>> d6fb2070
 
 	lower_path.dentry = lower_dentry;
 	lower_path.mnt = mntget(lower_dir_mnt);
