#include <linux/mm.h>
#include <linux/vmacache.h>
#include <linux/hugetlb.h>
#include <linux/huge_mm.h>
#include <linux/mount.h>
#include <linux/seq_file.h>
#include <linux/highmem.h>
#include <linux/ptrace.h>
#include <linux/slab.h>
#include <linux/pagemap.h>
#include <linux/mempolicy.h>
#include <linux/rmap.h>
#include <linux/swap.h>
#include <linux/sched/mm.h>
#include <linux/swapops.h>
#include <linux/mmu_notifier.h>
#include <linux/page_idle.h>
#include <linux/shmem_fs.h>
#include <linux/uaccess.h>

#include <asm/elf.h>
#include <asm/tlb.h>
#include <asm/tlbflush.h>
#include "internal.h"

void task_mem(struct seq_file *m, struct mm_struct *mm)
{
	unsigned long text, lib, swap, ptes, pmds, anon, file, shmem;
	unsigned long hiwater_vm, total_vm, hiwater_rss, total_rss;

	anon = get_mm_counter(mm, MM_ANONPAGES);
	file = get_mm_counter(mm, MM_FILEPAGES);
	shmem = get_mm_counter(mm, MM_SHMEMPAGES);

	/*
	 * Note: to minimize their overhead, mm maintains hiwater_vm and
	 * hiwater_rss only when about to *lower* total_vm or rss.  Any
	 * collector of these hiwater stats must therefore get total_vm
	 * and rss too, which will usually be the higher.  Barriers? not
	 * worth the effort, such snapshots can always be inconsistent.
	 */
	hiwater_vm = total_vm = mm->total_vm;
	if (hiwater_vm < mm->hiwater_vm)
		hiwater_vm = mm->hiwater_vm;
	hiwater_rss = total_rss = anon + file + shmem;
	if (hiwater_rss < mm->hiwater_rss)
		hiwater_rss = mm->hiwater_rss;

	text = (PAGE_ALIGN(mm->end_code) - (mm->start_code & PAGE_MASK)) >> 10;
	lib = (mm->exec_vm << (PAGE_SHIFT-10)) - text;
	swap = get_mm_counter(mm, MM_SWAPENTS);
	ptes = PTRS_PER_PTE * sizeof(pte_t) * atomic_long_read(&mm->nr_ptes);
	pmds = PTRS_PER_PMD * sizeof(pmd_t) * mm_nr_pmds(mm);
	seq_printf(m,
		"VmPeak:\t%8lu kB\n"
		"VmSize:\t%8lu kB\n"
		"VmLck:\t%8lu kB\n"
		"VmPin:\t%8lu kB\n"
		"VmHWM:\t%8lu kB\n"
		"VmRSS:\t%8lu kB\n"
		"RssAnon:\t%8lu kB\n"
		"RssFile:\t%8lu kB\n"
		"RssShmem:\t%8lu kB\n"
		"VmData:\t%8lu kB\n"
		"VmStk:\t%8lu kB\n"
		"VmExe:\t%8lu kB\n"
		"VmLib:\t%8lu kB\n"
		"VmPTE:\t%8lu kB\n"
		"VmPMD:\t%8lu kB\n"
		"VmSwap:\t%8lu kB\n",
		hiwater_vm << (PAGE_SHIFT-10),
		total_vm << (PAGE_SHIFT-10),
		mm->locked_vm << (PAGE_SHIFT-10),
		mm->pinned_vm << (PAGE_SHIFT-10),
		hiwater_rss << (PAGE_SHIFT-10),
		total_rss << (PAGE_SHIFT-10),
		anon << (PAGE_SHIFT-10),
		file << (PAGE_SHIFT-10),
		shmem << (PAGE_SHIFT-10),
		mm->data_vm << (PAGE_SHIFT-10),
		mm->stack_vm << (PAGE_SHIFT-10), text, lib,
		ptes >> 10,
		pmds >> 10,
		swap << (PAGE_SHIFT-10));
	hugetlb_report_usage(m, mm);
}

unsigned long task_vsize(struct mm_struct *mm)
{
	return PAGE_SIZE * mm->total_vm;
}

unsigned long task_statm(struct mm_struct *mm,
			 unsigned long *shared, unsigned long *text,
			 unsigned long *data, unsigned long *resident)
{
	*shared = get_mm_counter(mm, MM_FILEPAGES) +
			get_mm_counter(mm, MM_SHMEMPAGES);
	*text = (PAGE_ALIGN(mm->end_code) - (mm->start_code & PAGE_MASK))
								>> PAGE_SHIFT;
	*data = mm->data_vm + mm->stack_vm;
	*resident = *shared + get_mm_counter(mm, MM_ANONPAGES);
	return mm->total_vm;
}

#ifdef CONFIG_NUMA
/*
 * Save get_task_policy() for show_numa_map().
 */
static void hold_task_mempolicy(struct proc_maps_private *priv)
{
	struct task_struct *task = priv->task;

	task_lock(task);
	priv->task_mempolicy = get_task_policy(task);
	mpol_get(priv->task_mempolicy);
	task_unlock(task);
}
static void release_task_mempolicy(struct proc_maps_private *priv)
{
	mpol_put(priv->task_mempolicy);
}
#else
static void hold_task_mempolicy(struct proc_maps_private *priv)
{
}
static void release_task_mempolicy(struct proc_maps_private *priv)
{
}
#endif

static void seq_print_vma_name(struct seq_file *m, struct vm_area_struct *vma)
{
	const char __user *name = vma_get_anon_name(vma);
	struct mm_struct *mm = vma->vm_mm;

	unsigned long page_start_vaddr;
	unsigned long page_offset;
	unsigned long num_pages;
	unsigned long max_len = NAME_MAX;
	int i;

	page_start_vaddr = (unsigned long)name & PAGE_MASK;
	page_offset = (unsigned long)name - page_start_vaddr;
	num_pages = DIV_ROUND_UP(page_offset + max_len, PAGE_SIZE);

	seq_puts(m, "[anon:");

	for (i = 0; i < num_pages; i++) {
		int len;
		int write_len;
		const char *kaddr;
		long pages_pinned;
		struct page *page;

		pages_pinned = get_user_pages_remote(current, mm,
				page_start_vaddr, 1, 0, &page, NULL, NULL);
		if (pages_pinned < 1) {
			seq_puts(m, "<fault>]");
			return;
		}

		kaddr = (const char *)kmap(page);
		len = min(max_len, PAGE_SIZE - page_offset);
		write_len = strnlen(kaddr + page_offset, len);
		seq_write(m, kaddr + page_offset, write_len);
		kunmap(page);
		put_page(page);

		/* if strnlen hit a null terminator then we're done */
		if (write_len != len)
			break;

		max_len -= len;
		page_offset = 0;
		page_start_vaddr += PAGE_SIZE;
	}

	seq_putc(m, ']');
}

static void vma_stop(struct proc_maps_private *priv)
{
	struct mm_struct *mm = priv->mm;

	release_task_mempolicy(priv);
	up_read(&mm->mmap_sem);
	mmput(mm);
}

static struct vm_area_struct *
m_next_vma(struct proc_maps_private *priv, struct vm_area_struct *vma)
{
	if (vma == priv->tail_vma)
		return NULL;
	return vma->vm_next ?: priv->tail_vma;
}

static void m_cache_vma(struct seq_file *m, struct vm_area_struct *vma)
{
	if (m->count < m->size)	/* vma is copied successfully */
		m->version = m_next_vma(m->private, vma) ? vma->vm_end : -1UL;
}

static void *m_start(struct seq_file *m, loff_t *ppos)
{
	struct proc_maps_private *priv = m->private;
	unsigned long last_addr = m->version;
	struct mm_struct *mm;
	struct vm_area_struct *vma;
	unsigned int pos = *ppos;

	/* See m_cache_vma(). Zero at the start or after lseek. */
	if (last_addr == -1UL)
		return NULL;

	priv->task = get_proc_task(priv->inode);
	if (!priv->task)
		return ERR_PTR(-ESRCH);

	mm = priv->mm;
	if (!mm || !mmget_not_zero(mm))
		return NULL;

	down_read(&mm->mmap_sem);
	hold_task_mempolicy(priv);
	priv->tail_vma = get_gate_vma(mm);

	if (last_addr) {
		vma = find_vma(mm, last_addr - 1);
		if (vma && vma->vm_start <= last_addr)
			vma = m_next_vma(priv, vma);
		if (vma)
			return vma;
	}

	m->version = 0;
	if (pos < mm->map_count) {
		for (vma = mm->mmap; pos; pos--) {
			m->version = vma->vm_start;
			vma = vma->vm_next;
		}
		return vma;
	}

	/* we do not bother to update m->version in this case */
	if (pos == mm->map_count && priv->tail_vma)
		return priv->tail_vma;

	vma_stop(priv);
	return NULL;
}

static void *m_next(struct seq_file *m, void *v, loff_t *pos)
{
	struct proc_maps_private *priv = m->private;
	struct vm_area_struct *next;

	(*pos)++;
	next = m_next_vma(priv, v);
	if (!next)
		vma_stop(priv);
	return next;
}

static void m_stop(struct seq_file *m, void *v)
{
	struct proc_maps_private *priv = m->private;

	if (!IS_ERR_OR_NULL(v))
		vma_stop(priv);
	if (priv->task) {
		put_task_struct(priv->task);
		priv->task = NULL;
	}
}

static int proc_maps_open(struct inode *inode, struct file *file,
			const struct seq_operations *ops, int psize)
{
	struct proc_maps_private *priv = __seq_open_private(file, ops, psize);

	if (!priv)
		return -ENOMEM;

	priv->inode = inode;
	priv->mm = proc_mem_open(inode, PTRACE_MODE_READ);
	if (IS_ERR(priv->mm)) {
		int err = PTR_ERR(priv->mm);

		seq_release_private(inode, file);
		return err;
	}

	return 0;
}

static int proc_map_release(struct inode *inode, struct file *file)
{
	struct seq_file *seq = file->private_data;
	struct proc_maps_private *priv = seq->private;

	if (priv->mm)
		mmdrop(priv->mm);

	kfree(priv->rollup);
	return seq_release_private(inode, file);
}

static int do_maps_open(struct inode *inode, struct file *file,
			const struct seq_operations *ops)
{
	return proc_maps_open(inode, file, ops,
				sizeof(struct proc_maps_private));
}

/*
 * Indicate if the VMA is a stack for the given task; for
 * /proc/PID/maps that is the stack of the main task.
 */
static int is_stack(struct vm_area_struct *vma)
{
	/*
	 * We make no effort to guess what a given thread considers to be
	 * its "stack".  It's not even well-defined for programs written
	 * languages like Go.
	 */
	return vma->vm_start <= vma->vm_mm->start_stack &&
		vma->vm_end >= vma->vm_mm->start_stack;
}

static void show_vma_header_prefix(struct seq_file *m,
				   unsigned long start, unsigned long end,
				   vm_flags_t flags, unsigned long long pgoff,
				   dev_t dev, unsigned long ino)
{
	seq_setwidth(m, 25 + sizeof(void *) * 6 - 1);
	seq_printf(m, "%08lx-%08lx %c%c%c%c %08llx %02x:%02x %lu ",
		   start,
		   end,
		   flags & VM_READ ? 'r' : '-',
		   flags & VM_WRITE ? 'w' : '-',
		   flags & VM_EXEC ? 'x' : '-',
		   flags & VM_MAYSHARE ? 's' : 'p',
		   pgoff,
		   MAJOR(dev), MINOR(dev), ino);
}

static void
show_map_vma(struct seq_file *m, struct vm_area_struct *vma, int is_pid)
{
	struct mm_struct *mm = vma->vm_mm;
	struct file *file = vma->vm_file;
	vm_flags_t flags = vma->vm_flags;
	unsigned long ino = 0;
	unsigned long long pgoff = 0;
	unsigned long start, end;
	dev_t dev = 0;
	const char *name = NULL;

	if (file) {
		struct inode *inode = file_inode(vma->vm_file);
		dev = inode->i_sb->s_dev;
		ino = inode->i_ino;
		pgoff = ((loff_t)vma->vm_pgoff) << PAGE_SHIFT;
	}

	start = vma->vm_start;
	end = vma->vm_end;
	show_vma_header_prefix(m, start, end, flags, pgoff, dev, ino);

	/*
	 * Print the dentry name for named mappings, and a
	 * special [heap] marker for the heap:
	 */
	if (file) {
		seq_pad(m, ' ');
		seq_file_path(m, file, "\n");
		goto done;
	}

	if (vma->vm_ops && vma->vm_ops->name) {
		name = vma->vm_ops->name(vma);
		if (name)
			goto done;
	}

	name = arch_vma_name(vma);
	if (!name) {
		if (!mm) {
			name = "[vdso]";
			goto done;
		}

		if (vma->vm_start <= mm->brk &&
		    vma->vm_end >= mm->start_brk) {
			name = "[heap]";
			goto done;
		}

<<<<<<< HEAD
		if (is_stack(priv, vma)) {
=======
		if (is_stack(vma))
>>>>>>> 2bd6bf03
			name = "[stack]";
			goto done;
		}

		if (vma_get_anon_name(vma)) {
			seq_pad(m, ' ');
			seq_print_vma_name(m, vma);
		}
	}

done:
	if (name) {
		seq_pad(m, ' ');
		seq_puts(m, name);
	}
	seq_putc(m, '\n');
}

static int show_map(struct seq_file *m, void *v, int is_pid)
{
	show_map_vma(m, v, is_pid);
	m_cache_vma(m, v);
	return 0;
}

static int show_pid_map(struct seq_file *m, void *v)
{
	return show_map(m, v, 1);
}

static int show_tid_map(struct seq_file *m, void *v)
{
	return show_map(m, v, 0);
}

static const struct seq_operations proc_pid_maps_op = {
	.start	= m_start,
	.next	= m_next,
	.stop	= m_stop,
	.show	= show_pid_map
};

static const struct seq_operations proc_tid_maps_op = {
	.start	= m_start,
	.next	= m_next,
	.stop	= m_stop,
	.show	= show_tid_map
};

static int pid_maps_open(struct inode *inode, struct file *file)
{
	return do_maps_open(inode, file, &proc_pid_maps_op);
}

static int tid_maps_open(struct inode *inode, struct file *file)
{
	return do_maps_open(inode, file, &proc_tid_maps_op);
}

const struct file_operations proc_pid_maps_operations = {
	.open		= pid_maps_open,
	.read		= seq_read,
	.llseek		= seq_lseek,
	.release	= proc_map_release,
};

const struct file_operations proc_tid_maps_operations = {
	.open		= tid_maps_open,
	.read		= seq_read,
	.llseek		= seq_lseek,
	.release	= proc_map_release,
};

/*
 * Proportional Set Size(PSS): my share of RSS.
 *
 * PSS of a process is the count of pages it has in memory, where each
 * page is divided by the number of processes sharing it.  So if a
 * process has 1000 pages all to itself, and 1000 shared with one other
 * process, its PSS will be 1500.
 *
 * To keep (accumulated) division errors low, we adopt a 64bit
 * fixed-point pss counter to minimize division errors. So (pss >>
 * PSS_SHIFT) would be the real byte count.
 *
 * A shift of 12 before division means (assuming 4K page size):
 * 	- 1M 3-user-pages add up to 8KB errors;
 * 	- supports mapcount up to 2^24, or 16M;
 * 	- supports PSS up to 2^52 bytes, or 4PB.
 */
#define PSS_SHIFT 12

#ifdef CONFIG_PROC_PAGE_MONITOR
struct mem_size_stats {
	bool first;
	unsigned long resident;
	unsigned long shared_clean;
	unsigned long shared_dirty;
	unsigned long private_clean;
	unsigned long private_dirty;
	unsigned long referenced;
	unsigned long anonymous;
	unsigned long lazyfree;
	unsigned long anonymous_thp;
	unsigned long shmem_thp;
	unsigned long swap;
	unsigned long shared_hugetlb;
	unsigned long private_hugetlb;
	unsigned long first_vma_start;
	u64 pss;
	u64 pss_locked;
	u64 swap_pss;
	bool check_shmem_swap;
};

static void smaps_account(struct mem_size_stats *mss, struct page *page,
		bool compound, bool young, bool dirty)
{
	int i, nr = compound ? 1 << compound_order(page) : 1;
	unsigned long size = nr * PAGE_SIZE;

	if (PageAnon(page)) {
		mss->anonymous += size;
		if (!PageSwapBacked(page) && !dirty && !PageDirty(page))
			mss->lazyfree += size;
	}

	mss->resident += size;
	/* Accumulate the size in pages that have been accessed. */
	if (young || page_is_young(page) || PageReferenced(page))
		mss->referenced += size;

	/*
	 * page_count(page) == 1 guarantees the page is mapped exactly once.
	 * If any subpage of the compound page mapped with PTE it would elevate
	 * page_count().
	 */
	if (page_count(page) == 1) {
		if (dirty || PageDirty(page))
			mss->private_dirty += size;
		else
			mss->private_clean += size;
		mss->pss += (u64)size << PSS_SHIFT;
		return;
	}

	for (i = 0; i < nr; i++, page++) {
		int mapcount = page_mapcount(page);

		if (mapcount >= 2) {
			if (dirty || PageDirty(page))
				mss->shared_dirty += PAGE_SIZE;
			else
				mss->shared_clean += PAGE_SIZE;
			mss->pss += (PAGE_SIZE << PSS_SHIFT) / mapcount;
		} else {
			if (dirty || PageDirty(page))
				mss->private_dirty += PAGE_SIZE;
			else
				mss->private_clean += PAGE_SIZE;
			mss->pss += PAGE_SIZE << PSS_SHIFT;
		}
	}
}

#ifdef CONFIG_SHMEM
static int smaps_pte_hole(unsigned long addr, unsigned long end,
		struct mm_walk *walk)
{
	struct mem_size_stats *mss = walk->private;

	mss->swap += shmem_partial_swap_usage(
			walk->vma->vm_file->f_mapping, addr, end);

	return 0;
}
#endif

static void smaps_pte_entry(pte_t *pte, unsigned long addr,
		struct mm_walk *walk)
{
	struct mem_size_stats *mss = walk->private;
	struct vm_area_struct *vma = walk->vma;
	struct page *page = NULL;

	if (pte_present(*pte)) {
		page = vm_normal_page(vma, addr, *pte);
	} else if (is_swap_pte(*pte)) {
		swp_entry_t swpent = pte_to_swp_entry(*pte);

		if (!non_swap_entry(swpent)) {
			int mapcount;

			mss->swap += PAGE_SIZE;
			mapcount = swp_swapcount(swpent);
			if (mapcount >= 2) {
				u64 pss_delta = (u64)PAGE_SIZE << PSS_SHIFT;

				do_div(pss_delta, mapcount);
				mss->swap_pss += pss_delta;
			} else {
				mss->swap_pss += (u64)PAGE_SIZE << PSS_SHIFT;
			}
		} else if (is_migration_entry(swpent))
			page = migration_entry_to_page(swpent);
		else if (is_device_private_entry(swpent))
			page = device_private_entry_to_page(swpent);
	} else if (unlikely(IS_ENABLED(CONFIG_SHMEM) && mss->check_shmem_swap
							&& pte_none(*pte))) {
		page = find_get_entry(vma->vm_file->f_mapping,
						linear_page_index(vma, addr));
		if (!page)
			return;

		if (radix_tree_exceptional_entry(page))
			mss->swap += PAGE_SIZE;
		else
			put_page(page);

		return;
	}

	if (!page)
		return;

	smaps_account(mss, page, false, pte_young(*pte), pte_dirty(*pte));
}

#ifdef CONFIG_TRANSPARENT_HUGEPAGE
static void smaps_pmd_entry(pmd_t *pmd, unsigned long addr,
		struct mm_walk *walk)
{
	struct mem_size_stats *mss = walk->private;
	struct vm_area_struct *vma = walk->vma;
	struct page *page;

	/* FOLL_DUMP will return -EFAULT on huge zero page */
	page = follow_trans_huge_pmd(vma, addr, pmd, FOLL_DUMP);
	if (IS_ERR_OR_NULL(page))
		return;
	if (PageAnon(page))
		mss->anonymous_thp += HPAGE_PMD_SIZE;
	else if (PageSwapBacked(page))
		mss->shmem_thp += HPAGE_PMD_SIZE;
	else if (is_zone_device_page(page))
		/* pass */;
	else
		VM_BUG_ON_PAGE(1, page);
	smaps_account(mss, page, true, pmd_young(*pmd), pmd_dirty(*pmd));
}
#else
static void smaps_pmd_entry(pmd_t *pmd, unsigned long addr,
		struct mm_walk *walk)
{
}
#endif

static int smaps_pte_range(pmd_t *pmd, unsigned long addr, unsigned long end,
			   struct mm_walk *walk)
{
	struct vm_area_struct *vma = walk->vma;
	pte_t *pte;
	spinlock_t *ptl;

	ptl = pmd_trans_huge_lock(pmd, vma);
	if (ptl) {
		if (pmd_present(*pmd))
			smaps_pmd_entry(pmd, addr, walk);
		spin_unlock(ptl);
		goto out;
	}

	if (pmd_trans_unstable(pmd))
		goto out;
	/*
	 * The mmap_sem held all the way back in m_start() is what
	 * keeps khugepaged out of here and from collapsing things
	 * in here.
	 */
	pte = pte_offset_map_lock(vma->vm_mm, pmd, addr, &ptl);
	for (; addr != end; pte++, addr += PAGE_SIZE)
		smaps_pte_entry(pte, addr, walk);
	pte_unmap_unlock(pte - 1, ptl);
out:
	cond_resched();
	return 0;
}

static void show_smap_vma_flags(struct seq_file *m, struct vm_area_struct *vma)
{
	/*
	 * Don't forget to update Documentation/ on changes.
	 */
	static const char mnemonics[BITS_PER_LONG][2] = {
		/*
		 * In case if we meet a flag we don't know about.
		 */
		[0 ... (BITS_PER_LONG-1)] = "??",

		[ilog2(VM_READ)]	= "rd",
		[ilog2(VM_WRITE)]	= "wr",
		[ilog2(VM_EXEC)]	= "ex",
		[ilog2(VM_SHARED)]	= "sh",
		[ilog2(VM_MAYREAD)]	= "mr",
		[ilog2(VM_MAYWRITE)]	= "mw",
		[ilog2(VM_MAYEXEC)]	= "me",
		[ilog2(VM_MAYSHARE)]	= "ms",
		[ilog2(VM_GROWSDOWN)]	= "gd",
		[ilog2(VM_PFNMAP)]	= "pf",
		[ilog2(VM_DENYWRITE)]	= "dw",
#ifdef CONFIG_X86_INTEL_MPX
		[ilog2(VM_MPX)]		= "mp",
#endif
		[ilog2(VM_LOCKED)]	= "lo",
		[ilog2(VM_IO)]		= "io",
		[ilog2(VM_SEQ_READ)]	= "sr",
		[ilog2(VM_RAND_READ)]	= "rr",
		[ilog2(VM_DONTCOPY)]	= "dc",
		[ilog2(VM_DONTEXPAND)]	= "de",
		[ilog2(VM_ACCOUNT)]	= "ac",
		[ilog2(VM_NORESERVE)]	= "nr",
		[ilog2(VM_HUGETLB)]	= "ht",
		[ilog2(VM_ARCH_1)]	= "ar",
		[ilog2(VM_WIPEONFORK)]	= "wf",
		[ilog2(VM_DONTDUMP)]	= "dd",
#ifdef CONFIG_MEM_SOFT_DIRTY
		[ilog2(VM_SOFTDIRTY)]	= "sd",
#endif
		[ilog2(VM_MIXEDMAP)]	= "mm",
		[ilog2(VM_HUGEPAGE)]	= "hg",
		[ilog2(VM_NOHUGEPAGE)]	= "nh",
		[ilog2(VM_MERGEABLE)]	= "mg",
		[ilog2(VM_UFFD_MISSING)]= "um",
		[ilog2(VM_UFFD_WP)]	= "uw",
#ifdef CONFIG_X86_INTEL_MEMORY_PROTECTION_KEYS
		/* These come out via ProtectionKey: */
		[ilog2(VM_PKEY_BIT0)]	= "",
		[ilog2(VM_PKEY_BIT1)]	= "",
		[ilog2(VM_PKEY_BIT2)]	= "",
		[ilog2(VM_PKEY_BIT3)]	= "",
#endif
	};
	size_t i;

	seq_puts(m, "VmFlags: ");
	for (i = 0; i < BITS_PER_LONG; i++) {
		if (!mnemonics[i][0])
			continue;
		if (vma->vm_flags & (1UL << i)) {
			seq_printf(m, "%c%c ",
				   mnemonics[i][0], mnemonics[i][1]);
		}
	}
	seq_putc(m, '\n');
}

#ifdef CONFIG_HUGETLB_PAGE
static int smaps_hugetlb_range(pte_t *pte, unsigned long hmask,
				 unsigned long addr, unsigned long end,
				 struct mm_walk *walk)
{
	struct mem_size_stats *mss = walk->private;
	struct vm_area_struct *vma = walk->vma;
	struct page *page = NULL;

	if (pte_present(*pte)) {
		page = vm_normal_page(vma, addr, *pte);
	} else if (is_swap_pte(*pte)) {
		swp_entry_t swpent = pte_to_swp_entry(*pte);

		if (is_migration_entry(swpent))
			page = migration_entry_to_page(swpent);
		else if (is_device_private_entry(swpent))
			page = device_private_entry_to_page(swpent);
	}
	if (page) {
		int mapcount = page_mapcount(page);

		if (mapcount >= 2)
			mss->shared_hugetlb += huge_page_size(hstate_vma(vma));
		else
			mss->private_hugetlb += huge_page_size(hstate_vma(vma));
	}
	return 0;
}
#endif /* HUGETLB_PAGE */

void __weak arch_show_smap(struct seq_file *m, struct vm_area_struct *vma)
{
}

static int show_smap(struct seq_file *m, void *v, int is_pid)
{
	struct proc_maps_private *priv = m->private;
	struct vm_area_struct *vma = v;
	struct mem_size_stats mss_stack;
	struct mem_size_stats *mss;
	struct mm_walk smaps_walk = {
		.pmd_entry = smaps_pte_range,
#ifdef CONFIG_HUGETLB_PAGE
		.hugetlb_entry = smaps_hugetlb_range,
#endif
		.mm = vma->vm_mm,
	};
	int ret = 0;
	bool rollup_mode;
	bool last_vma;

	if (priv->rollup) {
		rollup_mode = true;
		mss = priv->rollup;
		if (mss->first) {
			mss->first_vma_start = vma->vm_start;
			mss->first = false;
		}
		last_vma = !m_next_vma(priv, vma);
	} else {
		rollup_mode = false;
		memset(&mss_stack, 0, sizeof(mss_stack));
		mss = &mss_stack;
	}

	smaps_walk.private = mss;

#ifdef CONFIG_SHMEM
	if (vma->vm_file && shmem_mapping(vma->vm_file->f_mapping)) {
		/*
		 * For shared or readonly shmem mappings we know that all
		 * swapped out pages belong to the shmem object, and we can
		 * obtain the swap value much more efficiently. For private
		 * writable mappings, we might have COW pages that are
		 * not affected by the parent swapped out pages of the shmem
		 * object, so we have to distinguish them during the page walk.
		 * Unless we know that the shmem object (or the part mapped by
		 * our VMA) has no swapped out pages at all.
		 */
		unsigned long shmem_swapped = shmem_swap_usage(vma);

		if (!shmem_swapped || (vma->vm_flags & VM_SHARED) ||
					!(vma->vm_flags & VM_WRITE)) {
			mss->swap = shmem_swapped;
		} else {
			mss->check_shmem_swap = true;
			smaps_walk.pte_hole = smaps_pte_hole;
		}
	}
#endif

	/* mmap_sem is held in m_start */
	walk_page_vma(vma, &smaps_walk);
	if (vma->vm_flags & VM_LOCKED)
		mss->pss_locked += mss->pss;

	if (!rollup_mode) {
		show_map_vma(m, vma, is_pid);
	} else if (last_vma) {
		show_vma_header_prefix(
			m, mss->first_vma_start, vma->vm_end, 0, 0, 0, 0);
		seq_pad(m, ' ');
		seq_puts(m, "[rollup]\n");
	} else {
		ret = SEQ_SKIP;
	}

<<<<<<< HEAD
	show_map_vma(m, vma, is_pid);

	if (vma_get_anon_name(vma)) {
		seq_puts(m, "Name:           ");
		seq_print_vma_name(m, vma);
		seq_putc(m, '\n');
	}

	seq_printf(m,
		   "Size:           %8lu kB\n"
		   "Rss:            %8lu kB\n"
		   "Pss:            %8lu kB\n"
		   "Shared_Clean:   %8lu kB\n"
		   "Shared_Dirty:   %8lu kB\n"
		   "Private_Clean:  %8lu kB\n"
		   "Private_Dirty:  %8lu kB\n"
		   "Referenced:     %8lu kB\n"
		   "Anonymous:      %8lu kB\n"
		   "LazyFree:       %8lu kB\n"
		   "AnonHugePages:  %8lu kB\n"
		   "ShmemPmdMapped: %8lu kB\n"
		   "Shared_Hugetlb: %8lu kB\n"
		   "Private_Hugetlb: %7lu kB\n"
		   "Swap:           %8lu kB\n"
		   "SwapPss:        %8lu kB\n"
		   "KernelPageSize: %8lu kB\n"
		   "MMUPageSize:    %8lu kB\n"
		   "Locked:         %8lu kB\n",
		   (vma->vm_end - vma->vm_start) >> 10,
		   mss.resident >> 10,
		   (unsigned long)(mss.pss >> (10 + PSS_SHIFT)),
		   mss.shared_clean  >> 10,
		   mss.shared_dirty  >> 10,
		   mss.private_clean >> 10,
		   mss.private_dirty >> 10,
		   mss.referenced >> 10,
		   mss.anonymous >> 10,
		   mss.lazyfree >> 10,
		   mss.anonymous_thp >> 10,
		   mss.shmem_thp >> 10,
		   mss.shared_hugetlb >> 10,
		   mss.private_hugetlb >> 10,
		   mss.swap >> 10,
		   (unsigned long)(mss.swap_pss >> (10 + PSS_SHIFT)),
		   vma_kernel_pagesize(vma) >> 10,
		   vma_mmu_pagesize(vma) >> 10,
		   (vma->vm_flags & VM_LOCKED) ?
			(unsigned long)(mss.pss >> (10 + PSS_SHIFT)) : 0);

	arch_show_smap(m, vma);
	show_smap_vma_flags(m, vma);
=======
	if (!rollup_mode)
		seq_printf(m,
			   "Size:           %8lu kB\n"
			   "KernelPageSize: %8lu kB\n"
			   "MMUPageSize:    %8lu kB\n",
			   (vma->vm_end - vma->vm_start) >> 10,
			   vma_kernel_pagesize(vma) >> 10,
			   vma_mmu_pagesize(vma) >> 10);


	if (!rollup_mode || last_vma)
		seq_printf(m,
			   "Rss:            %8lu kB\n"
			   "Pss:            %8lu kB\n"
			   "Shared_Clean:   %8lu kB\n"
			   "Shared_Dirty:   %8lu kB\n"
			   "Private_Clean:  %8lu kB\n"
			   "Private_Dirty:  %8lu kB\n"
			   "Referenced:     %8lu kB\n"
			   "Anonymous:      %8lu kB\n"
			   "LazyFree:       %8lu kB\n"
			   "AnonHugePages:  %8lu kB\n"
			   "ShmemPmdMapped: %8lu kB\n"
			   "Shared_Hugetlb: %8lu kB\n"
			   "Private_Hugetlb: %7lu kB\n"
			   "Swap:           %8lu kB\n"
			   "SwapPss:        %8lu kB\n"
			   "Locked:         %8lu kB\n",
			   mss->resident >> 10,
			   (unsigned long)(mss->pss >> (10 + PSS_SHIFT)),
			   mss->shared_clean  >> 10,
			   mss->shared_dirty  >> 10,
			   mss->private_clean >> 10,
			   mss->private_dirty >> 10,
			   mss->referenced >> 10,
			   mss->anonymous >> 10,
			   mss->lazyfree >> 10,
			   mss->anonymous_thp >> 10,
			   mss->shmem_thp >> 10,
			   mss->shared_hugetlb >> 10,
			   mss->private_hugetlb >> 10,
			   mss->swap >> 10,
			   (unsigned long)(mss->swap_pss >> (10 + PSS_SHIFT)),
			   (unsigned long)(mss->pss >> (10 + PSS_SHIFT)));

	if (!rollup_mode) {
		arch_show_smap(m, vma);
		show_smap_vma_flags(m, vma);
	}
>>>>>>> 2bd6bf03
	m_cache_vma(m, vma);
	return ret;
}

static int show_pid_smap(struct seq_file *m, void *v)
{
	return show_smap(m, v, 1);
}

static int show_tid_smap(struct seq_file *m, void *v)
{
	return show_smap(m, v, 0);
}

static const struct seq_operations proc_pid_smaps_op = {
	.start	= m_start,
	.next	= m_next,
	.stop	= m_stop,
	.show	= show_pid_smap
};

static const struct seq_operations proc_tid_smaps_op = {
	.start	= m_start,
	.next	= m_next,
	.stop	= m_stop,
	.show	= show_tid_smap
};

static int pid_smaps_open(struct inode *inode, struct file *file)
{
	return do_maps_open(inode, file, &proc_pid_smaps_op);
}

static int pid_smaps_rollup_open(struct inode *inode, struct file *file)
{
	struct seq_file *seq;
	struct proc_maps_private *priv;
	int ret = do_maps_open(inode, file, &proc_pid_smaps_op);

	if (ret < 0)
		return ret;
	seq = file->private_data;
	priv = seq->private;
	priv->rollup = kzalloc(sizeof(*priv->rollup), GFP_KERNEL);
	if (!priv->rollup) {
		proc_map_release(inode, file);
		return -ENOMEM;
	}
	priv->rollup->first = true;
	return 0;
}

static int tid_smaps_open(struct inode *inode, struct file *file)
{
	return do_maps_open(inode, file, &proc_tid_smaps_op);
}

const struct file_operations proc_pid_smaps_operations = {
	.open		= pid_smaps_open,
	.read		= seq_read,
	.llseek		= seq_lseek,
	.release	= proc_map_release,
};

const struct file_operations proc_pid_smaps_rollup_operations = {
	.open		= pid_smaps_rollup_open,
	.read		= seq_read,
	.llseek		= seq_lseek,
	.release	= proc_map_release,
};

const struct file_operations proc_tid_smaps_operations = {
	.open		= tid_smaps_open,
	.read		= seq_read,
	.llseek		= seq_lseek,
	.release	= proc_map_release,
};

enum clear_refs_types {
	CLEAR_REFS_ALL = 1,
	CLEAR_REFS_ANON,
	CLEAR_REFS_MAPPED,
	CLEAR_REFS_SOFT_DIRTY,
	CLEAR_REFS_MM_HIWATER_RSS,
	CLEAR_REFS_LAST,
};

struct clear_refs_private {
	enum clear_refs_types type;
};

#ifdef CONFIG_MEM_SOFT_DIRTY
static inline void clear_soft_dirty(struct vm_area_struct *vma,
		unsigned long addr, pte_t *pte)
{
	/*
	 * The soft-dirty tracker uses #PF-s to catch writes
	 * to pages, so write-protect the pte as well. See the
	 * Documentation/vm/soft-dirty.txt for full description
	 * of how soft-dirty works.
	 */
	pte_t ptent = *pte;

	if (pte_present(ptent)) {
		ptent = ptep_modify_prot_start(vma->vm_mm, addr, pte);
		ptent = pte_wrprotect(ptent);
		ptent = pte_clear_soft_dirty(ptent);
		ptep_modify_prot_commit(vma->vm_mm, addr, pte, ptent);
	} else if (is_swap_pte(ptent)) {
		ptent = pte_swp_clear_soft_dirty(ptent);
		set_pte_at(vma->vm_mm, addr, pte, ptent);
	}
}
#else
static inline void clear_soft_dirty(struct vm_area_struct *vma,
		unsigned long addr, pte_t *pte)
{
}
#endif

#if defined(CONFIG_MEM_SOFT_DIRTY) && defined(CONFIG_TRANSPARENT_HUGEPAGE)
static inline void clear_soft_dirty_pmd(struct vm_area_struct *vma,
		unsigned long addr, pmd_t *pmdp)
{
	pmd_t pmd = *pmdp;

	if (pmd_present(pmd)) {
		/* See comment in change_huge_pmd() */
		pmdp_invalidate(vma, addr, pmdp);
		if (pmd_dirty(*pmdp))
			pmd = pmd_mkdirty(pmd);
		if (pmd_young(*pmdp))
			pmd = pmd_mkyoung(pmd);

		pmd = pmd_wrprotect(pmd);
		pmd = pmd_clear_soft_dirty(pmd);

		set_pmd_at(vma->vm_mm, addr, pmdp, pmd);
	} else if (is_migration_entry(pmd_to_swp_entry(pmd))) {
		pmd = pmd_swp_clear_soft_dirty(pmd);
		set_pmd_at(vma->vm_mm, addr, pmdp, pmd);
	}
}
#else
static inline void clear_soft_dirty_pmd(struct vm_area_struct *vma,
		unsigned long addr, pmd_t *pmdp)
{
}
#endif

static int clear_refs_pte_range(pmd_t *pmd, unsigned long addr,
				unsigned long end, struct mm_walk *walk)
{
	struct clear_refs_private *cp = walk->private;
	struct vm_area_struct *vma = walk->vma;
	pte_t *pte, ptent;
	spinlock_t *ptl;
	struct page *page;

	ptl = pmd_trans_huge_lock(pmd, vma);
	if (ptl) {
		if (cp->type == CLEAR_REFS_SOFT_DIRTY) {
			clear_soft_dirty_pmd(vma, addr, pmd);
			goto out;
		}

		if (!pmd_present(*pmd))
			goto out;

		page = pmd_page(*pmd);

		/* Clear accessed and referenced bits. */
		pmdp_test_and_clear_young(vma, addr, pmd);
		test_and_clear_page_young(page);
		ClearPageReferenced(page);
out:
		spin_unlock(ptl);
		return 0;
	}

	if (pmd_trans_unstable(pmd))
		return 0;

	pte = pte_offset_map_lock(vma->vm_mm, pmd, addr, &ptl);
	for (; addr != end; pte++, addr += PAGE_SIZE) {
		ptent = *pte;

		if (cp->type == CLEAR_REFS_SOFT_DIRTY) {
			clear_soft_dirty(vma, addr, pte);
			continue;
		}

		if (!pte_present(ptent))
			continue;

		page = vm_normal_page(vma, addr, ptent);
		if (!page)
			continue;

		/* Clear accessed and referenced bits. */
		ptep_test_and_clear_young(vma, addr, pte);
		test_and_clear_page_young(page);
		ClearPageReferenced(page);
	}
	pte_unmap_unlock(pte - 1, ptl);
	cond_resched();
	return 0;
}

static int clear_refs_test_walk(unsigned long start, unsigned long end,
				struct mm_walk *walk)
{
	struct clear_refs_private *cp = walk->private;
	struct vm_area_struct *vma = walk->vma;

	if (vma->vm_flags & VM_PFNMAP)
		return 1;

	/*
	 * Writing 1 to /proc/pid/clear_refs affects all pages.
	 * Writing 2 to /proc/pid/clear_refs only affects anonymous pages.
	 * Writing 3 to /proc/pid/clear_refs only affects file mapped pages.
	 * Writing 4 to /proc/pid/clear_refs affects all pages.
	 */
	if (cp->type == CLEAR_REFS_ANON && vma->vm_file)
		return 1;
	if (cp->type == CLEAR_REFS_MAPPED && !vma->vm_file)
		return 1;
	return 0;
}

static ssize_t clear_refs_write(struct file *file, const char __user *buf,
				size_t count, loff_t *ppos)
{
	struct task_struct *task;
	char buffer[PROC_NUMBUF];
	struct mm_struct *mm;
	struct vm_area_struct *vma;
	enum clear_refs_types type;
	struct mmu_gather tlb;
	int itype;
	int rv;

	memset(buffer, 0, sizeof(buffer));
	if (count > sizeof(buffer) - 1)
		count = sizeof(buffer) - 1;
	if (copy_from_user(buffer, buf, count))
		return -EFAULT;
	rv = kstrtoint(strstrip(buffer), 10, &itype);
	if (rv < 0)
		return rv;
	type = (enum clear_refs_types)itype;
	if (type < CLEAR_REFS_ALL || type >= CLEAR_REFS_LAST)
		return -EINVAL;

	task = get_proc_task(file_inode(file));
	if (!task)
		return -ESRCH;
	mm = get_task_mm(task);
	if (mm) {
		struct clear_refs_private cp = {
			.type = type,
		};
		struct mm_walk clear_refs_walk = {
			.pmd_entry = clear_refs_pte_range,
			.test_walk = clear_refs_test_walk,
			.mm = mm,
			.private = &cp,
		};

		if (type == CLEAR_REFS_MM_HIWATER_RSS) {
			if (down_write_killable(&mm->mmap_sem)) {
				count = -EINTR;
				goto out_mm;
			}

			/*
			 * Writing 5 to /proc/pid/clear_refs resets the peak
			 * resident set size to this mm's current rss value.
			 */
			reset_mm_hiwater_rss(mm);
			up_write(&mm->mmap_sem);
			goto out_mm;
		}

		down_read(&mm->mmap_sem);
		tlb_gather_mmu(&tlb, mm, 0, -1);
		if (type == CLEAR_REFS_SOFT_DIRTY) {
			for (vma = mm->mmap; vma; vma = vma->vm_next) {
				if (!(vma->vm_flags & VM_SOFTDIRTY))
					continue;
				up_read(&mm->mmap_sem);
				if (down_write_killable(&mm->mmap_sem)) {
					count = -EINTR;
					goto out_mm;
				}
				for (vma = mm->mmap; vma; vma = vma->vm_next) {
					vma->vm_flags &= ~VM_SOFTDIRTY;
					vma_set_page_prot(vma);
				}
				downgrade_write(&mm->mmap_sem);
				break;
			}
			mmu_notifier_invalidate_range_start(mm, 0, -1);
		}
		walk_page_range(0, mm->highest_vm_end, &clear_refs_walk);
		if (type == CLEAR_REFS_SOFT_DIRTY)
			mmu_notifier_invalidate_range_end(mm, 0, -1);
		tlb_finish_mmu(&tlb, 0, -1);
		up_read(&mm->mmap_sem);
out_mm:
		mmput(mm);
	}
	put_task_struct(task);

	return count;
}

const struct file_operations proc_clear_refs_operations = {
	.write		= clear_refs_write,
	.llseek		= noop_llseek,
};

typedef struct {
	u64 pme;
} pagemap_entry_t;

struct pagemapread {
	int pos, len;		/* units: PM_ENTRY_BYTES, not bytes */
	pagemap_entry_t *buffer;
	bool show_pfn;
};

#define PAGEMAP_WALK_SIZE	(PMD_SIZE)
#define PAGEMAP_WALK_MASK	(PMD_MASK)

#define PM_ENTRY_BYTES		sizeof(pagemap_entry_t)
#define PM_PFRAME_BITS		55
#define PM_PFRAME_MASK		GENMASK_ULL(PM_PFRAME_BITS - 1, 0)
#define PM_SOFT_DIRTY		BIT_ULL(55)
#define PM_MMAP_EXCLUSIVE	BIT_ULL(56)
#define PM_FILE			BIT_ULL(61)
#define PM_SWAP			BIT_ULL(62)
#define PM_PRESENT		BIT_ULL(63)

#define PM_END_OF_BUFFER    1

static inline pagemap_entry_t make_pme(u64 frame, u64 flags)
{
	return (pagemap_entry_t) { .pme = (frame & PM_PFRAME_MASK) | flags };
}

static int add_to_pagemap(unsigned long addr, pagemap_entry_t *pme,
			  struct pagemapread *pm)
{
	pm->buffer[pm->pos++] = *pme;
	if (pm->pos >= pm->len)
		return PM_END_OF_BUFFER;
	return 0;
}

static int pagemap_pte_hole(unsigned long start, unsigned long end,
				struct mm_walk *walk)
{
	struct pagemapread *pm = walk->private;
	unsigned long addr = start;
	int err = 0;

	while (addr < end) {
		struct vm_area_struct *vma = find_vma(walk->mm, addr);
		pagemap_entry_t pme = make_pme(0, 0);
		/* End of address space hole, which we mark as non-present. */
		unsigned long hole_end;

		if (vma)
			hole_end = min(end, vma->vm_start);
		else
			hole_end = end;

		for (; addr < hole_end; addr += PAGE_SIZE) {
			err = add_to_pagemap(addr, &pme, pm);
			if (err)
				goto out;
		}

		if (!vma)
			break;

		/* Addresses in the VMA. */
		if (vma->vm_flags & VM_SOFTDIRTY)
			pme = make_pme(0, PM_SOFT_DIRTY);
		for (; addr < min(end, vma->vm_end); addr += PAGE_SIZE) {
			err = add_to_pagemap(addr, &pme, pm);
			if (err)
				goto out;
		}
	}
out:
	return err;
}

static pagemap_entry_t pte_to_pagemap_entry(struct pagemapread *pm,
		struct vm_area_struct *vma, unsigned long addr, pte_t pte)
{
	u64 frame = 0, flags = 0;
	struct page *page = NULL;

	if (pte_present(pte)) {
		if (pm->show_pfn)
			frame = pte_pfn(pte);
		flags |= PM_PRESENT;
		page = _vm_normal_page(vma, addr, pte, true);
		if (pte_soft_dirty(pte))
			flags |= PM_SOFT_DIRTY;
	} else if (is_swap_pte(pte)) {
		swp_entry_t entry;
		if (pte_swp_soft_dirty(pte))
			flags |= PM_SOFT_DIRTY;
		entry = pte_to_swp_entry(pte);
		frame = swp_type(entry) |
			(swp_offset(entry) << MAX_SWAPFILES_SHIFT);
		flags |= PM_SWAP;
		if (is_migration_entry(entry))
			page = migration_entry_to_page(entry);

		if (is_device_private_entry(entry))
			page = device_private_entry_to_page(entry);
	}

	if (page && !PageAnon(page))
		flags |= PM_FILE;
	if (page && page_mapcount(page) == 1)
		flags |= PM_MMAP_EXCLUSIVE;
	if (vma->vm_flags & VM_SOFTDIRTY)
		flags |= PM_SOFT_DIRTY;

	return make_pme(frame, flags);
}

static int pagemap_pmd_range(pmd_t *pmdp, unsigned long addr, unsigned long end,
			     struct mm_walk *walk)
{
	struct vm_area_struct *vma = walk->vma;
	struct pagemapread *pm = walk->private;
	spinlock_t *ptl;
	pte_t *pte, *orig_pte;
	int err = 0;

#ifdef CONFIG_TRANSPARENT_HUGEPAGE
	ptl = pmd_trans_huge_lock(pmdp, vma);
	if (ptl) {
		u64 flags = 0, frame = 0;
		pmd_t pmd = *pmdp;
		struct page *page = NULL;

		if ((vma->vm_flags & VM_SOFTDIRTY) || pmd_soft_dirty(pmd))
			flags |= PM_SOFT_DIRTY;

		if (pmd_present(pmd)) {
			page = pmd_page(pmd);

			flags |= PM_PRESENT;
			if (pm->show_pfn)
				frame = pmd_pfn(pmd) +
					((addr & ~PMD_MASK) >> PAGE_SHIFT);
		}
#ifdef CONFIG_ARCH_ENABLE_THP_MIGRATION
		else if (is_swap_pmd(pmd)) {
			swp_entry_t entry = pmd_to_swp_entry(pmd);

			frame = swp_type(entry) |
				(swp_offset(entry) << MAX_SWAPFILES_SHIFT);
			flags |= PM_SWAP;
			VM_BUG_ON(!is_pmd_migration_entry(pmd));
			page = migration_entry_to_page(entry);
		}
#endif

		if (page && page_mapcount(page) == 1)
			flags |= PM_MMAP_EXCLUSIVE;

		for (; addr != end; addr += PAGE_SIZE) {
			pagemap_entry_t pme = make_pme(frame, flags);

			err = add_to_pagemap(addr, &pme, pm);
			if (err)
				break;
			if (pm->show_pfn && (flags & PM_PRESENT))
				frame++;
		}
		spin_unlock(ptl);
		return err;
	}

	if (pmd_trans_unstable(pmdp))
		return 0;
#endif /* CONFIG_TRANSPARENT_HUGEPAGE */

	/*
	 * We can assume that @vma always points to a valid one and @end never
	 * goes beyond vma->vm_end.
	 */
	orig_pte = pte = pte_offset_map_lock(walk->mm, pmdp, addr, &ptl);
	for (; addr < end; pte++, addr += PAGE_SIZE) {
		pagemap_entry_t pme;

		pme = pte_to_pagemap_entry(pm, vma, addr, *pte);
		err = add_to_pagemap(addr, &pme, pm);
		if (err)
			break;
	}
	pte_unmap_unlock(orig_pte, ptl);

	cond_resched();

	return err;
}

#ifdef CONFIG_HUGETLB_PAGE
/* This function walks within one hugetlb entry in the single call */
static int pagemap_hugetlb_range(pte_t *ptep, unsigned long hmask,
				 unsigned long addr, unsigned long end,
				 struct mm_walk *walk)
{
	struct pagemapread *pm = walk->private;
	struct vm_area_struct *vma = walk->vma;
	u64 flags = 0, frame = 0;
	int err = 0;
	pte_t pte;

	if (vma->vm_flags & VM_SOFTDIRTY)
		flags |= PM_SOFT_DIRTY;

	pte = huge_ptep_get(ptep);
	if (pte_present(pte)) {
		struct page *page = pte_page(pte);

		if (!PageAnon(page))
			flags |= PM_FILE;

		if (page_mapcount(page) == 1)
			flags |= PM_MMAP_EXCLUSIVE;

		flags |= PM_PRESENT;
		if (pm->show_pfn)
			frame = pte_pfn(pte) +
				((addr & ~hmask) >> PAGE_SHIFT);
	}

	for (; addr != end; addr += PAGE_SIZE) {
		pagemap_entry_t pme = make_pme(frame, flags);

		err = add_to_pagemap(addr, &pme, pm);
		if (err)
			return err;
		if (pm->show_pfn && (flags & PM_PRESENT))
			frame++;
	}

	cond_resched();

	return err;
}
#endif /* HUGETLB_PAGE */

/*
 * /proc/pid/pagemap - an array mapping virtual pages to pfns
 *
 * For each page in the address space, this file contains one 64-bit entry
 * consisting of the following:
 *
 * Bits 0-54  page frame number (PFN) if present
 * Bits 0-4   swap type if swapped
 * Bits 5-54  swap offset if swapped
 * Bit  55    pte is soft-dirty (see Documentation/vm/soft-dirty.txt)
 * Bit  56    page exclusively mapped
 * Bits 57-60 zero
 * Bit  61    page is file-page or shared-anon
 * Bit  62    page swapped
 * Bit  63    page present
 *
 * If the page is not present but in swap, then the PFN contains an
 * encoding of the swap file number and the page's offset into the
 * swap. Unmapped pages return a null PFN. This allows determining
 * precisely which pages are mapped (or in swap) and comparing mapped
 * pages between processes.
 *
 * Efficient users of this interface will use /proc/pid/maps to
 * determine which areas of memory are actually mapped and llseek to
 * skip over unmapped regions.
 */
static ssize_t pagemap_read(struct file *file, char __user *buf,
			    size_t count, loff_t *ppos)
{
	struct mm_struct *mm = file->private_data;
	struct pagemapread pm;
	struct mm_walk pagemap_walk = {};
	unsigned long src;
	unsigned long svpfn;
	unsigned long start_vaddr;
	unsigned long end_vaddr;
	int ret = 0, copied = 0;

	if (!mm || !mmget_not_zero(mm))
		goto out;

	ret = -EINVAL;
	/* file position must be aligned */
	if ((*ppos % PM_ENTRY_BYTES) || (count % PM_ENTRY_BYTES))
		goto out_mm;

	ret = 0;
	if (!count)
		goto out_mm;

	/* do not disclose physical addresses: attack vector */
	pm.show_pfn = file_ns_capable(file, &init_user_ns, CAP_SYS_ADMIN);

	pm.len = (PAGEMAP_WALK_SIZE >> PAGE_SHIFT);
	pm.buffer = kmalloc(pm.len * PM_ENTRY_BYTES, GFP_KERNEL);
	ret = -ENOMEM;
	if (!pm.buffer)
		goto out_mm;

	pagemap_walk.pmd_entry = pagemap_pmd_range;
	pagemap_walk.pte_hole = pagemap_pte_hole;
#ifdef CONFIG_HUGETLB_PAGE
	pagemap_walk.hugetlb_entry = pagemap_hugetlb_range;
#endif
	pagemap_walk.mm = mm;
	pagemap_walk.private = &pm;

	src = *ppos;
	svpfn = src / PM_ENTRY_BYTES;
	start_vaddr = svpfn << PAGE_SHIFT;
	end_vaddr = mm->task_size;

	/* watch out for wraparound */
	if (svpfn > mm->task_size >> PAGE_SHIFT)
		start_vaddr = end_vaddr;

	/*
	 * The odds are that this will stop walking way
	 * before end_vaddr, because the length of the
	 * user buffer is tracked in "pm", and the walk
	 * will stop when we hit the end of the buffer.
	 */
	ret = 0;
	while (count && (start_vaddr < end_vaddr)) {
		int len;
		unsigned long end;

		pm.pos = 0;
		end = (start_vaddr + PAGEMAP_WALK_SIZE) & PAGEMAP_WALK_MASK;
		/* overflow ? */
		if (end < start_vaddr || end > end_vaddr)
			end = end_vaddr;
		down_read(&mm->mmap_sem);
		ret = walk_page_range(start_vaddr, end, &pagemap_walk);
		up_read(&mm->mmap_sem);
		start_vaddr = end;

		len = min(count, PM_ENTRY_BYTES * pm.pos);
		if (copy_to_user(buf, pm.buffer, len)) {
			ret = -EFAULT;
			goto out_free;
		}
		copied += len;
		buf += len;
		count -= len;
	}
	*ppos += copied;
	if (!ret || ret == PM_END_OF_BUFFER)
		ret = copied;

out_free:
	kfree(pm.buffer);
out_mm:
	mmput(mm);
out:
	return ret;
}

static int pagemap_open(struct inode *inode, struct file *file)
{
	struct mm_struct *mm;

	mm = proc_mem_open(inode, PTRACE_MODE_READ);
	if (IS_ERR(mm))
		return PTR_ERR(mm);
	file->private_data = mm;
	return 0;
}

static int pagemap_release(struct inode *inode, struct file *file)
{
	struct mm_struct *mm = file->private_data;

	if (mm)
		mmdrop(mm);
	return 0;
}

const struct file_operations proc_pagemap_operations = {
	.llseek		= mem_lseek, /* borrow this */
	.read		= pagemap_read,
	.open		= pagemap_open,
	.release	= pagemap_release,
};
#endif /* CONFIG_PROC_PAGE_MONITOR */

#ifdef CONFIG_NUMA

struct numa_maps {
	unsigned long pages;
	unsigned long anon;
	unsigned long active;
	unsigned long writeback;
	unsigned long mapcount_max;
	unsigned long dirty;
	unsigned long swapcache;
	unsigned long node[MAX_NUMNODES];
};

struct numa_maps_private {
	struct proc_maps_private proc_maps;
	struct numa_maps md;
};

static void gather_stats(struct page *page, struct numa_maps *md, int pte_dirty,
			unsigned long nr_pages)
{
	int count = page_mapcount(page);

	md->pages += nr_pages;
	if (pte_dirty || PageDirty(page))
		md->dirty += nr_pages;

	if (PageSwapCache(page))
		md->swapcache += nr_pages;

	if (PageActive(page) || PageUnevictable(page))
		md->active += nr_pages;

	if (PageWriteback(page))
		md->writeback += nr_pages;

	if (PageAnon(page))
		md->anon += nr_pages;

	if (count > md->mapcount_max)
		md->mapcount_max = count;

	md->node[page_to_nid(page)] += nr_pages;
}

static struct page *can_gather_numa_stats(pte_t pte, struct vm_area_struct *vma,
		unsigned long addr)
{
	struct page *page;
	int nid;

	if (!pte_present(pte))
		return NULL;

	page = vm_normal_page(vma, addr, pte);
	if (!page)
		return NULL;

	if (PageReserved(page))
		return NULL;

	nid = page_to_nid(page);
	if (!node_isset(nid, node_states[N_MEMORY]))
		return NULL;

	return page;
}

#ifdef CONFIG_TRANSPARENT_HUGEPAGE
static struct page *can_gather_numa_stats_pmd(pmd_t pmd,
					      struct vm_area_struct *vma,
					      unsigned long addr)
{
	struct page *page;
	int nid;

	if (!pmd_present(pmd))
		return NULL;

	page = vm_normal_page_pmd(vma, addr, pmd);
	if (!page)
		return NULL;

	if (PageReserved(page))
		return NULL;

	nid = page_to_nid(page);
	if (!node_isset(nid, node_states[N_MEMORY]))
		return NULL;

	return page;
}
#endif

static int gather_pte_stats(pmd_t *pmd, unsigned long addr,
		unsigned long end, struct mm_walk *walk)
{
	struct numa_maps *md = walk->private;
	struct vm_area_struct *vma = walk->vma;
	spinlock_t *ptl;
	pte_t *orig_pte;
	pte_t *pte;

#ifdef CONFIG_TRANSPARENT_HUGEPAGE
	ptl = pmd_trans_huge_lock(pmd, vma);
	if (ptl) {
		struct page *page;

		page = can_gather_numa_stats_pmd(*pmd, vma, addr);
		if (page)
			gather_stats(page, md, pmd_dirty(*pmd),
				     HPAGE_PMD_SIZE/PAGE_SIZE);
		spin_unlock(ptl);
		return 0;
	}

	if (pmd_trans_unstable(pmd))
		return 0;
#endif
	orig_pte = pte = pte_offset_map_lock(walk->mm, pmd, addr, &ptl);
	do {
		struct page *page = can_gather_numa_stats(*pte, vma, addr);
		if (!page)
			continue;
		gather_stats(page, md, pte_dirty(*pte), 1);

	} while (pte++, addr += PAGE_SIZE, addr != end);
	pte_unmap_unlock(orig_pte, ptl);
	cond_resched();
	return 0;
}
#ifdef CONFIG_HUGETLB_PAGE
static int gather_hugetlb_stats(pte_t *pte, unsigned long hmask,
		unsigned long addr, unsigned long end, struct mm_walk *walk)
{
	pte_t huge_pte = huge_ptep_get(pte);
	struct numa_maps *md;
	struct page *page;

	if (!pte_present(huge_pte))
		return 0;

	page = pte_page(huge_pte);
	if (!page)
		return 0;

	md = walk->private;
	gather_stats(page, md, pte_dirty(huge_pte), 1);
	return 0;
}

#else
static int gather_hugetlb_stats(pte_t *pte, unsigned long hmask,
		unsigned long addr, unsigned long end, struct mm_walk *walk)
{
	return 0;
}
#endif

/*
 * Display pages allocated per node and memory policy via /proc.
 */
static int show_numa_map(struct seq_file *m, void *v, int is_pid)
{
	struct numa_maps_private *numa_priv = m->private;
	struct proc_maps_private *proc_priv = &numa_priv->proc_maps;
	struct vm_area_struct *vma = v;
	struct numa_maps *md = &numa_priv->md;
	struct file *file = vma->vm_file;
	struct mm_struct *mm = vma->vm_mm;
	struct mm_walk walk = {
		.hugetlb_entry = gather_hugetlb_stats,
		.pmd_entry = gather_pte_stats,
		.private = md,
		.mm = mm,
	};
	struct mempolicy *pol;
	char buffer[64];
	int nid;

	if (!mm)
		return 0;

	/* Ensure we start with an empty set of numa_maps statistics. */
	memset(md, 0, sizeof(*md));

	pol = __get_vma_policy(vma, vma->vm_start);
	if (pol) {
		mpol_to_str(buffer, sizeof(buffer), pol);
		mpol_cond_put(pol);
	} else {
		mpol_to_str(buffer, sizeof(buffer), proc_priv->task_mempolicy);
	}

	seq_printf(m, "%08lx %s", vma->vm_start, buffer);

	if (file) {
		seq_puts(m, " file=");
		seq_file_path(m, file, "\n\t= ");
	} else if (vma->vm_start <= mm->brk && vma->vm_end >= mm->start_brk) {
		seq_puts(m, " heap");
	} else if (is_stack(vma)) {
		seq_puts(m, " stack");
	}

	if (is_vm_hugetlb_page(vma))
		seq_puts(m, " huge");

	/* mmap_sem is held by m_start */
	walk_page_vma(vma, &walk);

	if (!md->pages)
		goto out;

	if (md->anon)
		seq_printf(m, " anon=%lu", md->anon);

	if (md->dirty)
		seq_printf(m, " dirty=%lu", md->dirty);

	if (md->pages != md->anon && md->pages != md->dirty)
		seq_printf(m, " mapped=%lu", md->pages);

	if (md->mapcount_max > 1)
		seq_printf(m, " mapmax=%lu", md->mapcount_max);

	if (md->swapcache)
		seq_printf(m, " swapcache=%lu", md->swapcache);

	if (md->active < md->pages && !is_vm_hugetlb_page(vma))
		seq_printf(m, " active=%lu", md->active);

	if (md->writeback)
		seq_printf(m, " writeback=%lu", md->writeback);

	for_each_node_state(nid, N_MEMORY)
		if (md->node[nid])
			seq_printf(m, " N%d=%lu", nid, md->node[nid]);

	seq_printf(m, " kernelpagesize_kB=%lu", vma_kernel_pagesize(vma) >> 10);
out:
	seq_putc(m, '\n');
	m_cache_vma(m, vma);
	return 0;
}

static int show_pid_numa_map(struct seq_file *m, void *v)
{
	return show_numa_map(m, v, 1);
}

static int show_tid_numa_map(struct seq_file *m, void *v)
{
	return show_numa_map(m, v, 0);
}

static const struct seq_operations proc_pid_numa_maps_op = {
	.start  = m_start,
	.next   = m_next,
	.stop   = m_stop,
	.show   = show_pid_numa_map,
};

static const struct seq_operations proc_tid_numa_maps_op = {
	.start  = m_start,
	.next   = m_next,
	.stop   = m_stop,
	.show   = show_tid_numa_map,
};

static int numa_maps_open(struct inode *inode, struct file *file,
			  const struct seq_operations *ops)
{
	return proc_maps_open(inode, file, ops,
				sizeof(struct numa_maps_private));
}

static int pid_numa_maps_open(struct inode *inode, struct file *file)
{
	return numa_maps_open(inode, file, &proc_pid_numa_maps_op);
}

static int tid_numa_maps_open(struct inode *inode, struct file *file)
{
	return numa_maps_open(inode, file, &proc_tid_numa_maps_op);
}

const struct file_operations proc_pid_numa_maps_operations = {
	.open		= pid_numa_maps_open,
	.read		= seq_read,
	.llseek		= seq_lseek,
	.release	= proc_map_release,
};

const struct file_operations proc_tid_numa_maps_operations = {
	.open		= tid_numa_maps_open,
	.read		= seq_read,
	.llseek		= seq_lseek,
	.release	= proc_map_release,
};
#endif /* CONFIG_NUMA */<|MERGE_RESOLUTION|>--- conflicted
+++ resolved
@@ -398,11 +398,7 @@
 			goto done;
 		}
 
-<<<<<<< HEAD
-		if (is_stack(priv, vma)) {
-=======
-		if (is_stack(vma))
->>>>>>> 2bd6bf03
+		if (is_stack(vma)) {
 			name = "[stack]";
 			goto done;
 		}
@@ -867,59 +863,12 @@
 		ret = SEQ_SKIP;
 	}
 
-<<<<<<< HEAD
-	show_map_vma(m, vma, is_pid);
-
 	if (vma_get_anon_name(vma)) {
 		seq_puts(m, "Name:           ");
 		seq_print_vma_name(m, vma);
 		seq_putc(m, '\n');
 	}
 
-	seq_printf(m,
-		   "Size:           %8lu kB\n"
-		   "Rss:            %8lu kB\n"
-		   "Pss:            %8lu kB\n"
-		   "Shared_Clean:   %8lu kB\n"
-		   "Shared_Dirty:   %8lu kB\n"
-		   "Private_Clean:  %8lu kB\n"
-		   "Private_Dirty:  %8lu kB\n"
-		   "Referenced:     %8lu kB\n"
-		   "Anonymous:      %8lu kB\n"
-		   "LazyFree:       %8lu kB\n"
-		   "AnonHugePages:  %8lu kB\n"
-		   "ShmemPmdMapped: %8lu kB\n"
-		   "Shared_Hugetlb: %8lu kB\n"
-		   "Private_Hugetlb: %7lu kB\n"
-		   "Swap:           %8lu kB\n"
-		   "SwapPss:        %8lu kB\n"
-		   "KernelPageSize: %8lu kB\n"
-		   "MMUPageSize:    %8lu kB\n"
-		   "Locked:         %8lu kB\n",
-		   (vma->vm_end - vma->vm_start) >> 10,
-		   mss.resident >> 10,
-		   (unsigned long)(mss.pss >> (10 + PSS_SHIFT)),
-		   mss.shared_clean  >> 10,
-		   mss.shared_dirty  >> 10,
-		   mss.private_clean >> 10,
-		   mss.private_dirty >> 10,
-		   mss.referenced >> 10,
-		   mss.anonymous >> 10,
-		   mss.lazyfree >> 10,
-		   mss.anonymous_thp >> 10,
-		   mss.shmem_thp >> 10,
-		   mss.shared_hugetlb >> 10,
-		   mss.private_hugetlb >> 10,
-		   mss.swap >> 10,
-		   (unsigned long)(mss.swap_pss >> (10 + PSS_SHIFT)),
-		   vma_kernel_pagesize(vma) >> 10,
-		   vma_mmu_pagesize(vma) >> 10,
-		   (vma->vm_flags & VM_LOCKED) ?
-			(unsigned long)(mss.pss >> (10 + PSS_SHIFT)) : 0);
-
-	arch_show_smap(m, vma);
-	show_smap_vma_flags(m, vma);
-=======
 	if (!rollup_mode)
 		seq_printf(m,
 			   "Size:           %8lu kB\n"
@@ -969,7 +918,6 @@
 		arch_show_smap(m, vma);
 		show_smap_vma_flags(m, vma);
 	}
->>>>>>> 2bd6bf03
 	m_cache_vma(m, vma);
 	return ret;
 }
