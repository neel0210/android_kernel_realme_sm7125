/*
 * fs/f2fs/f2fs.h
 *
 * Copyright (c) 2012 Samsung Electronics Co., Ltd.
 *             http://www.samsung.com/
 *
 * This program is free software; you can redistribute it and/or modify
 * it under the terms of the GNU General Public License version 2 as
 * published by the Free Software Foundation.
 */
#ifndef _LINUX_F2FS_H
#define _LINUX_F2FS_H

#include <linux/types.h>
#include <linux/page-flags.h>
#include <linux/buffer_head.h>
#include <linux/slab.h>
#include <linux/crc32.h>
#include <linux/magic.h>
#include <linux/kobject.h>
#include <linux/sched.h>
#include <linux/cred.h>
#include <linux/vmalloc.h>
#include <linux/bio.h>
#include <linux/blkdev.h>
#include <linux/quotaops.h>
#include <crypto/hash.h>
#include <linux/overflow.h>

#define __FS_HAS_ENCRYPTION IS_ENABLED(CONFIG_F2FS_FS_ENCRYPTION)
#include <linux/fscrypt.h>

#ifdef CONFIG_F2FS_CHECK_FS
#define f2fs_bug_on(sbi, condition)	BUG_ON(condition)
#else
#define f2fs_bug_on(sbi, condition)					\
	do {								\
		if (unlikely(condition)) {				\
			WARN_ON(1);					\
			set_sbi_flag(sbi, SBI_NEED_FSCK);		\
		}							\
	} while (0)
#endif

#ifdef CONFIG_F2FS_FAULT_INJECTION
enum {
	FAULT_KMALLOC,
	FAULT_KVMALLOC,
	FAULT_PAGE_ALLOC,
	FAULT_PAGE_GET,
	FAULT_ALLOC_BIO,
	FAULT_ALLOC_NID,
	FAULT_ORPHAN,
	FAULT_BLOCK,
	FAULT_DIR_DEPTH,
	FAULT_EVICT_INODE,
	FAULT_TRUNCATE,
	FAULT_IO,
	FAULT_CHECKPOINT,
	FAULT_MAX,
};

struct f2fs_fault_info {
	atomic_t inject_ops;
	unsigned int inject_rate;
	unsigned int inject_type;
};

extern char *fault_name[FAULT_MAX];
#define IS_FAULT_SET(fi, type) ((fi)->inject_type & (1 << (type)))
#endif

/*
 * For mount options
 */
#define F2FS_MOUNT_BG_GC		0x00000001
#define F2FS_MOUNT_DISABLE_ROLL_FORWARD	0x00000002
#define F2FS_MOUNT_DISCARD		0x00000004
#define F2FS_MOUNT_NOHEAP		0x00000008
#define F2FS_MOUNT_XATTR_USER		0x00000010
#define F2FS_MOUNT_POSIX_ACL		0x00000020
#define F2FS_MOUNT_DISABLE_EXT_IDENTIFY	0x00000040
#define F2FS_MOUNT_INLINE_XATTR		0x00000080
#define F2FS_MOUNT_INLINE_DATA		0x00000100
#define F2FS_MOUNT_INLINE_DENTRY	0x00000200
#define F2FS_MOUNT_FLUSH_MERGE		0x00000400
#define F2FS_MOUNT_NOBARRIER		0x00000800
#define F2FS_MOUNT_FASTBOOT		0x00001000
#define F2FS_MOUNT_EXTENT_CACHE		0x00002000
#define F2FS_MOUNT_FORCE_FG_GC		0x00004000
#define F2FS_MOUNT_DATA_FLUSH		0x00008000
#define F2FS_MOUNT_FAULT_INJECTION	0x00010000
#define F2FS_MOUNT_ADAPTIVE		0x00020000
#define F2FS_MOUNT_LFS			0x00040000
#define F2FS_MOUNT_USRQUOTA		0x00080000
#define F2FS_MOUNT_GRPQUOTA		0x00100000
#define F2FS_MOUNT_PRJQUOTA		0x00200000
#define F2FS_MOUNT_QUOTA		0x00400000
#define F2FS_MOUNT_INLINE_XATTR_SIZE	0x00800000
#define F2FS_MOUNT_RESERVE_ROOT		0x01000000

#define F2FS_OPTION(sbi)	((sbi)->mount_opt)
#define clear_opt(sbi, option)	(F2FS_OPTION(sbi).opt &= ~F2FS_MOUNT_##option)
#define set_opt(sbi, option)	(F2FS_OPTION(sbi).opt |= F2FS_MOUNT_##option)
#define test_opt(sbi, option)	(F2FS_OPTION(sbi).opt & F2FS_MOUNT_##option)

#define ver_after(a, b)	(typecheck(unsigned long long, a) &&		\
		typecheck(unsigned long long, b) &&			\
		((long long)((a) - (b)) > 0))

typedef u32 block_t;	/*
			 * should not change u32, since it is the on-disk block
			 * address format, __le32.
			 */
typedef u32 nid_t;

struct f2fs_mount_info {
	unsigned int opt;
	int write_io_size_bits;		/* Write IO size bits */
	block_t root_reserved_blocks;	/* root reserved blocks */
	kuid_t s_resuid;		/* reserved blocks for uid */
	kgid_t s_resgid;		/* reserved blocks for gid */
	int active_logs;		/* # of active logs */
	int inline_xattr_size;		/* inline xattr size */
#ifdef CONFIG_F2FS_FAULT_INJECTION
	struct f2fs_fault_info fault_info;	/* For fault injection */
#endif
#ifdef CONFIG_QUOTA
	/* Names of quota files with journalled quota */
	char *s_qf_names[MAXQUOTAS];
	int s_jquota_fmt;			/* Format of quota to use */
#endif
	/* For which write hints are passed down to block layer */
	int whint_mode;
	int alloc_mode;			/* segment allocation policy */
	int fsync_mode;			/* fsync policy */
	bool test_dummy_encryption;	/* test dummy encryption */
};

#define F2FS_FEATURE_ENCRYPT		0x0001
#define F2FS_FEATURE_BLKZONED		0x0002
#define F2FS_FEATURE_ATOMIC_WRITE	0x0004
#define F2FS_FEATURE_EXTRA_ATTR		0x0008
#define F2FS_FEATURE_PRJQUOTA		0x0010
#define F2FS_FEATURE_INODE_CHKSUM	0x0020
#define F2FS_FEATURE_FLEXIBLE_INLINE_XATTR	0x0040
#define F2FS_FEATURE_QUOTA_INO		0x0080
#define F2FS_FEATURE_INODE_CRTIME	0x0100
#define F2FS_FEATURE_LOST_FOUND		0x0200
#define F2FS_FEATURE_VERITY		0x0400	/* reserved */

#define F2FS_HAS_FEATURE(sb, mask)					\
	((F2FS_SB(sb)->raw_super->feature & cpu_to_le32(mask)) != 0)
#define F2FS_SET_FEATURE(sb, mask)					\
	(F2FS_SB(sb)->raw_super->feature |= cpu_to_le32(mask))
#define F2FS_CLEAR_FEATURE(sb, mask)					\
	(F2FS_SB(sb)->raw_super->feature &= ~cpu_to_le32(mask))

/*
 * Default values for user and/or group using reserved blocks
 */
#define	F2FS_DEF_RESUID		0
#define	F2FS_DEF_RESGID		0

/*
 * For checkpoint manager
 */
enum {
	NAT_BITMAP,
	SIT_BITMAP
};

#define	CP_UMOUNT	0x00000001
#define	CP_FASTBOOT	0x00000002
#define	CP_SYNC		0x00000004
#define	CP_RECOVERY	0x00000008
#define	CP_DISCARD	0x00000010
#define CP_TRIMMED	0x00000020

#define MAX_DISCARD_BLOCKS(sbi)		BLKS_PER_SEC(sbi)
#define DEF_MAX_DISCARD_REQUEST		8	/* issue 8 discards per round */
#define DEF_MAX_DISCARD_LEN		512	/* Max. 2MB per discard */
#define DEF_MIN_DISCARD_ISSUE_TIME	50	/* 50 ms, if exists */
#define DEF_MID_DISCARD_ISSUE_TIME	500	/* 500 ms, if device busy */
#define DEF_MAX_DISCARD_ISSUE_TIME	60000	/* 60 s, if no candidates */
#define DEF_DISCARD_URGENT_UTIL		80	/* do more discard over 80% */
#define DEF_CP_INTERVAL			60	/* 60 secs */
#define DEF_IDLE_INTERVAL		5	/* 5 secs */

struct cp_control {
	int reason;
	__u64 trim_start;
	__u64 trim_end;
	__u64 trim_minlen;
};

/*
 * indicate meta/data type
 */
enum {
	META_CP,
	META_NAT,
	META_SIT,
	META_SSA,
	META_POR,
	DATA_GENERIC,
	META_GENERIC,
};

/* for the list of ino */
enum {
	ORPHAN_INO,		/* for orphan ino list */
	APPEND_INO,		/* for append ino list */
	UPDATE_INO,		/* for update ino list */
	TRANS_DIR_INO,		/* for trasactions dir ino list */
	FLUSH_INO,		/* for multiple device flushing */
	MAX_INO_ENTRY,		/* max. list */
};

struct ino_entry {
	struct list_head list;		/* list head */
	nid_t ino;			/* inode number */
	unsigned int dirty_device;	/* dirty device bitmap */
};

/* for the list of inodes to be GCed */
struct inode_entry {
	struct list_head list;	/* list head */
	struct inode *inode;	/* vfs inode pointer */
};

/* for the bitmap indicate blocks to be discarded */
struct discard_entry {
	struct list_head list;	/* list head */
	block_t start_blkaddr;	/* start blockaddr of current segment */
	unsigned char discard_map[SIT_VBLOCK_MAP_SIZE];	/* segment discard bitmap */
};

/* default discard granularity of inner discard thread, unit: block count */
#define DEFAULT_DISCARD_GRANULARITY		16

/* max discard pend list number */
#define MAX_PLIST_NUM		512
#define plist_idx(blk_num)	((blk_num) >= MAX_PLIST_NUM ?		\
					(MAX_PLIST_NUM - 1) : (blk_num - 1))

enum {
	D_PREP,
	D_SUBMIT,
	D_DONE,
};

struct discard_info {
	block_t lstart;			/* logical start address */
	block_t len;			/* length */
	block_t start;			/* actual start address in dev */
};

struct discard_cmd {
	struct rb_node rb_node;		/* rb node located in rb-tree */
	union {
		struct {
			block_t lstart;	/* logical start address */
			block_t len;	/* length */
			block_t start;	/* actual start address in dev */
		};
		struct discard_info di;	/* discard info */

	};
	struct list_head list;		/* command list */
	struct completion wait;		/* compleation */
	struct block_device *bdev;	/* bdev */
	unsigned short ref;		/* reference count */
	unsigned char state;		/* state */
	int error;			/* bio error */
};

enum {
	DPOLICY_BG,
	DPOLICY_FORCE,
	DPOLICY_FSTRIM,
	DPOLICY_UMOUNT,
	MAX_DPOLICY,
};

struct discard_policy {
	int type;			/* type of discard */
	unsigned int min_interval;	/* used for candidates exist */
	unsigned int mid_interval;	/* used for device busy */
	unsigned int max_interval;	/* used for candidates not exist */
	unsigned int max_requests;	/* # of discards issued per round */
	unsigned int io_aware_gran;	/* minimum granularity discard not be aware of I/O */
	bool io_aware;			/* issue discard in idle time */
	bool sync;			/* submit discard with REQ_SYNC flag */
	unsigned int granularity;	/* discard granularity */
};

struct discard_cmd_control {
	struct task_struct *f2fs_issue_discard;	/* discard thread */
	struct list_head entry_list;		/* 4KB discard entry list */
	struct list_head pend_list[MAX_PLIST_NUM];/* store pending entries */
	struct list_head wait_list;		/* store on-flushing entries */
	struct list_head fstrim_list;		/* in-flight discard from fstrim */
	wait_queue_head_t discard_wait_queue;	/* waiting queue for wake-up */
	unsigned int discard_wake;		/* to wake up discard thread */
	struct mutex cmd_lock;
	unsigned int nr_discards;		/* # of discards in the list */
	unsigned int max_discards;		/* max. discards to be issued */
	unsigned int discard_granularity;	/* discard granularity */
	unsigned int undiscard_blks;		/* # of undiscard blocks */
	atomic_t issued_discard;		/* # of issued discard */
	atomic_t issing_discard;		/* # of issing discard */
	atomic_t discard_cmd_cnt;		/* # of cached cmd count */
	struct rb_root root;			/* root of discard rb-tree */
};

/* for the list of fsync inodes, used only during recovery */
struct fsync_inode_entry {
	struct list_head list;	/* list head */
	struct inode *inode;	/* vfs inode pointer */
	block_t blkaddr;	/* block address locating the last fsync */
	block_t last_dentry;	/* block address locating the last dentry */
};

#define nats_in_cursum(jnl)		(le16_to_cpu((jnl)->n_nats))
#define sits_in_cursum(jnl)		(le16_to_cpu((jnl)->n_sits))

#define nat_in_journal(jnl, i)		((jnl)->nat_j.entries[i].ne)
#define nid_in_journal(jnl, i)		((jnl)->nat_j.entries[i].nid)
#define sit_in_journal(jnl, i)		((jnl)->sit_j.entries[i].se)
#define segno_in_journal(jnl, i)	((jnl)->sit_j.entries[i].segno)

#define MAX_NAT_JENTRIES(jnl)	(NAT_JOURNAL_ENTRIES - nats_in_cursum(jnl))
#define MAX_SIT_JENTRIES(jnl)	(SIT_JOURNAL_ENTRIES - sits_in_cursum(jnl))

static inline int update_nats_in_cursum(struct f2fs_journal *journal, int i)
{
	int before = nats_in_cursum(journal);

	journal->n_nats = cpu_to_le16(before + i);
	return before;
}

static inline int update_sits_in_cursum(struct f2fs_journal *journal, int i)
{
	int before = sits_in_cursum(journal);

	journal->n_sits = cpu_to_le16(before + i);
	return before;
}

static inline bool __has_cursum_space(struct f2fs_journal *journal,
							int size, int type)
{
	if (type == NAT_JOURNAL)
		return size <= MAX_NAT_JENTRIES(journal);
	return size <= MAX_SIT_JENTRIES(journal);
}

/*
 * ioctl commands
 */
#define F2FS_IOC_GETFLAGS		FS_IOC_GETFLAGS
#define F2FS_IOC_SETFLAGS		FS_IOC_SETFLAGS
#define F2FS_IOC_GETVERSION		FS_IOC_GETVERSION

#define F2FS_IOCTL_MAGIC		0xf5
#define F2FS_IOC_START_ATOMIC_WRITE	_IO(F2FS_IOCTL_MAGIC, 1)
#define F2FS_IOC_COMMIT_ATOMIC_WRITE	_IO(F2FS_IOCTL_MAGIC, 2)
#define F2FS_IOC_START_VOLATILE_WRITE	_IO(F2FS_IOCTL_MAGIC, 3)
#define F2FS_IOC_RELEASE_VOLATILE_WRITE	_IO(F2FS_IOCTL_MAGIC, 4)
#define F2FS_IOC_ABORT_VOLATILE_WRITE	_IO(F2FS_IOCTL_MAGIC, 5)
#define F2FS_IOC_GARBAGE_COLLECT	_IOW(F2FS_IOCTL_MAGIC, 6, __u32)
#define F2FS_IOC_WRITE_CHECKPOINT	_IO(F2FS_IOCTL_MAGIC, 7)
#define F2FS_IOC_DEFRAGMENT		_IOWR(F2FS_IOCTL_MAGIC, 8,	\
						struct f2fs_defragment)
#define F2FS_IOC_MOVE_RANGE		_IOWR(F2FS_IOCTL_MAGIC, 9,	\
						struct f2fs_move_range)
#define F2FS_IOC_FLUSH_DEVICE		_IOW(F2FS_IOCTL_MAGIC, 10,	\
						struct f2fs_flush_device)
#define F2FS_IOC_GARBAGE_COLLECT_RANGE	_IOW(F2FS_IOCTL_MAGIC, 11,	\
						struct f2fs_gc_range)
#define F2FS_IOC_GET_FEATURES		_IOR(F2FS_IOCTL_MAGIC, 12, __u32)
#define F2FS_IOC_SET_PIN_FILE		_IOW(F2FS_IOCTL_MAGIC, 13, __u32)
#define F2FS_IOC_GET_PIN_FILE		_IOR(F2FS_IOCTL_MAGIC, 14, __u32)
#define F2FS_IOC_PRECACHE_EXTENTS	_IO(F2FS_IOCTL_MAGIC, 15)

#define F2FS_IOC_SET_ENCRYPTION_POLICY	FS_IOC_SET_ENCRYPTION_POLICY
#define F2FS_IOC_GET_ENCRYPTION_POLICY	FS_IOC_GET_ENCRYPTION_POLICY
#define F2FS_IOC_GET_ENCRYPTION_PWSALT	FS_IOC_GET_ENCRYPTION_PWSALT

/*
 * should be same as XFS_IOC_GOINGDOWN.
 * Flags for going down operation used by FS_IOC_GOINGDOWN
 */
#define F2FS_IOC_SHUTDOWN	_IOR('X', 125, __u32)	/* Shutdown */
#define F2FS_GOING_DOWN_FULLSYNC	0x0	/* going down with full sync */
#define F2FS_GOING_DOWN_METASYNC	0x1	/* going down with metadata */
#define F2FS_GOING_DOWN_NOSYNC		0x2	/* going down */
#define F2FS_GOING_DOWN_METAFLUSH	0x3	/* going down with meta flush */

#if defined(__KERNEL__) && defined(CONFIG_COMPAT)
/*
 * ioctl commands in 32 bit emulation
 */
#define F2FS_IOC32_GETFLAGS		FS_IOC32_GETFLAGS
#define F2FS_IOC32_SETFLAGS		FS_IOC32_SETFLAGS
#define F2FS_IOC32_GETVERSION		FS_IOC32_GETVERSION
#endif

#define F2FS_IOC_FSGETXATTR		FS_IOC_FSGETXATTR
#define F2FS_IOC_FSSETXATTR		FS_IOC_FSSETXATTR

struct f2fs_gc_range {
	u32 sync;
	u64 start;
	u64 len;
};

struct f2fs_defragment {
	u64 start;
	u64 len;
};

struct f2fs_move_range {
	u32 dst_fd;		/* destination fd */
	u64 pos_in;		/* start position in src_fd */
	u64 pos_out;		/* start position in dst_fd */
	u64 len;		/* size to move */
};

struct f2fs_flush_device {
	u32 dev_num;		/* device number to flush */
	u32 segments;		/* # of segments to flush */
};

/* for inline stuff */
#define DEF_INLINE_RESERVED_SIZE	1
#define DEF_MIN_INLINE_SIZE		1
static inline int get_extra_isize(struct inode *inode);
static inline int get_inline_xattr_addrs(struct inode *inode);
#define MAX_INLINE_DATA(inode)	(sizeof(__le32) *			\
				(CUR_ADDRS_PER_INODE(inode) -		\
				get_inline_xattr_addrs(inode) -	\
				DEF_INLINE_RESERVED_SIZE))

/* for inline dir */
#define NR_INLINE_DENTRY(inode)	(MAX_INLINE_DATA(inode) * BITS_PER_BYTE / \
				((SIZE_OF_DIR_ENTRY + F2FS_SLOT_LEN) * \
				BITS_PER_BYTE + 1))
#define INLINE_DENTRY_BITMAP_SIZE(inode)	((NR_INLINE_DENTRY(inode) + \
					BITS_PER_BYTE - 1) / BITS_PER_BYTE)
#define INLINE_RESERVED_SIZE(inode)	(MAX_INLINE_DATA(inode) - \
				((SIZE_OF_DIR_ENTRY + F2FS_SLOT_LEN) * \
				NR_INLINE_DENTRY(inode) + \
				INLINE_DENTRY_BITMAP_SIZE(inode)))

/*
 * For INODE and NODE manager
 */
/* for directory operations */
struct f2fs_dentry_ptr {
	struct inode *inode;
	void *bitmap;
	struct f2fs_dir_entry *dentry;
	__u8 (*filename)[F2FS_SLOT_LEN];
	int max;
	int nr_bitmap;
};

static inline void make_dentry_ptr_block(struct inode *inode,
		struct f2fs_dentry_ptr *d, struct f2fs_dentry_block *t)
{
	d->inode = inode;
	d->max = NR_DENTRY_IN_BLOCK;
	d->nr_bitmap = SIZE_OF_DENTRY_BITMAP;
	d->bitmap = t->dentry_bitmap;
	d->dentry = t->dentry;
	d->filename = t->filename;
}

static inline void make_dentry_ptr_inline(struct inode *inode,
					struct f2fs_dentry_ptr *d, void *t)
{
	int entry_cnt = NR_INLINE_DENTRY(inode);
	int bitmap_size = INLINE_DENTRY_BITMAP_SIZE(inode);
	int reserved_size = INLINE_RESERVED_SIZE(inode);

	d->inode = inode;
	d->max = entry_cnt;
	d->nr_bitmap = bitmap_size;
	d->bitmap = t;
	d->dentry = t + bitmap_size + reserved_size;
	d->filename = t + bitmap_size + reserved_size +
					SIZE_OF_DIR_ENTRY * entry_cnt;
}

/*
 * XATTR_NODE_OFFSET stores xattrs to one node block per file keeping -1
 * as its node offset to distinguish from index node blocks.
 * But some bits are used to mark the node block.
 */
#define XATTR_NODE_OFFSET	((((unsigned int)-1) << OFFSET_BIT_SHIFT) \
				>> OFFSET_BIT_SHIFT)
enum {
	ALLOC_NODE,			/* allocate a new node page if needed */
	LOOKUP_NODE,			/* look up a node without readahead */
	LOOKUP_NODE_RA,			/*
					 * look up a node with readahead called
					 * by get_data_block.
					 */
};

#define DEFAULT_RETRY_IO_COUNT	8	/* maximum retry read IO count */

#define F2FS_LINK_MAX	0xffffffff	/* maximum link count per file */

#define MAX_DIR_RA_PAGES	4	/* maximum ra pages of dir */

/* vector size for gang look-up from extent cache that consists of radix tree */
#define EXT_TREE_VEC_SIZE	64

/* for in-memory extent cache entry */
#define F2FS_MIN_EXTENT_LEN	64	/* minimum extent length */

/* number of extent info in extent cache we try to shrink */
#define EXTENT_CACHE_SHRINK_NUMBER	128

struct rb_entry {
	struct rb_node rb_node;		/* rb node located in rb-tree */
	unsigned int ofs;		/* start offset of the entry */
	unsigned int len;		/* length of the entry */
};

struct extent_info {
	unsigned int fofs;		/* start offset in a file */
	unsigned int len;		/* length of the extent */
	u32 blk;			/* start block address of the extent */
};

struct extent_node {
	struct rb_node rb_node;
	union {
		struct {
			unsigned int fofs;
			unsigned int len;
			u32 blk;
		};
		struct extent_info ei;	/* extent info */

	};
	struct list_head list;		/* node in global extent list of sbi */
	struct extent_tree *et;		/* extent tree pointer */
};

struct extent_tree {
	nid_t ino;			/* inode number */
	struct rb_root root;		/* root of extent info rb-tree */
	struct extent_node *cached_en;	/* recently accessed extent node */
	struct extent_info largest;	/* largested extent info */
	struct list_head list;		/* to be used by sbi->zombie_list */
	rwlock_t lock;			/* protect extent info rb-tree */
	atomic_t node_cnt;		/* # of extent node in rb-tree*/
};

/*
 * This structure is taken from ext4_map_blocks.
 *
 * Note that, however, f2fs uses NEW and MAPPED flags for f2fs_map_blocks().
 */
#define F2FS_MAP_NEW		(1 << BH_New)
#define F2FS_MAP_MAPPED		(1 << BH_Mapped)
#define F2FS_MAP_UNWRITTEN	(1 << BH_Unwritten)
#define F2FS_MAP_FLAGS		(F2FS_MAP_NEW | F2FS_MAP_MAPPED |\
				F2FS_MAP_UNWRITTEN)

struct f2fs_map_blocks {
	block_t m_pblk;
	block_t m_lblk;
	unsigned int m_len;
	unsigned int m_flags;
	pgoff_t *m_next_pgofs;		/* point next possible non-hole pgofs */
	pgoff_t *m_next_extent;		/* point to next possible extent */
	int m_seg_type;
};

/* for flag in get_data_block */
enum {
	F2FS_GET_BLOCK_DEFAULT,
	F2FS_GET_BLOCK_FIEMAP,
	F2FS_GET_BLOCK_BMAP,
	F2FS_GET_BLOCK_PRE_DIO,
	F2FS_GET_BLOCK_PRE_AIO,
	F2FS_GET_BLOCK_PRECACHE,
};

/*
 * i_advise uses FADVISE_XXX_BIT. We can add additional hints later.
 */
#define FADVISE_COLD_BIT	0x01
#define FADVISE_LOST_PINO_BIT	0x02
#define FADVISE_ENCRYPT_BIT	0x04
#define FADVISE_ENC_NAME_BIT	0x08
#define FADVISE_KEEP_SIZE_BIT	0x10
#define FADVISE_HOT_BIT		0x20
#define FADVISE_VERITY_BIT	0x40	/* reserved */

#define file_is_cold(inode)	is_file(inode, FADVISE_COLD_BIT)
#define file_wrong_pino(inode)	is_file(inode, FADVISE_LOST_PINO_BIT)
#define file_set_cold(inode)	set_file(inode, FADVISE_COLD_BIT)
#define file_lost_pino(inode)	set_file(inode, FADVISE_LOST_PINO_BIT)
#define file_clear_cold(inode)	clear_file(inode, FADVISE_COLD_BIT)
#define file_got_pino(inode)	clear_file(inode, FADVISE_LOST_PINO_BIT)
#define file_is_encrypt(inode)	is_file(inode, FADVISE_ENCRYPT_BIT)
#define file_set_encrypt(inode)	set_file(inode, FADVISE_ENCRYPT_BIT)
#define file_clear_encrypt(inode) clear_file(inode, FADVISE_ENCRYPT_BIT)
#define file_enc_name(inode)	is_file(inode, FADVISE_ENC_NAME_BIT)
#define file_set_enc_name(inode) set_file(inode, FADVISE_ENC_NAME_BIT)
#define file_keep_isize(inode)	is_file(inode, FADVISE_KEEP_SIZE_BIT)
#define file_set_keep_isize(inode) set_file(inode, FADVISE_KEEP_SIZE_BIT)
#define file_is_hot(inode)	is_file(inode, FADVISE_HOT_BIT)
#define file_set_hot(inode)	set_file(inode, FADVISE_HOT_BIT)
#define file_clear_hot(inode)	clear_file(inode, FADVISE_HOT_BIT)

#define DEF_DIR_LEVEL		0

enum {
	GC_FAILURE_PIN,
	GC_FAILURE_ATOMIC,
	MAX_GC_FAILURE
};

struct f2fs_inode_info {
	struct inode vfs_inode;		/* serve a vfs inode */
	unsigned long i_flags;		/* keep an inode flags for ioctl */
	unsigned char i_advise;		/* use to give file attribute hints */
	unsigned char i_dir_level;	/* use for dentry level for large dir */
	unsigned int i_current_depth;	/* only for directory depth */
	/* for gc failure statistic */
	unsigned int i_gc_failures[MAX_GC_FAILURE];
	unsigned int i_pino;		/* parent inode number */
	umode_t i_acl_mode;		/* keep file acl mode temporarily */

	/* Use below internally in f2fs*/
	unsigned long flags;		/* use to pass per-file flags */
	struct rw_semaphore i_sem;	/* protect fi info */
	atomic_t dirty_pages;		/* # of dirty pages */
	f2fs_hash_t chash;		/* hash value of given file name */
	unsigned int clevel;		/* maximum level of given file name */
	struct task_struct *task;	/* lookup and create consistency */
	struct task_struct *cp_task;	/* separate cp/wb IO stats*/
	nid_t i_xattr_nid;		/* node id that contains xattrs */
	loff_t	last_disk_size;		/* lastly written file size */

#ifdef CONFIG_QUOTA
	struct dquot *i_dquot[MAXQUOTAS];

	/* quota space reservation, managed internally by quota code */
	qsize_t i_reserved_quota;
#endif
	struct list_head dirty_list;	/* dirty list for dirs and files */
	struct list_head gdirty_list;	/* linked in global dirty list */
	struct list_head inmem_ilist;	/* list for inmem inodes */
	struct list_head inmem_pages;	/* inmemory pages managed by f2fs */
	struct task_struct *inmem_task;	/* store inmemory task */
	struct mutex inmem_lock;	/* lock for inmemory pages */
	struct extent_tree *extent_tree;	/* cached extent_tree entry */

	/* avoid racing between foreground op and gc */
	struct rw_semaphore i_gc_rwsem[2];
	struct rw_semaphore i_mmap_sem;
	struct rw_semaphore i_xattr_sem; /* avoid racing between reading and changing EAs */

	int i_extra_isize;		/* size of extra space located in i_addr */
	kprojid_t i_projid;		/* id for project quota */
	int i_inline_xattr_size;	/* inline xattr size */
	struct timespec i_crtime;	/* inode creation time */
	struct timespec i_disk_time[4];	/* inode disk times */
};

static inline void get_extent_info(struct extent_info *ext,
					struct f2fs_extent *i_ext)
{
	ext->fofs = le32_to_cpu(i_ext->fofs);
	ext->blk = le32_to_cpu(i_ext->blk);
	ext->len = le32_to_cpu(i_ext->len);
}

static inline void set_raw_extent(struct extent_info *ext,
					struct f2fs_extent *i_ext)
{
	i_ext->fofs = cpu_to_le32(ext->fofs);
	i_ext->blk = cpu_to_le32(ext->blk);
	i_ext->len = cpu_to_le32(ext->len);
}

static inline void set_extent_info(struct extent_info *ei, unsigned int fofs,
						u32 blk, unsigned int len)
{
	ei->fofs = fofs;
	ei->blk = blk;
	ei->len = len;
}

static inline bool __is_discard_mergeable(struct discard_info *back,
						struct discard_info *front)
{
	return (back->lstart + back->len == front->lstart) &&
		(back->len + front->len < DEF_MAX_DISCARD_LEN);
}

static inline bool __is_discard_back_mergeable(struct discard_info *cur,
						struct discard_info *back)
{
	return __is_discard_mergeable(back, cur);
}

static inline bool __is_discard_front_mergeable(struct discard_info *cur,
						struct discard_info *front)
{
	return __is_discard_mergeable(cur, front);
}

static inline bool __is_extent_mergeable(struct extent_info *back,
						struct extent_info *front)
{
	return (back->fofs + back->len == front->fofs &&
			back->blk + back->len == front->blk);
}

static inline bool __is_back_mergeable(struct extent_info *cur,
						struct extent_info *back)
{
	return __is_extent_mergeable(back, cur);
}

static inline bool __is_front_mergeable(struct extent_info *cur,
						struct extent_info *front)
{
	return __is_extent_mergeable(cur, front);
}

extern void f2fs_mark_inode_dirty_sync(struct inode *inode, bool sync);
static inline void __try_update_largest_extent(struct inode *inode,
			struct extent_tree *et, struct extent_node *en)
{
	if (en->ei.len > et->largest.len) {
		et->largest = en->ei;
		f2fs_mark_inode_dirty_sync(inode, true);
	}
}

/*
 * For free nid management
 */
enum nid_state {
	FREE_NID,		/* newly added to free nid list */
	PREALLOC_NID,		/* it is preallocated */
	MAX_NID_STATE,
};

struct f2fs_nm_info {
	block_t nat_blkaddr;		/* base disk address of NAT */
	nid_t max_nid;			/* maximum possible node ids */
	nid_t available_nids;		/* # of available node ids */
	nid_t next_scan_nid;		/* the next nid to be scanned */
	unsigned int ram_thresh;	/* control the memory footprint */
	unsigned int ra_nid_pages;	/* # of nid pages to be readaheaded */
	unsigned int dirty_nats_ratio;	/* control dirty nats ratio threshold */

	/* NAT cache management */
	struct radix_tree_root nat_root;/* root of the nat entry cache */
	struct radix_tree_root nat_set_root;/* root of the nat set cache */
	struct rw_semaphore nat_tree_lock;	/* protect nat_tree_lock */
	struct list_head nat_entries;	/* cached nat entry list (clean) */
	unsigned int nat_cnt;		/* the # of cached nat entries */
	unsigned int dirty_nat_cnt;	/* total num of nat entries in set */
	unsigned int nat_blocks;	/* # of nat blocks */

	/* free node ids management */
	struct radix_tree_root free_nid_root;/* root of the free_nid cache */
	struct list_head free_nid_list;		/* list for free nids excluding preallocated nids */
	unsigned int nid_cnt[MAX_NID_STATE];	/* the number of free node id */
	spinlock_t nid_list_lock;	/* protect nid lists ops */
	struct mutex build_lock;	/* lock for build free nids */
	unsigned char **free_nid_bitmap;
	unsigned char *nat_block_bitmap;
	unsigned short *free_nid_count;	/* free nid count of NAT block */

	/* for checkpoint */
	char *nat_bitmap;		/* NAT bitmap pointer */

	unsigned int nat_bits_blocks;	/* # of nat bits blocks */
	unsigned char *nat_bits;	/* NAT bits blocks */
	unsigned char *full_nat_bits;	/* full NAT pages */
	unsigned char *empty_nat_bits;	/* empty NAT pages */
#ifdef CONFIG_F2FS_CHECK_FS
	char *nat_bitmap_mir;		/* NAT bitmap mirror */
#endif
	int bitmap_size;		/* bitmap size */
};

/*
 * this structure is used as one of function parameters.
 * all the information are dedicated to a given direct node block determined
 * by the data offset in a file.
 */
struct dnode_of_data {
	struct inode *inode;		/* vfs inode pointer */
	struct page *inode_page;	/* its inode page, NULL is possible */
	struct page *node_page;		/* cached direct node page */
	nid_t nid;			/* node id of the direct node block */
	unsigned int ofs_in_node;	/* data offset in the node page */
	bool inode_page_locked;		/* inode page is locked or not */
	bool node_changed;		/* is node block changed */
	char cur_level;			/* level of hole node page */
	char max_level;			/* level of current page located */
	block_t	data_blkaddr;		/* block address of the node block */
};

static inline void set_new_dnode(struct dnode_of_data *dn, struct inode *inode,
		struct page *ipage, struct page *npage, nid_t nid)
{
	memset(dn, 0, sizeof(*dn));
	dn->inode = inode;
	dn->inode_page = ipage;
	dn->node_page = npage;
	dn->nid = nid;
}

/*
 * For SIT manager
 *
 * By default, there are 6 active log areas across the whole main area.
 * When considering hot and cold data separation to reduce cleaning overhead,
 * we split 3 for data logs and 3 for node logs as hot, warm, and cold types,
 * respectively.
 * In the current design, you should not change the numbers intentionally.
 * Instead, as a mount option such as active_logs=x, you can use 2, 4, and 6
 * logs individually according to the underlying devices. (default: 6)
 * Just in case, on-disk layout covers maximum 16 logs that consist of 8 for
 * data and 8 for node logs.
 */
#define	NR_CURSEG_DATA_TYPE	(3)
#define NR_CURSEG_NODE_TYPE	(3)
#define NR_CURSEG_TYPE	(NR_CURSEG_DATA_TYPE + NR_CURSEG_NODE_TYPE)

enum {
	CURSEG_HOT_DATA	= 0,	/* directory entry blocks */
	CURSEG_WARM_DATA,	/* data blocks */
	CURSEG_COLD_DATA,	/* multimedia or GCed data blocks */
	CURSEG_HOT_NODE,	/* direct node blocks of directory files */
	CURSEG_WARM_NODE,	/* direct node blocks of normal files */
	CURSEG_COLD_NODE,	/* indirect node blocks */
	NO_CHECK_TYPE,
};

struct flush_cmd {
	struct completion wait;
	struct llist_node llnode;
	nid_t ino;
	int ret;
};

struct flush_cmd_control {
	struct task_struct *f2fs_issue_flush;	/* flush thread */
	wait_queue_head_t flush_wait_queue;	/* waiting queue for wake-up */
	atomic_t issued_flush;			/* # of issued flushes */
	atomic_t issing_flush;			/* # of issing flushes */
	struct llist_head issue_list;		/* list for command issue */
	struct llist_node *dispatch_list;	/* list for command dispatch */
};

struct f2fs_sm_info {
	struct sit_info *sit_info;		/* whole segment information */
	struct free_segmap_info *free_info;	/* free segment information */
	struct dirty_seglist_info *dirty_info;	/* dirty segment information */
	struct curseg_info *curseg_array;	/* active segment information */

	struct rw_semaphore curseg_lock;	/* for preventing curseg change */

	block_t seg0_blkaddr;		/* block address of 0'th segment */
	block_t main_blkaddr;		/* start block address of main area */
	block_t ssa_blkaddr;		/* start block address of SSA area */

	unsigned int segment_count;	/* total # of segments */
	unsigned int main_segments;	/* # of segments in main area */
	unsigned int reserved_segments;	/* # of reserved segments */
	unsigned int ovp_segments;	/* # of overprovision segments */

	/* a threshold to reclaim prefree segments */
	unsigned int rec_prefree_segments;

	/* for batched trimming */
	unsigned int trim_sections;		/* # of sections to trim */

	struct list_head sit_entry_set;	/* sit entry set list */

	unsigned int ipu_policy;	/* in-place-update policy */
	unsigned int min_ipu_util;	/* in-place-update threshold */
	unsigned int min_fsync_blocks;	/* threshold for fsync */
	unsigned int min_seq_blocks;	/* threshold for sequential blocks */
	unsigned int min_hot_blocks;	/* threshold for hot block allocation */
	unsigned int min_ssr_sections;	/* threshold to trigger SSR allocation */

	/* for flush command control */
	struct flush_cmd_control *fcc_info;

	/* for discard command control */
	struct discard_cmd_control *dcc_info;
};

/*
 * For superblock
 */
/*
 * COUNT_TYPE for monitoring
 *
 * f2fs monitors the number of several block types such as on-writeback,
 * dirty dentry blocks, dirty node blocks, and dirty meta blocks.
 */
#define WB_DATA_TYPE(p)	(__is_cp_guaranteed(p) ? F2FS_WB_CP_DATA : F2FS_WB_DATA)
enum count_type {
	F2FS_DIRTY_DENTS,
	F2FS_DIRTY_DATA,
	F2FS_DIRTY_QDATA,
	F2FS_DIRTY_NODES,
	F2FS_DIRTY_META,
	F2FS_INMEM_PAGES,
	F2FS_DIRTY_IMETA,
	F2FS_WB_CP_DATA,
	F2FS_WB_DATA,
	NR_COUNT_TYPE,
};

/*
 * The below are the page types of bios used in submit_bio().
 * The available types are:
 * DATA			User data pages. It operates as async mode.
 * NODE			Node pages. It operates as async mode.
 * META			FS metadata pages such as SIT, NAT, CP.
 * NR_PAGE_TYPE		The number of page types.
 * META_FLUSH		Make sure the previous pages are written
 *			with waiting the bio's completion
 * ...			Only can be used with META.
 */
#define PAGE_TYPE_OF_BIO(type)	((type) > META ? META : (type))
enum page_type {
	DATA,
	NODE,
	META,
	NR_PAGE_TYPE,
	META_FLUSH,
	INMEM,		/* the below types are used by tracepoints only. */
	INMEM_DROP,
	INMEM_INVALIDATE,
	INMEM_REVOKE,
	IPU,
	OPU,
};

enum temp_type {
	HOT = 0,	/* must be zero for meta bio */
	WARM,
	COLD,
	NR_TEMP_TYPE,
};

enum need_lock_type {
	LOCK_REQ = 0,
	LOCK_DONE,
	LOCK_RETRY,
};

enum cp_reason_type {
	CP_NO_NEEDED,
	CP_NON_REGULAR,
	CP_HARDLINK,
	CP_SB_NEED_CP,
	CP_WRONG_PINO,
	CP_NO_SPC_ROLL,
	CP_NODE_NEED_CP,
	CP_FASTBOOT_MODE,
	CP_SPEC_LOG_NUM,
	CP_RECOVER_DIR,
};

enum iostat_type {
	APP_DIRECT_IO,			/* app direct IOs */
	APP_BUFFERED_IO,		/* app buffered IOs */
	APP_WRITE_IO,			/* app write IOs */
	APP_MAPPED_IO,			/* app mapped IOs */
	FS_DATA_IO,			/* data IOs from kworker/fsync/reclaimer */
	FS_NODE_IO,			/* node IOs from kworker/fsync/reclaimer */
	FS_META_IO,			/* meta IOs from kworker/reclaimer */
	FS_GC_DATA_IO,			/* data IOs from forground gc */
	FS_GC_NODE_IO,			/* node IOs from forground gc */
	FS_CP_DATA_IO,			/* data IOs from checkpoint */
	FS_CP_NODE_IO,			/* node IOs from checkpoint */
	FS_CP_META_IO,			/* meta IOs from checkpoint */
	FS_DISCARD,			/* discard */
	NR_IO_TYPE,
};

struct f2fs_io_info {
	struct f2fs_sb_info *sbi;	/* f2fs_sb_info pointer */
	nid_t ino;		/* inode number */
	enum page_type type;	/* contains DATA/NODE/META/META_FLUSH */
	enum temp_type temp;	/* contains HOT/WARM/COLD */
	int op;			/* contains REQ_OP_ */
	int op_flags;		/* req_flag_bits */
	block_t new_blkaddr;	/* new block address to be written */
	block_t old_blkaddr;	/* old block address before Cow */
	struct page *page;	/* page to be written */
	struct page *encrypted_page;	/* encrypted page */
	struct list_head list;		/* serialize IOs */
	bool submitted;		/* indicate IO submission */
	int need_lock;		/* indicate we need to lock cp_rwsem */
	bool in_list;		/* indicate fio is in io_list */
	bool is_meta;		/* indicate borrow meta inode mapping or not */
	bool retry;		/* need to reallocate block address */
	enum iostat_type io_type;	/* io type */
	struct writeback_control *io_wbc; /* writeback control */
	unsigned char version;		/* version of the node */
};

#define is_read_io(rw) ((rw) == READ)
struct f2fs_bio_info {
	struct f2fs_sb_info *sbi;	/* f2fs superblock */
	struct bio *bio;		/* bios to merge */
	sector_t last_block_in_bio;	/* last block number */
	struct f2fs_io_info fio;	/* store buffered io info. */
	struct rw_semaphore io_rwsem;	/* blocking op for bio */
	spinlock_t io_lock;		/* serialize DATA/NODE IOs */
	struct list_head io_list;	/* track fios */
};

#define FDEV(i)				(sbi->devs[i])
#define RDEV(i)				(raw_super->devs[i])
struct f2fs_dev_info {
	struct block_device *bdev;
	char path[MAX_PATH_LEN];
	unsigned int total_segments;
	block_t start_blk;
	block_t end_blk;
#ifdef CONFIG_BLK_DEV_ZONED
	unsigned int nr_blkz;			/* Total number of zones */
	u8 *blkz_type;				/* Array of zones type */
#endif
};

enum inode_type {
	DIR_INODE,			/* for dirty dir inode */
	FILE_INODE,			/* for dirty regular/symlink inode */
	DIRTY_META,			/* for all dirtied inode metadata */
	ATOMIC_FILE,			/* for all atomic files */
	NR_INODE_TYPE,
};

/* for inner inode cache management */
struct inode_management {
	struct radix_tree_root ino_root;	/* ino entry array */
	spinlock_t ino_lock;			/* for ino entry lock */
	struct list_head ino_list;		/* inode list head */
	unsigned long ino_num;			/* number of entries */
};

/* For s_flag in struct f2fs_sb_info */
enum {
	SBI_IS_DIRTY,				/* dirty flag for checkpoint */
	SBI_IS_CLOSE,				/* specify unmounting */
	SBI_NEED_FSCK,				/* need fsck.f2fs to fix */
	SBI_POR_DOING,				/* recovery is doing or not */
	SBI_NEED_SB_WRITE,			/* need to recover superblock */
	SBI_NEED_CP,				/* need to checkpoint */
};

enum {
	CP_TIME,
	REQ_TIME,
	MAX_TIME,
};

enum {
	GC_NORMAL,
	GC_IDLE_CB,
	GC_IDLE_GREEDY,
	GC_URGENT,
};

enum {
	WHINT_MODE_OFF,		/* not pass down write hints */
	WHINT_MODE_USER,	/* try to pass down hints given by users */
	WHINT_MODE_FS,		/* pass down hints with F2FS policy */
};

enum {
	ALLOC_MODE_DEFAULT,	/* stay default */
	ALLOC_MODE_REUSE,	/* reuse segments as much as possible */
};

enum fsync_mode {
	FSYNC_MODE_POSIX,	/* fsync follows posix semantics */
	FSYNC_MODE_STRICT,	/* fsync behaves in line with ext4 */
	FSYNC_MODE_NOBARRIER,	/* fsync behaves nobarrier based on posix */
};

#ifdef CONFIG_F2FS_FS_ENCRYPTION
#define DUMMY_ENCRYPTION_ENABLED(sbi) \
			(unlikely(F2FS_OPTION(sbi).test_dummy_encryption))
#else
#define DUMMY_ENCRYPTION_ENABLED(sbi) (0)
#endif

struct f2fs_sb_info {
	struct super_block *sb;			/* pointer to VFS super block */
	struct proc_dir_entry *s_proc;		/* proc entry */
	struct f2fs_super_block *raw_super;	/* raw super block pointer */
	struct rw_semaphore sb_lock;		/* lock for raw super block */
	int valid_super_block;			/* valid super block no */
	unsigned long s_flag;				/* flags for sbi */
	struct mutex writepages;		/* mutex for writepages() */

#ifdef CONFIG_BLK_DEV_ZONED
	unsigned int blocks_per_blkz;		/* F2FS blocks per zone */
	unsigned int log_blocks_per_blkz;	/* log2 F2FS blocks per zone */
#endif

	/* for node-related operations */
	struct f2fs_nm_info *nm_info;		/* node manager */
	struct inode *node_inode;		/* cache node blocks */

	/* for segment-related operations */
	struct f2fs_sm_info *sm_info;		/* segment manager */

	/* for bio operations */
	struct f2fs_bio_info *write_io[NR_PAGE_TYPE];	/* for write bios */
	struct mutex wio_mutex[NR_PAGE_TYPE - 1][NR_TEMP_TYPE];
						/* bio ordering for NODE/DATA */
	/* keep migration IO order for LFS mode */
	struct rw_semaphore io_order_lock;
	mempool_t *write_io_dummy;		/* Dummy pages */

	/* for checkpoint */
	struct f2fs_checkpoint *ckpt;		/* raw checkpoint pointer */
	int cur_cp_pack;			/* remain current cp pack */
	spinlock_t cp_lock;			/* for flag in ckpt */
	struct inode *meta_inode;		/* cache meta blocks */
	struct mutex cp_mutex;			/* checkpoint procedure lock */
	struct rw_semaphore cp_rwsem;		/* blocking FS operations */
	struct rw_semaphore node_write;		/* locking node writes */
	struct rw_semaphore node_change;	/* locking node change */
	wait_queue_head_t cp_wait;
	unsigned long last_time[MAX_TIME];	/* to store time in jiffies */
	long interval_time[MAX_TIME];		/* to store thresholds */

	struct inode_management im[MAX_INO_ENTRY];      /* manage inode cache */

	/* for orphan inode, use 0'th array */
	unsigned int max_orphans;		/* max orphan inodes */

	/* for inode management */
	struct list_head inode_list[NR_INODE_TYPE];	/* dirty inode list */
	spinlock_t inode_lock[NR_INODE_TYPE];	/* for dirty inode list lock */

	/* for extent tree cache */
	struct radix_tree_root extent_tree_root;/* cache extent cache entries */
	struct mutex extent_tree_lock;	/* locking extent radix tree */
	struct list_head extent_list;		/* lru list for shrinker */
	spinlock_t extent_lock;			/* locking extent lru list */
	atomic_t total_ext_tree;		/* extent tree count */
	struct list_head zombie_list;		/* extent zombie tree list */
	atomic_t total_zombie_tree;		/* extent zombie tree count */
	atomic_t total_ext_node;		/* extent info count */

	/* basic filesystem units */
	unsigned int log_sectors_per_block;	/* log2 sectors per block */
	unsigned int log_blocksize;		/* log2 block size */
	unsigned int blocksize;			/* block size */
	unsigned int root_ino_num;		/* root inode number*/
	unsigned int node_ino_num;		/* node inode number*/
	unsigned int meta_ino_num;		/* meta inode number*/
	unsigned int log_blocks_per_seg;	/* log2 blocks per segment */
	unsigned int blocks_per_seg;		/* blocks per segment */
	unsigned int segs_per_sec;		/* segments per section */
	unsigned int secs_per_zone;		/* sections per zone */
	unsigned int total_sections;		/* total section count */
	unsigned int total_node_count;		/* total node block count */
	unsigned int total_valid_node_count;	/* valid node block count */
	loff_t max_file_blocks;			/* max block index of file */
	int dir_level;				/* directory level */
	unsigned int trigger_ssr_threshold;	/* threshold to trigger ssr */
	int readdir_ra;				/* readahead inode in readdir */

	block_t user_block_count;		/* # of user blocks */
	block_t total_valid_block_count;	/* # of valid blocks */
	block_t discard_blks;			/* discard command candidats */
	block_t last_valid_block_count;		/* for recovery */
	block_t reserved_blocks;		/* configurable reserved blocks */
	block_t current_reserved_blocks;	/* current reserved blocks */

	unsigned int nquota_files;		/* # of quota sysfile */

	u32 s_next_generation;			/* for NFS support */

	/* # of pages, see count_type */
	atomic_t nr_pages[NR_COUNT_TYPE];
	/* # of allocated blocks */
	struct percpu_counter alloc_valid_block_count;

	/* writeback control */
	atomic_t wb_sync_req[META];	/* count # of WB_SYNC threads */

	/* valid inode count */
	struct percpu_counter total_valid_inode_count;

	struct f2fs_mount_info mount_opt;	/* mount options */

	/* for cleaning operations */
	struct mutex gc_mutex;			/* mutex for GC */
	struct f2fs_gc_kthread	*gc_thread;	/* GC thread */
	unsigned int cur_victim_sec;		/* current victim section num */
	unsigned int gc_mode;			/* current GC state */
	/* for skip statistic */
	unsigned long long skipped_atomic_files[2];	/* FG_GC and BG_GC */

	/* threshold for gc trials on pinned files */
	u64 gc_pin_file_threshold;

	/* maximum # of trials to find a victim segment for SSR and GC */
	unsigned int max_victim_search;

	/*
	 * for stat information.
	 * one is for the LFS mode, and the other is for the SSR mode.
	 */
#ifdef CONFIG_F2FS_STAT_FS
	struct f2fs_stat_info *stat_info;	/* FS status information */
	unsigned int segment_count[2];		/* # of allocated segments */
	unsigned int block_count[2];		/* # of allocated blocks */
	atomic_t inplace_count;		/* # of inplace update */
	atomic64_t total_hit_ext;		/* # of lookup extent cache */
	atomic64_t read_hit_rbtree;		/* # of hit rbtree extent node */
	atomic64_t read_hit_largest;		/* # of hit largest extent node */
	atomic64_t read_hit_cached;		/* # of hit cached extent node */
	atomic_t inline_xattr;			/* # of inline_xattr inodes */
	atomic_t inline_inode;			/* # of inline_data inodes */
	atomic_t inline_dir;			/* # of inline_dentry inodes */
	atomic_t aw_cnt;			/* # of atomic writes */
	atomic_t vw_cnt;			/* # of volatile writes */
	atomic_t max_aw_cnt;			/* max # of atomic writes */
	atomic_t max_vw_cnt;			/* max # of volatile writes */
	int bg_gc;				/* background gc calls */
	unsigned int ndirty_inode[NR_INODE_TYPE];	/* # of dirty inodes */
#endif
	spinlock_t stat_lock;			/* lock for stat operations */

	/* For app/fs IO statistics */
	spinlock_t iostat_lock;
	unsigned long long write_iostat[NR_IO_TYPE];
	bool iostat_enable;

	/* For sysfs suppport */
	struct kobject s_kobj;
	struct completion s_kobj_unregister;

	/* For shrinker support */
	struct list_head s_list;
	int s_ndevs;				/* number of devices */
	struct f2fs_dev_info *devs;		/* for device list */
	unsigned int dirty_device;		/* for checkpoint data flush */
	spinlock_t dev_lock;			/* protect dirty_device */
	struct mutex umount_mutex;
	unsigned int shrinker_run_no;

	/* For write statistics */
	u64 sectors_written_start;
	u64 kbytes_written;

	/* Reference to checksum algorithm driver via cryptoapi */
	struct crypto_shash *s_chksum_driver;

	/* Precomputed FS UUID checksum for seeding other checksums */
	__u32 s_chksum_seed;
};

#ifdef CONFIG_F2FS_FAULT_INJECTION
#define f2fs_show_injection_info(type)				\
	printk("%sF2FS-fs : inject %s in %s of %pF\n",		\
		KERN_INFO, fault_name[type],			\
		__func__, __builtin_return_address(0))
static inline bool time_to_inject(struct f2fs_sb_info *sbi, int type)
{
	struct f2fs_fault_info *ffi = &F2FS_OPTION(sbi).fault_info;

	if (!ffi->inject_rate)
		return false;

	if (!IS_FAULT_SET(ffi, type))
		return false;

	atomic_inc(&ffi->inject_ops);
	if (atomic_read(&ffi->inject_ops) >= ffi->inject_rate) {
		atomic_set(&ffi->inject_ops, 0);
		return true;
	}
	return false;
}
#endif

/* For write statistics. Suppose sector size is 512 bytes,
 * and the return value is in kbytes. s is of struct f2fs_sb_info.
 */
#define BD_PART_WRITTEN(s)						 \
(((u64)part_stat_read((s)->sb->s_bdev->bd_part, sectors[1]) -		 \
		(s)->sectors_written_start) >> 1)

static inline void f2fs_update_time(struct f2fs_sb_info *sbi, int type)
{
	sbi->last_time[type] = jiffies;
}

static inline bool f2fs_time_over(struct f2fs_sb_info *sbi, int type)
{
	unsigned long interval = sbi->interval_time[type] * HZ;

	return time_after(jiffies, sbi->last_time[type] + interval);
}

static inline bool is_idle(struct f2fs_sb_info *sbi)
{
	struct block_device *bdev = sbi->sb->s_bdev;
	struct request_queue *q = bdev_get_queue(bdev);
	struct request_list *rl = &q->root_rl;

	if (rl->count[BLK_RW_SYNC] || rl->count[BLK_RW_ASYNC])
		return 0;

	return f2fs_time_over(sbi, REQ_TIME);
}

/*
 * Inline functions
 */
static inline u32 __f2fs_crc32(struct f2fs_sb_info *sbi, u32 crc,
			      const void *address, unsigned int length)
{
	struct {
		struct shash_desc shash;
		char ctx[4];
	} desc;
	int err;

	BUG_ON(crypto_shash_descsize(sbi->s_chksum_driver) != sizeof(desc.ctx));

	desc.shash.tfm = sbi->s_chksum_driver;
	desc.shash.flags = 0;
	*(u32 *)desc.ctx = crc;

	err = crypto_shash_update(&desc.shash, address, length);
	BUG_ON(err);

	return *(u32 *)desc.ctx;
}

static inline u32 f2fs_crc32(struct f2fs_sb_info *sbi, const void *address,
			   unsigned int length)
{
	return __f2fs_crc32(sbi, F2FS_SUPER_MAGIC, address, length);
}

static inline bool f2fs_crc_valid(struct f2fs_sb_info *sbi, __u32 blk_crc,
				  void *buf, size_t buf_size)
{
	return f2fs_crc32(sbi, buf, buf_size) == blk_crc;
}

static inline u32 f2fs_chksum(struct f2fs_sb_info *sbi, u32 crc,
			      const void *address, unsigned int length)
{
	return __f2fs_crc32(sbi, crc, address, length);
}

static inline struct f2fs_inode_info *F2FS_I(struct inode *inode)
{
	return container_of(inode, struct f2fs_inode_info, vfs_inode);
}

static inline struct f2fs_sb_info *F2FS_SB(struct super_block *sb)
{
	return sb->s_fs_info;
}

static inline struct f2fs_sb_info *F2FS_I_SB(struct inode *inode)
{
	return F2FS_SB(inode->i_sb);
}

static inline struct f2fs_sb_info *F2FS_M_SB(struct address_space *mapping)
{
	return F2FS_I_SB(mapping->host);
}

static inline struct f2fs_sb_info *F2FS_P_SB(struct page *page)
{
	return F2FS_M_SB(page->mapping);
}

static inline struct f2fs_super_block *F2FS_RAW_SUPER(struct f2fs_sb_info *sbi)
{
	return (struct f2fs_super_block *)(sbi->raw_super);
}

static inline struct f2fs_checkpoint *F2FS_CKPT(struct f2fs_sb_info *sbi)
{
	return (struct f2fs_checkpoint *)(sbi->ckpt);
}

static inline struct f2fs_node *F2FS_NODE(struct page *page)
{
	return (struct f2fs_node *)page_address(page);
}

static inline struct f2fs_inode *F2FS_INODE(struct page *page)
{
	return &((struct f2fs_node *)page_address(page))->i;
}

static inline struct f2fs_nm_info *NM_I(struct f2fs_sb_info *sbi)
{
	return (struct f2fs_nm_info *)(sbi->nm_info);
}

static inline struct f2fs_sm_info *SM_I(struct f2fs_sb_info *sbi)
{
	return (struct f2fs_sm_info *)(sbi->sm_info);
}

static inline struct sit_info *SIT_I(struct f2fs_sb_info *sbi)
{
	return (struct sit_info *)(SM_I(sbi)->sit_info);
}

static inline struct free_segmap_info *FREE_I(struct f2fs_sb_info *sbi)
{
	return (struct free_segmap_info *)(SM_I(sbi)->free_info);
}

static inline struct dirty_seglist_info *DIRTY_I(struct f2fs_sb_info *sbi)
{
	return (struct dirty_seglist_info *)(SM_I(sbi)->dirty_info);
}

static inline struct address_space *META_MAPPING(struct f2fs_sb_info *sbi)
{
	return sbi->meta_inode->i_mapping;
}

static inline struct address_space *NODE_MAPPING(struct f2fs_sb_info *sbi)
{
	return sbi->node_inode->i_mapping;
}

static inline bool is_sbi_flag_set(struct f2fs_sb_info *sbi, unsigned int type)
{
	return test_bit(type, &sbi->s_flag);
}

static inline void set_sbi_flag(struct f2fs_sb_info *sbi, unsigned int type)
{
	set_bit(type, &sbi->s_flag);
}

static inline void clear_sbi_flag(struct f2fs_sb_info *sbi, unsigned int type)
{
	clear_bit(type, &sbi->s_flag);
}

static inline unsigned long long cur_cp_version(struct f2fs_checkpoint *cp)
{
	return le64_to_cpu(cp->checkpoint_ver);
}

static inline unsigned long f2fs_qf_ino(struct super_block *sb, int type)
{
	if (type < F2FS_MAX_QUOTAS)
		return le32_to_cpu(F2FS_SB(sb)->raw_super->qf_ino[type]);
	return 0;
}

static inline __u64 cur_cp_crc(struct f2fs_checkpoint *cp)
{
	size_t crc_offset = le32_to_cpu(cp->checksum_offset);
	return le32_to_cpu(*((__le32 *)((unsigned char *)cp + crc_offset)));
}

static inline bool __is_set_ckpt_flags(struct f2fs_checkpoint *cp, unsigned int f)
{
	unsigned int ckpt_flags = le32_to_cpu(cp->ckpt_flags);

	return ckpt_flags & f;
}

static inline bool is_set_ckpt_flags(struct f2fs_sb_info *sbi, unsigned int f)
{
	return __is_set_ckpt_flags(F2FS_CKPT(sbi), f);
}

static inline void __set_ckpt_flags(struct f2fs_checkpoint *cp, unsigned int f)
{
	unsigned int ckpt_flags;

	ckpt_flags = le32_to_cpu(cp->ckpt_flags);
	ckpt_flags |= f;
	cp->ckpt_flags = cpu_to_le32(ckpt_flags);
}

static inline void set_ckpt_flags(struct f2fs_sb_info *sbi, unsigned int f)
{
	unsigned long flags;

	spin_lock_irqsave(&sbi->cp_lock, flags);
	__set_ckpt_flags(F2FS_CKPT(sbi), f);
	spin_unlock_irqrestore(&sbi->cp_lock, flags);
}

static inline void __clear_ckpt_flags(struct f2fs_checkpoint *cp, unsigned int f)
{
	unsigned int ckpt_flags;

	ckpt_flags = le32_to_cpu(cp->ckpt_flags);
	ckpt_flags &= (~f);
	cp->ckpt_flags = cpu_to_le32(ckpt_flags);
}

static inline void clear_ckpt_flags(struct f2fs_sb_info *sbi, unsigned int f)
{
	unsigned long flags;

	spin_lock_irqsave(&sbi->cp_lock, flags);
	__clear_ckpt_flags(F2FS_CKPT(sbi), f);
	spin_unlock_irqrestore(&sbi->cp_lock, flags);
}

static inline void disable_nat_bits(struct f2fs_sb_info *sbi, bool lock)
{
	unsigned long flags;

	set_sbi_flag(sbi, SBI_NEED_FSCK);

	if (lock)
		spin_lock_irqsave(&sbi->cp_lock, flags);
	__clear_ckpt_flags(F2FS_CKPT(sbi), CP_NAT_BITS_FLAG);
	kfree(NM_I(sbi)->nat_bits);
	NM_I(sbi)->nat_bits = NULL;
	if (lock)
		spin_unlock_irqrestore(&sbi->cp_lock, flags);
}

static inline bool enabled_nat_bits(struct f2fs_sb_info *sbi,
					struct cp_control *cpc)
{
	bool set = is_set_ckpt_flags(sbi, CP_NAT_BITS_FLAG);

	return (cpc) ? (cpc->reason & CP_UMOUNT) && set : set;
}

static inline void f2fs_lock_op(struct f2fs_sb_info *sbi)
{
	down_read(&sbi->cp_rwsem);
}

static inline int f2fs_trylock_op(struct f2fs_sb_info *sbi)
{
	return down_read_trylock(&sbi->cp_rwsem);
}

static inline void f2fs_unlock_op(struct f2fs_sb_info *sbi)
{
	up_read(&sbi->cp_rwsem);
}

static inline void f2fs_lock_all(struct f2fs_sb_info *sbi)
{
	down_write(&sbi->cp_rwsem);
}

static inline void f2fs_unlock_all(struct f2fs_sb_info *sbi)
{
	up_write(&sbi->cp_rwsem);
}

static inline int __get_cp_reason(struct f2fs_sb_info *sbi)
{
	int reason = CP_SYNC;

	if (test_opt(sbi, FASTBOOT))
		reason = CP_FASTBOOT;
	if (is_sbi_flag_set(sbi, SBI_IS_CLOSE))
		reason = CP_UMOUNT;
	return reason;
}

static inline bool __remain_node_summaries(int reason)
{
	return (reason & (CP_UMOUNT | CP_FASTBOOT));
}

static inline bool __exist_node_summaries(struct f2fs_sb_info *sbi)
{
	return (is_set_ckpt_flags(sbi, CP_UMOUNT_FLAG) ||
			is_set_ckpt_flags(sbi, CP_FASTBOOT_FLAG));
}

/*
 * Check whether the inode has blocks or not
 */
static inline int F2FS_HAS_BLOCKS(struct inode *inode)
{
	block_t xattr_block = F2FS_I(inode)->i_xattr_nid ? 1 : 0;

	return (inode->i_blocks >> F2FS_LOG_SECTORS_PER_BLOCK) > xattr_block;
}

static inline bool f2fs_has_xattr_block(unsigned int ofs)
{
	return ofs == XATTR_NODE_OFFSET;
}

static inline bool __allow_reserved_blocks(struct f2fs_sb_info *sbi,
					struct inode *inode, bool cap)
{
	if (!inode)
		return true;
	if (!test_opt(sbi, RESERVE_ROOT))
		return false;
	if (IS_NOQUOTA(inode))
		return true;
	if (uid_eq(F2FS_OPTION(sbi).s_resuid, current_fsuid()))
		return true;
	if (!gid_eq(F2FS_OPTION(sbi).s_resgid, GLOBAL_ROOT_GID) &&
					in_group_p(F2FS_OPTION(sbi).s_resgid))
		return true;
	if (cap && capable(CAP_SYS_RESOURCE))
		return true;
	return false;
}

static inline void f2fs_i_blocks_write(struct inode *, block_t, bool, bool);
static inline int inc_valid_block_count(struct f2fs_sb_info *sbi,
				 struct inode *inode, blkcnt_t *count)
{
	blkcnt_t diff = 0, release = 0;
	block_t avail_user_block_count;
	int ret;

	ret = dquot_reserve_block(inode, *count);
	if (ret)
		return ret;

#ifdef CONFIG_F2FS_FAULT_INJECTION
	if (time_to_inject(sbi, FAULT_BLOCK)) {
		f2fs_show_injection_info(FAULT_BLOCK);
		release = *count;
		goto enospc;
	}
#endif
	/*
	 * let's increase this in prior to actual block count change in order
	 * for f2fs_sync_file to avoid data races when deciding checkpoint.
	 */
	percpu_counter_add(&sbi->alloc_valid_block_count, (*count));

	spin_lock(&sbi->stat_lock);
	sbi->total_valid_block_count += (block_t)(*count);
	avail_user_block_count = sbi->user_block_count -
					sbi->current_reserved_blocks;

	if (!__allow_reserved_blocks(sbi, inode, true))
		avail_user_block_count -= F2FS_OPTION(sbi).root_reserved_blocks;

	if (unlikely(sbi->total_valid_block_count > avail_user_block_count)) {
		diff = sbi->total_valid_block_count - avail_user_block_count;
		if (diff > *count)
			diff = *count;
		*count -= diff;
		release = diff;
		sbi->total_valid_block_count -= diff;
		if (!*count) {
			spin_unlock(&sbi->stat_lock);
			percpu_counter_sub(&sbi->alloc_valid_block_count, diff);
			goto enospc;
		}
	}
	spin_unlock(&sbi->stat_lock);

	if (unlikely(release))
		dquot_release_reservation_block(inode, release);
	f2fs_i_blocks_write(inode, *count, true, true);
	return 0;

enospc:
	dquot_release_reservation_block(inode, release);
	return -ENOSPC;
}

static inline void dec_valid_block_count(struct f2fs_sb_info *sbi,
						struct inode *inode,
						block_t count)
{
	blkcnt_t sectors = count << F2FS_LOG_SECTORS_PER_BLOCK;

	spin_lock(&sbi->stat_lock);
	f2fs_bug_on(sbi, sbi->total_valid_block_count < (block_t) count);
	f2fs_bug_on(sbi, inode->i_blocks < sectors);
	sbi->total_valid_block_count -= (block_t)count;
	if (sbi->reserved_blocks &&
		sbi->current_reserved_blocks < sbi->reserved_blocks)
		sbi->current_reserved_blocks = min(sbi->reserved_blocks,
					sbi->current_reserved_blocks + count);
	spin_unlock(&sbi->stat_lock);
	f2fs_i_blocks_write(inode, count, false, true);
}

static inline void inc_page_count(struct f2fs_sb_info *sbi, int count_type)
{
	atomic_inc(&sbi->nr_pages[count_type]);

	if (count_type == F2FS_DIRTY_DATA || count_type == F2FS_INMEM_PAGES ||
		count_type == F2FS_WB_CP_DATA || count_type == F2FS_WB_DATA)
		return;

	set_sbi_flag(sbi, SBI_IS_DIRTY);
}

static inline void inode_inc_dirty_pages(struct inode *inode)
{
	atomic_inc(&F2FS_I(inode)->dirty_pages);
	inc_page_count(F2FS_I_SB(inode), S_ISDIR(inode->i_mode) ?
				F2FS_DIRTY_DENTS : F2FS_DIRTY_DATA);
	if (IS_NOQUOTA(inode))
		inc_page_count(F2FS_I_SB(inode), F2FS_DIRTY_QDATA);
}

static inline void dec_page_count(struct f2fs_sb_info *sbi, int count_type)
{
	atomic_dec(&sbi->nr_pages[count_type]);
}

static inline void inode_dec_dirty_pages(struct inode *inode)
{
	if (!S_ISDIR(inode->i_mode) && !S_ISREG(inode->i_mode) &&
			!S_ISLNK(inode->i_mode))
		return;

	atomic_dec(&F2FS_I(inode)->dirty_pages);
	dec_page_count(F2FS_I_SB(inode), S_ISDIR(inode->i_mode) ?
				F2FS_DIRTY_DENTS : F2FS_DIRTY_DATA);
	if (IS_NOQUOTA(inode))
		dec_page_count(F2FS_I_SB(inode), F2FS_DIRTY_QDATA);
}

static inline s64 get_pages(struct f2fs_sb_info *sbi, int count_type)
{
	return atomic_read(&sbi->nr_pages[count_type]);
}

static inline int get_dirty_pages(struct inode *inode)
{
	return atomic_read(&F2FS_I(inode)->dirty_pages);
}

static inline int get_blocktype_secs(struct f2fs_sb_info *sbi, int block_type)
{
	unsigned int pages_per_sec = sbi->segs_per_sec * sbi->blocks_per_seg;
	unsigned int segs = (get_pages(sbi, block_type) + pages_per_sec - 1) >>
						sbi->log_blocks_per_seg;

	return segs / sbi->segs_per_sec;
}

static inline block_t valid_user_blocks(struct f2fs_sb_info *sbi)
{
	return sbi->total_valid_block_count;
}

static inline block_t discard_blocks(struct f2fs_sb_info *sbi)
{
	return sbi->discard_blks;
}

static inline unsigned long __bitmap_size(struct f2fs_sb_info *sbi, int flag)
{
	struct f2fs_checkpoint *ckpt = F2FS_CKPT(sbi);

	/* return NAT or SIT bitmap */
	if (flag == NAT_BITMAP)
		return le32_to_cpu(ckpt->nat_ver_bitmap_bytesize);
	else if (flag == SIT_BITMAP)
		return le32_to_cpu(ckpt->sit_ver_bitmap_bytesize);

	return 0;
}

static inline block_t __cp_payload(struct f2fs_sb_info *sbi)
{
	return le32_to_cpu(F2FS_RAW_SUPER(sbi)->cp_payload);
}

static inline void *__bitmap_ptr(struct f2fs_sb_info *sbi, int flag)
{
	struct f2fs_checkpoint *ckpt = F2FS_CKPT(sbi);
	int offset;

	if (is_set_ckpt_flags(sbi, CP_LARGE_NAT_BITMAP_FLAG)) {
		offset = (flag == SIT_BITMAP) ?
			le32_to_cpu(ckpt->nat_ver_bitmap_bytesize) : 0;
		return &ckpt->sit_nat_version_bitmap + offset;
	}

	if (__cp_payload(sbi) > 0) {
		if (flag == NAT_BITMAP)
			return &ckpt->sit_nat_version_bitmap;
		else
			return (unsigned char *)ckpt + F2FS_BLKSIZE;
	} else {
		offset = (flag == NAT_BITMAP) ?
			le32_to_cpu(ckpt->sit_ver_bitmap_bytesize) : 0;
		return &ckpt->sit_nat_version_bitmap + offset;
	}
}

static inline block_t __start_cp_addr(struct f2fs_sb_info *sbi)
{
	block_t start_addr = le32_to_cpu(F2FS_RAW_SUPER(sbi)->cp_blkaddr);

	if (sbi->cur_cp_pack == 2)
		start_addr += sbi->blocks_per_seg;
	return start_addr;
}

static inline block_t __start_cp_next_addr(struct f2fs_sb_info *sbi)
{
	block_t start_addr = le32_to_cpu(F2FS_RAW_SUPER(sbi)->cp_blkaddr);

	if (sbi->cur_cp_pack == 1)
		start_addr += sbi->blocks_per_seg;
	return start_addr;
}

static inline void __set_cp_next_pack(struct f2fs_sb_info *sbi)
{
	sbi->cur_cp_pack = (sbi->cur_cp_pack == 1) ? 2 : 1;
}

static inline block_t __start_sum_addr(struct f2fs_sb_info *sbi)
{
	return le32_to_cpu(F2FS_CKPT(sbi)->cp_pack_start_sum);
}

static inline int inc_valid_node_count(struct f2fs_sb_info *sbi,
					struct inode *inode, bool is_inode)
{
	block_t	valid_block_count;
	unsigned int valid_node_count;
	bool quota = inode && !is_inode;

	if (quota) {
		int ret = dquot_reserve_block(inode, 1);
		if (ret)
			return ret;
	}

#ifdef CONFIG_F2FS_FAULT_INJECTION
	if (time_to_inject(sbi, FAULT_BLOCK)) {
		f2fs_show_injection_info(FAULT_BLOCK);
		goto enospc;
	}
#endif

	spin_lock(&sbi->stat_lock);

	valid_block_count = sbi->total_valid_block_count +
					sbi->current_reserved_blocks + 1;

	if (!__allow_reserved_blocks(sbi, inode, false))
		valid_block_count += F2FS_OPTION(sbi).root_reserved_blocks;

	if (unlikely(valid_block_count > sbi->user_block_count)) {
		spin_unlock(&sbi->stat_lock);
		goto enospc;
	}

	valid_node_count = sbi->total_valid_node_count + 1;
	if (unlikely(valid_node_count > sbi->total_node_count)) {
		spin_unlock(&sbi->stat_lock);
		goto enospc;
	}

	sbi->total_valid_node_count++;
	sbi->total_valid_block_count++;
	spin_unlock(&sbi->stat_lock);

	if (inode) {
		if (is_inode)
			f2fs_mark_inode_dirty_sync(inode, true);
		else
			f2fs_i_blocks_write(inode, 1, true, true);
	}

	percpu_counter_inc(&sbi->alloc_valid_block_count);
	return 0;

enospc:
	if (quota)
		dquot_release_reservation_block(inode, 1);
	return -ENOSPC;
}

static inline void dec_valid_node_count(struct f2fs_sb_info *sbi,
					struct inode *inode, bool is_inode)
{
	spin_lock(&sbi->stat_lock);

	f2fs_bug_on(sbi, !sbi->total_valid_block_count);
	f2fs_bug_on(sbi, !sbi->total_valid_node_count);
	f2fs_bug_on(sbi, !is_inode && !inode->i_blocks);

	sbi->total_valid_node_count--;
	sbi->total_valid_block_count--;
	if (sbi->reserved_blocks &&
		sbi->current_reserved_blocks < sbi->reserved_blocks)
		sbi->current_reserved_blocks++;

	spin_unlock(&sbi->stat_lock);

	if (!is_inode)
		f2fs_i_blocks_write(inode, 1, false, true);
}

static inline unsigned int valid_node_count(struct f2fs_sb_info *sbi)
{
	return sbi->total_valid_node_count;
}

static inline void inc_valid_inode_count(struct f2fs_sb_info *sbi)
{
	percpu_counter_inc(&sbi->total_valid_inode_count);
}

static inline void dec_valid_inode_count(struct f2fs_sb_info *sbi)
{
	percpu_counter_dec(&sbi->total_valid_inode_count);
}

static inline s64 valid_inode_count(struct f2fs_sb_info *sbi)
{
	return percpu_counter_sum_positive(&sbi->total_valid_inode_count);
}

static inline struct page *f2fs_grab_cache_page(struct address_space *mapping,
						pgoff_t index, bool for_write)
{
#ifdef CONFIG_F2FS_FAULT_INJECTION
	struct page *page;

	if (!for_write)
		page = find_get_page_flags(mapping, index,
						FGP_LOCK | FGP_ACCESSED);
	else
		page = find_lock_page(mapping, index);
	if (page)
		return page;

	if (time_to_inject(F2FS_M_SB(mapping), FAULT_PAGE_ALLOC)) {
		f2fs_show_injection_info(FAULT_PAGE_ALLOC);
		return NULL;
	}
#endif
	if (!for_write)
		return grab_cache_page(mapping, index);
	return grab_cache_page_write_begin(mapping, index, AOP_FLAG_NOFS);
}

static inline struct page *f2fs_pagecache_get_page(
				struct address_space *mapping, pgoff_t index,
				int fgp_flags, gfp_t gfp_mask)
{
#ifdef CONFIG_F2FS_FAULT_INJECTION
	if (time_to_inject(F2FS_M_SB(mapping), FAULT_PAGE_GET)) {
		f2fs_show_injection_info(FAULT_PAGE_GET);
		return NULL;
	}
#endif
	return pagecache_get_page(mapping, index, fgp_flags, gfp_mask);
}

static inline void f2fs_copy_page(struct page *src, struct page *dst)
{
	char *src_kaddr = kmap(src);
	char *dst_kaddr = kmap(dst);

	memcpy(dst_kaddr, src_kaddr, PAGE_SIZE);
	kunmap(dst);
	kunmap(src);
}

static inline void f2fs_put_page(struct page *page, int unlock)
{
	if (!page)
		return;

	if (unlock) {
		f2fs_bug_on(F2FS_P_SB(page), !PageLocked(page));
		unlock_page(page);
	}
	put_page(page);
}

static inline void f2fs_put_dnode(struct dnode_of_data *dn)
{
	if (dn->node_page)
		f2fs_put_page(dn->node_page, 1);
	if (dn->inode_page && dn->node_page != dn->inode_page)
		f2fs_put_page(dn->inode_page, 0);
	dn->node_page = NULL;
	dn->inode_page = NULL;
}

static inline struct kmem_cache *f2fs_kmem_cache_create(const char *name,
					size_t size)
{
	return kmem_cache_create(name, size, 0, SLAB_RECLAIM_ACCOUNT, NULL);
}

static inline void *f2fs_kmem_cache_alloc(struct kmem_cache *cachep,
						gfp_t flags)
{
	void *entry;

	entry = kmem_cache_alloc(cachep, flags);
	if (!entry)
		entry = kmem_cache_alloc(cachep, flags | __GFP_NOFAIL);
	return entry;
}

static inline struct bio *f2fs_bio_alloc(struct f2fs_sb_info *sbi,
						int npages, bool no_fail)
{
	struct bio *bio;

	if (no_fail) {
		/* No failure on bio allocation */
		bio = bio_alloc(GFP_NOIO, npages);
		if (!bio)
			bio = bio_alloc(GFP_NOIO | __GFP_NOFAIL, npages);
		return bio;
	}
#ifdef CONFIG_F2FS_FAULT_INJECTION
	if (time_to_inject(sbi, FAULT_ALLOC_BIO)) {
		f2fs_show_injection_info(FAULT_ALLOC_BIO);
		return NULL;
	}
#endif
	return bio_alloc(GFP_KERNEL, npages);
}

static inline void f2fs_radix_tree_insert(struct radix_tree_root *root,
				unsigned long index, void *item)
{
	while (radix_tree_insert(root, index, item))
		cond_resched();
}

#define RAW_IS_INODE(p)	((p)->footer.nid == (p)->footer.ino)

static inline bool IS_INODE(struct page *page)
{
	struct f2fs_node *p = F2FS_NODE(page);

	return RAW_IS_INODE(p);
}

static inline int offset_in_addr(struct f2fs_inode *i)
{
	return (i->i_inline & F2FS_EXTRA_ATTR) ?
			(le16_to_cpu(i->i_extra_isize) / sizeof(__le32)) : 0;
}

static inline __le32 *blkaddr_in_node(struct f2fs_node *node)
{
	return RAW_IS_INODE(node) ? node->i.i_addr : node->dn.addr;
}

static inline int f2fs_has_extra_attr(struct inode *inode);
static inline block_t datablock_addr(struct inode *inode,
			struct page *node_page, unsigned int offset)
{
	struct f2fs_node *raw_node;
	__le32 *addr_array;
	int base = 0;
	bool is_inode = IS_INODE(node_page);

	raw_node = F2FS_NODE(node_page);

	/* from GC path only */
	if (is_inode) {
		if (!inode)
			base = offset_in_addr(&raw_node->i);
		else if (f2fs_has_extra_attr(inode))
			base = get_extra_isize(inode);
	}

	addr_array = blkaddr_in_node(raw_node);
	return le32_to_cpu(addr_array[base + offset]);
}

static inline int f2fs_test_bit(unsigned int nr, char *addr)
{
	int mask;

	addr += (nr >> 3);
	mask = 1 << (7 - (nr & 0x07));
	return mask & *addr;
}

static inline void f2fs_set_bit(unsigned int nr, char *addr)
{
	int mask;

	addr += (nr >> 3);
	mask = 1 << (7 - (nr & 0x07));
	*addr |= mask;
}

static inline void f2fs_clear_bit(unsigned int nr, char *addr)
{
	int mask;

	addr += (nr >> 3);
	mask = 1 << (7 - (nr & 0x07));
	*addr &= ~mask;
}

static inline int f2fs_test_and_set_bit(unsigned int nr, char *addr)
{
	int mask;
	int ret;

	addr += (nr >> 3);
	mask = 1 << (7 - (nr & 0x07));
	ret = mask & *addr;
	*addr |= mask;
	return ret;
}

static inline int f2fs_test_and_clear_bit(unsigned int nr, char *addr)
{
	int mask;
	int ret;

	addr += (nr >> 3);
	mask = 1 << (7 - (nr & 0x07));
	ret = mask & *addr;
	*addr &= ~mask;
	return ret;
}

static inline void f2fs_change_bit(unsigned int nr, char *addr)
{
	int mask;

	addr += (nr >> 3);
	mask = 1 << (7 - (nr & 0x07));
	*addr ^= mask;
}

/*
 * Inode flags
 */
#define F2FS_SECRM_FL			0x00000001 /* Secure deletion */
#define F2FS_UNRM_FL			0x00000002 /* Undelete */
#define F2FS_COMPR_FL			0x00000004 /* Compress file */
#define F2FS_SYNC_FL			0x00000008 /* Synchronous updates */
#define F2FS_IMMUTABLE_FL		0x00000010 /* Immutable file */
#define F2FS_APPEND_FL			0x00000020 /* writes to file may only append */
#define F2FS_NODUMP_FL			0x00000040 /* do not dump file */
#define F2FS_NOATIME_FL			0x00000080 /* do not update atime */
/* Reserved for compression usage... */
#define F2FS_DIRTY_FL			0x00000100
#define F2FS_COMPRBLK_FL		0x00000200 /* One or more compressed clusters */
#define F2FS_NOCOMPR_FL			0x00000400 /* Don't compress */
#define F2FS_ENCRYPT_FL			0x00000800 /* encrypted file */
/* End compression flags --- maybe not all used */
#define F2FS_INDEX_FL			0x00001000 /* hash-indexed directory */
#define F2FS_IMAGIC_FL			0x00002000 /* AFS directory */
#define F2FS_JOURNAL_DATA_FL		0x00004000 /* file data should be journaled */
#define F2FS_NOTAIL_FL			0x00008000 /* file tail should not be merged */
#define F2FS_DIRSYNC_FL			0x00010000 /* dirsync behaviour (directories only) */
#define F2FS_TOPDIR_FL			0x00020000 /* Top of directory hierarchies*/
#define F2FS_HUGE_FILE_FL               0x00040000 /* Set to each huge file */
#define F2FS_EXTENTS_FL			0x00080000 /* Inode uses extents */
#define F2FS_EA_INODE_FL	        0x00200000 /* Inode used for large EA */
#define F2FS_EOFBLOCKS_FL		0x00400000 /* Blocks allocated beyond EOF */
#define F2FS_INLINE_DATA_FL		0x10000000 /* Inode has inline data. */
#define F2FS_PROJINHERIT_FL		0x20000000 /* Create with parents projid */
#define F2FS_RESERVED_FL		0x80000000 /* reserved for ext4 lib */

#define F2FS_FL_USER_VISIBLE		0x304BDFFF /* User visible flags */
#define F2FS_FL_USER_MODIFIABLE		0x204BC0FF /* User modifiable flags */

/* Flags we can manipulate with through F2FS_IOC_FSSETXATTR */
#define F2FS_FL_XFLAG_VISIBLE		(F2FS_SYNC_FL | \
					 F2FS_IMMUTABLE_FL | \
					 F2FS_APPEND_FL | \
					 F2FS_NODUMP_FL | \
					 F2FS_NOATIME_FL | \
					 F2FS_PROJINHERIT_FL)

/* Flags that should be inherited by new inodes from their parent. */
#define F2FS_FL_INHERITED (F2FS_SECRM_FL | F2FS_UNRM_FL | F2FS_COMPR_FL |\
			   F2FS_SYNC_FL | F2FS_NODUMP_FL | F2FS_NOATIME_FL |\
			   F2FS_NOCOMPR_FL | F2FS_JOURNAL_DATA_FL |\
			   F2FS_NOTAIL_FL | F2FS_DIRSYNC_FL |\
			   F2FS_PROJINHERIT_FL)

/* Flags that are appropriate for regular files (all but dir-specific ones). */
#define F2FS_REG_FLMASK		(~(F2FS_DIRSYNC_FL | F2FS_TOPDIR_FL))

/* Flags that are appropriate for non-directories/regular files. */
#define F2FS_OTHER_FLMASK	(F2FS_NODUMP_FL | F2FS_NOATIME_FL)

static inline __u32 f2fs_mask_flags(umode_t mode, __u32 flags)
{
	if (S_ISDIR(mode))
		return flags;
	else if (S_ISREG(mode))
		return flags & F2FS_REG_FLMASK;
	else
		return flags & F2FS_OTHER_FLMASK;
}

/* used for f2fs_inode_info->flags */
enum {
	FI_NEW_INODE,		/* indicate newly allocated inode */
	FI_DIRTY_INODE,		/* indicate inode is dirty or not */
	FI_AUTO_RECOVER,	/* indicate inode is recoverable */
	FI_DIRTY_DIR,		/* indicate directory has dirty pages */
	FI_INC_LINK,		/* need to increment i_nlink */
	FI_ACL_MODE,		/* indicate acl mode */
	FI_NO_ALLOC,		/* should not allocate any blocks */
	FI_FREE_NID,		/* free allocated nide */
	FI_NO_EXTENT,		/* not to use the extent cache */
	FI_INLINE_XATTR,	/* used for inline xattr */
	FI_INLINE_DATA,		/* used for inline data*/
	FI_INLINE_DENTRY,	/* used for inline dentry */
	FI_APPEND_WRITE,	/* inode has appended data */
	FI_UPDATE_WRITE,	/* inode has in-place-update data */
	FI_NEED_IPU,		/* used for ipu per file */
	FI_ATOMIC_FILE,		/* indicate atomic file */
	FI_ATOMIC_COMMIT,	/* indicate the state of atomical committing */
	FI_VOLATILE_FILE,	/* indicate volatile file */
	FI_FIRST_BLOCK_WRITTEN,	/* indicate #0 data block was written */
	FI_DROP_CACHE,		/* drop dirty page cache */
	FI_DATA_EXIST,		/* indicate data exists */
	FI_INLINE_DOTS,		/* indicate inline dot dentries */
	FI_DO_DEFRAG,		/* indicate defragment is running */
	FI_DIRTY_FILE,		/* indicate regular/symlink has dirty pages */
	FI_NO_PREALLOC,		/* indicate skipped preallocated blocks */
	FI_HOT_DATA,		/* indicate file is hot */
	FI_EXTRA_ATTR,		/* indicate file has extra attribute */
	FI_PROJ_INHERIT,	/* indicate file inherits projectid */
	FI_PIN_FILE,		/* indicate file should not be gced */
	FI_ATOMIC_REVOKE_REQUEST, /* request to drop atomic data */
};

static inline void __mark_inode_dirty_flag(struct inode *inode,
						int flag, bool set)
{
	switch (flag) {
	case FI_INLINE_XATTR:
	case FI_INLINE_DATA:
	case FI_INLINE_DENTRY:
	case FI_NEW_INODE:
		if (set)
			return;
	case FI_DATA_EXIST:
	case FI_INLINE_DOTS:
	case FI_PIN_FILE:
		f2fs_mark_inode_dirty_sync(inode, true);
	}
}

static inline void set_inode_flag(struct inode *inode, int flag)
{
	if (!test_bit(flag, &F2FS_I(inode)->flags))
		set_bit(flag, &F2FS_I(inode)->flags);
	__mark_inode_dirty_flag(inode, flag, true);
}

static inline int is_inode_flag_set(struct inode *inode, int flag)
{
	return test_bit(flag, &F2FS_I(inode)->flags);
}

static inline void clear_inode_flag(struct inode *inode, int flag)
{
	if (test_bit(flag, &F2FS_I(inode)->flags))
		clear_bit(flag, &F2FS_I(inode)->flags);
	__mark_inode_dirty_flag(inode, flag, false);
}

static inline void set_acl_inode(struct inode *inode, umode_t mode)
{
	F2FS_I(inode)->i_acl_mode = mode;
	set_inode_flag(inode, FI_ACL_MODE);
	f2fs_mark_inode_dirty_sync(inode, false);
}

static inline void f2fs_i_links_write(struct inode *inode, bool inc)
{
	if (inc)
		inc_nlink(inode);
	else
		drop_nlink(inode);
	f2fs_mark_inode_dirty_sync(inode, true);
}

static inline void f2fs_i_blocks_write(struct inode *inode,
					block_t diff, bool add, bool claim)
{
	bool clean = !is_inode_flag_set(inode, FI_DIRTY_INODE);
	bool recover = is_inode_flag_set(inode, FI_AUTO_RECOVER);

	/* add = 1, claim = 1 should be dquot_reserve_block in pair */
	if (add) {
		if (claim)
			dquot_claim_block(inode, diff);
		else
			dquot_alloc_block_nofail(inode, diff);
	} else {
		dquot_free_block(inode, diff);
	}

	f2fs_mark_inode_dirty_sync(inode, true);
	if (clean || recover)
		set_inode_flag(inode, FI_AUTO_RECOVER);
}

static inline void f2fs_i_size_write(struct inode *inode, loff_t i_size)
{
	bool clean = !is_inode_flag_set(inode, FI_DIRTY_INODE);
	bool recover = is_inode_flag_set(inode, FI_AUTO_RECOVER);

	if (i_size_read(inode) == i_size)
		return;

	i_size_write(inode, i_size);
	f2fs_mark_inode_dirty_sync(inode, true);
	if (clean || recover)
		set_inode_flag(inode, FI_AUTO_RECOVER);
}

static inline void f2fs_i_depth_write(struct inode *inode, unsigned int depth)
{
	F2FS_I(inode)->i_current_depth = depth;
	f2fs_mark_inode_dirty_sync(inode, true);
}

static inline void f2fs_i_gc_failures_write(struct inode *inode,
					unsigned int count)
{
	F2FS_I(inode)->i_gc_failures[GC_FAILURE_PIN] = count;
	f2fs_mark_inode_dirty_sync(inode, true);
}

static inline void f2fs_i_xnid_write(struct inode *inode, nid_t xnid)
{
	F2FS_I(inode)->i_xattr_nid = xnid;
	f2fs_mark_inode_dirty_sync(inode, true);
}

static inline void f2fs_i_pino_write(struct inode *inode, nid_t pino)
{
	F2FS_I(inode)->i_pino = pino;
	f2fs_mark_inode_dirty_sync(inode, true);
}

static inline void get_inline_info(struct inode *inode, struct f2fs_inode *ri)
{
	struct f2fs_inode_info *fi = F2FS_I(inode);

	if (ri->i_inline & F2FS_INLINE_XATTR)
		set_bit(FI_INLINE_XATTR, &fi->flags);
	if (ri->i_inline & F2FS_INLINE_DATA)
		set_bit(FI_INLINE_DATA, &fi->flags);
	if (ri->i_inline & F2FS_INLINE_DENTRY)
		set_bit(FI_INLINE_DENTRY, &fi->flags);
	if (ri->i_inline & F2FS_DATA_EXIST)
		set_bit(FI_DATA_EXIST, &fi->flags);
	if (ri->i_inline & F2FS_INLINE_DOTS)
		set_bit(FI_INLINE_DOTS, &fi->flags);
	if (ri->i_inline & F2FS_EXTRA_ATTR)
		set_bit(FI_EXTRA_ATTR, &fi->flags);
	if (ri->i_inline & F2FS_PIN_FILE)
		set_bit(FI_PIN_FILE, &fi->flags);
}

static inline void set_raw_inline(struct inode *inode, struct f2fs_inode *ri)
{
	ri->i_inline = 0;

	if (is_inode_flag_set(inode, FI_INLINE_XATTR))
		ri->i_inline |= F2FS_INLINE_XATTR;
	if (is_inode_flag_set(inode, FI_INLINE_DATA))
		ri->i_inline |= F2FS_INLINE_DATA;
	if (is_inode_flag_set(inode, FI_INLINE_DENTRY))
		ri->i_inline |= F2FS_INLINE_DENTRY;
	if (is_inode_flag_set(inode, FI_DATA_EXIST))
		ri->i_inline |= F2FS_DATA_EXIST;
	if (is_inode_flag_set(inode, FI_INLINE_DOTS))
		ri->i_inline |= F2FS_INLINE_DOTS;
	if (is_inode_flag_set(inode, FI_EXTRA_ATTR))
		ri->i_inline |= F2FS_EXTRA_ATTR;
	if (is_inode_flag_set(inode, FI_PIN_FILE))
		ri->i_inline |= F2FS_PIN_FILE;
}

static inline int f2fs_has_extra_attr(struct inode *inode)
{
	return is_inode_flag_set(inode, FI_EXTRA_ATTR);
}

static inline int f2fs_has_inline_xattr(struct inode *inode)
{
	return is_inode_flag_set(inode, FI_INLINE_XATTR);
}

static inline unsigned int addrs_per_inode(struct inode *inode)
{
	return CUR_ADDRS_PER_INODE(inode) - get_inline_xattr_addrs(inode);
}

static inline void *inline_xattr_addr(struct inode *inode, struct page *page)
{
	struct f2fs_inode *ri = F2FS_INODE(page);

	return (void *)&(ri->i_addr[DEF_ADDRS_PER_INODE -
					get_inline_xattr_addrs(inode)]);
}

static inline int inline_xattr_size(struct inode *inode)
{
	return get_inline_xattr_addrs(inode) * sizeof(__le32);
}

static inline int f2fs_has_inline_data(struct inode *inode)
{
	return is_inode_flag_set(inode, FI_INLINE_DATA);
}

static inline int f2fs_exist_data(struct inode *inode)
{
	return is_inode_flag_set(inode, FI_DATA_EXIST);
}

static inline int f2fs_has_inline_dots(struct inode *inode)
{
	return is_inode_flag_set(inode, FI_INLINE_DOTS);
}

static inline bool f2fs_is_pinned_file(struct inode *inode)
{
	return is_inode_flag_set(inode, FI_PIN_FILE);
}

static inline bool f2fs_is_atomic_file(struct inode *inode)
{
	return is_inode_flag_set(inode, FI_ATOMIC_FILE);
}

static inline bool f2fs_is_commit_atomic_write(struct inode *inode)
{
	return is_inode_flag_set(inode, FI_ATOMIC_COMMIT);
}

static inline bool f2fs_is_volatile_file(struct inode *inode)
{
	return is_inode_flag_set(inode, FI_VOLATILE_FILE);
}

static inline bool f2fs_is_first_block_written(struct inode *inode)
{
	return is_inode_flag_set(inode, FI_FIRST_BLOCK_WRITTEN);
}

static inline bool f2fs_is_drop_cache(struct inode *inode)
{
	return is_inode_flag_set(inode, FI_DROP_CACHE);
}

static inline void *inline_data_addr(struct inode *inode, struct page *page)
{
	struct f2fs_inode *ri = F2FS_INODE(page);
	int extra_size = get_extra_isize(inode);

	return (void *)&(ri->i_addr[extra_size + DEF_INLINE_RESERVED_SIZE]);
}

static inline int f2fs_has_inline_dentry(struct inode *inode)
{
	return is_inode_flag_set(inode, FI_INLINE_DENTRY);
}

static inline int is_file(struct inode *inode, int type)
{
	return F2FS_I(inode)->i_advise & type;
}

static inline void set_file(struct inode *inode, int type)
{
	F2FS_I(inode)->i_advise |= type;
	f2fs_mark_inode_dirty_sync(inode, true);
}

static inline void clear_file(struct inode *inode, int type)
{
	F2FS_I(inode)->i_advise &= ~type;
	f2fs_mark_inode_dirty_sync(inode, true);
}

static inline bool f2fs_skip_inode_update(struct inode *inode, int dsync)
{
	bool ret;

	if (dsync) {
		struct f2fs_sb_info *sbi = F2FS_I_SB(inode);

		spin_lock(&sbi->inode_lock[DIRTY_META]);
		ret = list_empty(&F2FS_I(inode)->gdirty_list);
		spin_unlock(&sbi->inode_lock[DIRTY_META]);
		return ret;
	}
	if (!is_inode_flag_set(inode, FI_AUTO_RECOVER) ||
			file_keep_isize(inode) ||
			i_size_read(inode) & ~PAGE_MASK)
		return false;

	if (!timespec_equal(F2FS_I(inode)->i_disk_time, &inode->i_atime))
		return false;
	if (!timespec_equal(F2FS_I(inode)->i_disk_time + 1, &inode->i_ctime))
		return false;
	if (!timespec_equal(F2FS_I(inode)->i_disk_time + 2, &inode->i_mtime))
		return false;
	if (!timespec_equal(F2FS_I(inode)->i_disk_time + 3,
						&F2FS_I(inode)->i_crtime))
		return false;

	down_read(&F2FS_I(inode)->i_sem);
	ret = F2FS_I(inode)->last_disk_size == i_size_read(inode);
	up_read(&F2FS_I(inode)->i_sem);

	return ret;
}

static inline bool f2fs_readonly(struct super_block *sb)
{
	return sb_rdonly(sb);
}

static inline bool f2fs_cp_error(struct f2fs_sb_info *sbi)
{
	return is_set_ckpt_flags(sbi, CP_ERROR_FLAG);
}

static inline bool is_dot_dotdot(const struct qstr *str)
{
	if (str->len == 1 && str->name[0] == '.')
		return true;

	if (str->len == 2 && str->name[0] == '.' && str->name[1] == '.')
		return true;

	return false;
}

static inline bool f2fs_may_extent_tree(struct inode *inode)
{
	struct f2fs_sb_info *sbi = F2FS_I_SB(inode);

	if (!test_opt(sbi, EXTENT_CACHE) ||
			is_inode_flag_set(inode, FI_NO_EXTENT))
		return false;

	/*
	 * for recovered files during mount do not create extents
	 * if shrinker is not registered.
	 */
	if (list_empty(&sbi->s_list))
		return false;

	return S_ISREG(inode->i_mode);
}

static inline void *f2fs_kmalloc(struct f2fs_sb_info *sbi,
					size_t size, gfp_t flags)
{
#ifdef CONFIG_F2FS_FAULT_INJECTION
	if (time_to_inject(sbi, FAULT_KMALLOC)) {
		f2fs_show_injection_info(FAULT_KMALLOC);
		return NULL;
	}
#endif
	return kmalloc(size, flags);
}

static inline void *f2fs_kzalloc(struct f2fs_sb_info *sbi,
					size_t size, gfp_t flags)
{
	return f2fs_kmalloc(sbi, size, flags | __GFP_ZERO);
}

static inline void *f2fs_kvmalloc(struct f2fs_sb_info *sbi,
					size_t size, gfp_t flags)
{
#ifdef CONFIG_F2FS_FAULT_INJECTION
	if (time_to_inject(sbi, FAULT_KVMALLOC)) {
		f2fs_show_injection_info(FAULT_KVMALLOC);
		return NULL;
	}
#endif
	return kvmalloc(size, flags);
}

static inline void *f2fs_kvzalloc(struct f2fs_sb_info *sbi,
					size_t size, gfp_t flags)
{
	return f2fs_kvmalloc(sbi, size, flags | __GFP_ZERO);
}

static inline int get_extra_isize(struct inode *inode)
{
	return F2FS_I(inode)->i_extra_isize / sizeof(__le32);
}

static inline int get_inline_xattr_addrs(struct inode *inode)
{
	return F2FS_I(inode)->i_inline_xattr_size;
}

#define f2fs_get_inode_mode(i) \
	((is_inode_flag_set(i, FI_ACL_MODE)) ? \
	 (F2FS_I(i)->i_acl_mode) : ((i)->i_mode))

#define F2FS_TOTAL_EXTRA_ATTR_SIZE			\
	(offsetof(struct f2fs_inode, i_extra_end) -	\
	offsetof(struct f2fs_inode, i_extra_isize))	\

#define F2FS_OLD_ATTRIBUTE_SIZE	(offsetof(struct f2fs_inode, i_addr))
#define F2FS_FITS_IN_INODE(f2fs_inode, extra_isize, field)		\
		((offsetof(typeof(*f2fs_inode), field) +	\
		sizeof((f2fs_inode)->field))			\
		<= (F2FS_OLD_ATTRIBUTE_SIZE + extra_isize))	\

static inline void f2fs_reset_iostat(struct f2fs_sb_info *sbi)
{
	int i;

	spin_lock(&sbi->iostat_lock);
	for (i = 0; i < NR_IO_TYPE; i++)
		sbi->write_iostat[i] = 0;
	spin_unlock(&sbi->iostat_lock);
}

static inline void f2fs_update_iostat(struct f2fs_sb_info *sbi,
			enum iostat_type type, unsigned long long io_bytes)
{
	if (!sbi->iostat_enable)
		return;
	spin_lock(&sbi->iostat_lock);
	sbi->write_iostat[type] += io_bytes;

	if (type == APP_WRITE_IO || type == APP_DIRECT_IO)
		sbi->write_iostat[APP_BUFFERED_IO] =
			sbi->write_iostat[APP_WRITE_IO] -
			sbi->write_iostat[APP_DIRECT_IO];
	spin_unlock(&sbi->iostat_lock);
}

#define __is_meta_io(fio) (PAGE_TYPE_OF_BIO(fio->type) == META &&	\
				(!is_read_io(fio->op) || fio->is_meta))

bool f2fs_is_valid_blkaddr(struct f2fs_sb_info *sbi,
					block_t blkaddr, int type);
void f2fs_msg(struct super_block *sb, const char *level, const char *fmt, ...);
static inline void verify_blkaddr(struct f2fs_sb_info *sbi,
					block_t blkaddr, int type)
{
	if (!f2fs_is_valid_blkaddr(sbi, blkaddr, type)) {
		f2fs_msg(sbi->sb, KERN_ERR,
			"invalid blkaddr: %u, type: %d, run fsck to fix.",
			blkaddr, type);
		f2fs_bug_on(sbi, 1);
	}
}

static inline bool __is_valid_data_blkaddr(block_t blkaddr)
{
	if (blkaddr == NEW_ADDR || blkaddr == NULL_ADDR)
		return false;
	return true;
}

static inline bool is_valid_data_blkaddr(struct f2fs_sb_info *sbi,
						block_t blkaddr)
{
	if (!__is_valid_data_blkaddr(blkaddr))
		return false;
	verify_blkaddr(sbi, blkaddr, DATA_GENERIC);
	return true;
}

/*
 * file.c
 */
int f2fs_sync_file(struct file *file, loff_t start, loff_t end, int datasync);
void f2fs_truncate_data_blocks(struct dnode_of_data *dn);
int f2fs_truncate_blocks(struct inode *inode, u64 from, bool lock);
int f2fs_truncate(struct inode *inode);
int f2fs_getattr(const struct path *path, struct kstat *stat,
			u32 request_mask, unsigned int flags);
int f2fs_setattr(struct dentry *dentry, struct iattr *attr);
int f2fs_truncate_hole(struct inode *inode, pgoff_t pg_start, pgoff_t pg_end);
void f2fs_truncate_data_blocks_range(struct dnode_of_data *dn, int count);
int f2fs_precache_extents(struct inode *inode);
long f2fs_ioctl(struct file *filp, unsigned int cmd, unsigned long arg);
long f2fs_compat_ioctl(struct file *file, unsigned int cmd, unsigned long arg);
int f2fs_pin_file_control(struct inode *inode, bool inc);

/*
 * inode.c
 */
void f2fs_set_inode_flags(struct inode *inode);
bool f2fs_inode_chksum_verify(struct f2fs_sb_info *sbi, struct page *page);
void f2fs_inode_chksum_set(struct f2fs_sb_info *sbi, struct page *page);
struct inode *f2fs_iget(struct super_block *sb, unsigned long ino);
struct inode *f2fs_iget_retry(struct super_block *sb, unsigned long ino);
int f2fs_try_to_free_nats(struct f2fs_sb_info *sbi, int nr_shrink);
void f2fs_update_inode(struct inode *inode, struct page *node_page);
void f2fs_update_inode_page(struct inode *inode);
int f2fs_write_inode(struct inode *inode, struct writeback_control *wbc);
void f2fs_evict_inode(struct inode *inode);
void f2fs_handle_failed_inode(struct inode *inode);

/*
 * namei.c
 */
int f2fs_update_extension_list(struct f2fs_sb_info *sbi, const char *name,
							bool hot, bool set);
struct dentry *f2fs_get_parent(struct dentry *child);

/*
 * dir.c
 */
unsigned char f2fs_get_de_type(struct f2fs_dir_entry *de);
struct f2fs_dir_entry *f2fs_find_target_dentry(struct fscrypt_name *fname,
			f2fs_hash_t namehash, int *max_slots,
			struct f2fs_dentry_ptr *d);
int f2fs_fill_dentries(struct dir_context *ctx, struct f2fs_dentry_ptr *d,
			unsigned int start_pos, struct fscrypt_str *fstr);
void f2fs_do_make_empty_dir(struct inode *inode, struct inode *parent,
			struct f2fs_dentry_ptr *d);
struct page *f2fs_init_inode_metadata(struct inode *inode, struct inode *dir,
			const struct qstr *new_name,
			const struct qstr *orig_name, struct page *dpage);
void f2fs_update_parent_metadata(struct inode *dir, struct inode *inode,
			unsigned int current_depth);
int f2fs_room_for_filename(const void *bitmap, int slots, int max_slots);
void f2fs_drop_nlink(struct inode *dir, struct inode *inode);
struct f2fs_dir_entry *__f2fs_find_entry(struct inode *dir,
			struct fscrypt_name *fname, struct page **res_page);
struct f2fs_dir_entry *f2fs_find_entry(struct inode *dir,
			const struct qstr *child, struct page **res_page);
struct f2fs_dir_entry *f2fs_parent_dir(struct inode *dir, struct page **p);
ino_t f2fs_inode_by_name(struct inode *dir, const struct qstr *qstr,
			struct page **page);
void f2fs_set_link(struct inode *dir, struct f2fs_dir_entry *de,
			struct page *page, struct inode *inode);
void f2fs_update_dentry(nid_t ino, umode_t mode, struct f2fs_dentry_ptr *d,
			const struct qstr *name, f2fs_hash_t name_hash,
			unsigned int bit_pos);
int f2fs_add_regular_entry(struct inode *dir, const struct qstr *new_name,
			const struct qstr *orig_name,
			struct inode *inode, nid_t ino, umode_t mode);
int f2fs_add_dentry(struct inode *dir, struct fscrypt_name *fname,
			struct inode *inode, nid_t ino, umode_t mode);
int f2fs_do_add_link(struct inode *dir, const struct qstr *name,
			struct inode *inode, nid_t ino, umode_t mode);
void f2fs_delete_entry(struct f2fs_dir_entry *dentry, struct page *page,
			struct inode *dir, struct inode *inode);
int f2fs_do_tmpfile(struct inode *inode, struct inode *dir);
bool f2fs_empty_dir(struct inode *dir);

static inline int f2fs_add_link(struct dentry *dentry, struct inode *inode)
{
	return f2fs_do_add_link(d_inode(dentry->d_parent), &dentry->d_name,
				inode, inode->i_ino, inode->i_mode);
}

/*
 * super.c
 */
int f2fs_inode_dirtied(struct inode *inode, bool sync);
void f2fs_inode_synced(struct inode *inode);
int f2fs_enable_quota_files(struct f2fs_sb_info *sbi, bool rdonly);
void f2fs_quota_off_umount(struct super_block *sb);
int f2fs_commit_super(struct f2fs_sb_info *sbi, bool recover);
int f2fs_sync_fs(struct super_block *sb, int sync);
extern __printf(3, 4)
void f2fs_msg(struct super_block *sb, const char *level, const char *fmt, ...);
int f2fs_sanity_check_ckpt(struct f2fs_sb_info *sbi);

/*
 * hash.c
 */
f2fs_hash_t f2fs_dentry_hash(const struct qstr *name_info,
				struct fscrypt_name *fname);

/*
 * node.c
 */
struct dnode_of_data;
struct node_info;

<<<<<<< HEAD
bool available_free_memory(struct f2fs_sb_info *sbi, int type);
int need_dentry_mark(struct f2fs_sb_info *sbi, nid_t nid);
bool is_checkpointed_node(struct f2fs_sb_info *sbi, nid_t nid);
bool need_inode_block_update(struct f2fs_sb_info *sbi, nid_t ino);
int get_node_info(struct f2fs_sb_info *sbi, nid_t nid, struct node_info *ni);
pgoff_t get_next_page_offset(struct dnode_of_data *dn, pgoff_t pgofs);
int get_dnode_of_data(struct dnode_of_data *dn, pgoff_t index, int mode);
int truncate_inode_blocks(struct inode *inode, pgoff_t from);
int truncate_xattr_node(struct inode *inode);
int wait_on_node_pages_writeback(struct f2fs_sb_info *sbi, nid_t ino);
int remove_inode_page(struct inode *inode);
struct page *new_inode_page(struct inode *inode);
struct page *new_node_page(struct dnode_of_data *dn, unsigned int ofs);
void ra_node_page(struct f2fs_sb_info *sbi, nid_t nid);
struct page *get_node_page(struct f2fs_sb_info *sbi, pgoff_t nid);
struct page *get_node_page_ra(struct page *parent, int start);
int move_node_page(struct page *node_page, int gc_type);
int fsync_node_pages(struct f2fs_sb_info *sbi, struct inode *inode,
=======
int f2fs_check_nid_range(struct f2fs_sb_info *sbi, nid_t nid);
bool f2fs_available_free_memory(struct f2fs_sb_info *sbi, int type);
int f2fs_need_dentry_mark(struct f2fs_sb_info *sbi, nid_t nid);
bool f2fs_is_checkpointed_node(struct f2fs_sb_info *sbi, nid_t nid);
bool f2fs_need_inode_block_update(struct f2fs_sb_info *sbi, nid_t ino);
void f2fs_get_node_info(struct f2fs_sb_info *sbi, nid_t nid,
						struct node_info *ni);
pgoff_t f2fs_get_next_page_offset(struct dnode_of_data *dn, pgoff_t pgofs);
int f2fs_get_dnode_of_data(struct dnode_of_data *dn, pgoff_t index, int mode);
int f2fs_truncate_inode_blocks(struct inode *inode, pgoff_t from);
int f2fs_truncate_xattr_node(struct inode *inode);
int f2fs_wait_on_node_pages_writeback(struct f2fs_sb_info *sbi, nid_t ino);
int f2fs_remove_inode_page(struct inode *inode);
struct page *f2fs_new_inode_page(struct inode *inode);
struct page *f2fs_new_node_page(struct dnode_of_data *dn, unsigned int ofs);
void f2fs_ra_node_page(struct f2fs_sb_info *sbi, nid_t nid);
struct page *f2fs_get_node_page(struct f2fs_sb_info *sbi, pgoff_t nid);
struct page *f2fs_get_node_page_ra(struct page *parent, int start);
void f2fs_move_node_page(struct page *node_page, int gc_type);
int f2fs_fsync_node_pages(struct f2fs_sb_info *sbi, struct inode *inode,
>>>>>>> 38d74d51
			struct writeback_control *wbc, bool atomic);
int f2fs_sync_node_pages(struct f2fs_sb_info *sbi,
			struct writeback_control *wbc,
			bool do_balance, enum iostat_type io_type);
<<<<<<< HEAD
int build_free_nids(struct f2fs_sb_info *sbi, bool sync, bool mount);
bool alloc_nid(struct f2fs_sb_info *sbi, nid_t *nid);
void alloc_nid_done(struct f2fs_sb_info *sbi, nid_t nid);
void alloc_nid_failed(struct f2fs_sb_info *sbi, nid_t nid);
int try_to_free_nids(struct f2fs_sb_info *sbi, int nr_shrink);
void recover_inline_xattr(struct inode *inode, struct page *page);
int recover_xattr_data(struct inode *inode, struct page *page);
int recover_inode_page(struct f2fs_sb_info *sbi, struct page *page);
int restore_node_summary(struct f2fs_sb_info *sbi,
			unsigned int segno, struct f2fs_summary_block *sum);
int flush_nat_entries(struct f2fs_sb_info *sbi, struct cp_control *cpc);
int build_node_manager(struct f2fs_sb_info *sbi);
void destroy_node_manager(struct f2fs_sb_info *sbi);
int __init create_node_manager_caches(void);
void destroy_node_manager_caches(void);
=======
void f2fs_build_free_nids(struct f2fs_sb_info *sbi, bool sync, bool mount);
bool f2fs_alloc_nid(struct f2fs_sb_info *sbi, nid_t *nid);
void f2fs_alloc_nid_done(struct f2fs_sb_info *sbi, nid_t nid);
void f2fs_alloc_nid_failed(struct f2fs_sb_info *sbi, nid_t nid);
int f2fs_try_to_free_nids(struct f2fs_sb_info *sbi, int nr_shrink);
void f2fs_recover_inline_xattr(struct inode *inode, struct page *page);
int f2fs_recover_xattr_data(struct inode *inode, struct page *page);
int f2fs_recover_inode_page(struct f2fs_sb_info *sbi, struct page *page);
void f2fs_restore_node_summary(struct f2fs_sb_info *sbi,
			unsigned int segno, struct f2fs_summary_block *sum);
void f2fs_flush_nat_entries(struct f2fs_sb_info *sbi, struct cp_control *cpc);
int f2fs_build_node_manager(struct f2fs_sb_info *sbi);
void f2fs_destroy_node_manager(struct f2fs_sb_info *sbi);
int __init f2fs_create_node_manager_caches(void);
void f2fs_destroy_node_manager_caches(void);
>>>>>>> 38d74d51

/*
 * segment.c
 */
bool f2fs_need_SSR(struct f2fs_sb_info *sbi);
void f2fs_register_inmem_page(struct inode *inode, struct page *page);
void f2fs_drop_inmem_pages_all(struct f2fs_sb_info *sbi, bool gc_failure);
void f2fs_drop_inmem_pages(struct inode *inode);
void f2fs_drop_inmem_page(struct inode *inode, struct page *page);
int f2fs_commit_inmem_pages(struct inode *inode);
void f2fs_balance_fs(struct f2fs_sb_info *sbi, bool need);
void f2fs_balance_fs_bg(struct f2fs_sb_info *sbi);
int f2fs_issue_flush(struct f2fs_sb_info *sbi, nid_t ino);
int f2fs_create_flush_cmd_control(struct f2fs_sb_info *sbi);
int f2fs_flush_device_cache(struct f2fs_sb_info *sbi);
void f2fs_destroy_flush_cmd_control(struct f2fs_sb_info *sbi, bool free);
void f2fs_invalidate_blocks(struct f2fs_sb_info *sbi, block_t addr);
bool f2fs_is_checkpointed_data(struct f2fs_sb_info *sbi, block_t blkaddr);
void f2fs_drop_discard_cmd(struct f2fs_sb_info *sbi);
void f2fs_stop_discard_thread(struct f2fs_sb_info *sbi);
bool f2fs_wait_discard_bios(struct f2fs_sb_info *sbi);
void f2fs_clear_prefree_segments(struct f2fs_sb_info *sbi,
					struct cp_control *cpc);
void f2fs_release_discard_addrs(struct f2fs_sb_info *sbi);
int f2fs_npages_for_summary_flush(struct f2fs_sb_info *sbi, bool for_ra);
void f2fs_allocate_new_segments(struct f2fs_sb_info *sbi);
int f2fs_trim_fs(struct f2fs_sb_info *sbi, struct fstrim_range *range);
bool f2fs_exist_trim_candidates(struct f2fs_sb_info *sbi,
					struct cp_control *cpc);
struct page *f2fs_get_sum_page(struct f2fs_sb_info *sbi, unsigned int segno);
void f2fs_update_meta_page(struct f2fs_sb_info *sbi, void *src,
					block_t blk_addr);
void f2fs_do_write_meta_page(struct f2fs_sb_info *sbi, struct page *page,
						enum iostat_type io_type);
void f2fs_do_write_node_page(unsigned int nid, struct f2fs_io_info *fio);
void f2fs_outplace_write_data(struct dnode_of_data *dn,
			struct f2fs_io_info *fio);
int f2fs_inplace_write_data(struct f2fs_io_info *fio);
void f2fs_do_replace_block(struct f2fs_sb_info *sbi, struct f2fs_summary *sum,
			block_t old_blkaddr, block_t new_blkaddr,
			bool recover_curseg, bool recover_newaddr);
void f2fs_replace_block(struct f2fs_sb_info *sbi, struct dnode_of_data *dn,
			block_t old_addr, block_t new_addr,
			unsigned char version, bool recover_curseg,
			bool recover_newaddr);
void f2fs_allocate_data_block(struct f2fs_sb_info *sbi, struct page *page,
			block_t old_blkaddr, block_t *new_blkaddr,
			struct f2fs_summary *sum, int type,
			struct f2fs_io_info *fio, bool add_list);
void f2fs_wait_on_page_writeback(struct page *page,
			enum page_type type, bool ordered);
<<<<<<< HEAD
void f2fs_wait_on_block_writeback(struct inode *inode, block_t blkaddr);
void write_data_summaries(struct f2fs_sb_info *sbi, block_t start_blk);
void write_node_summaries(struct f2fs_sb_info *sbi, block_t start_blk);
int lookup_journal_in_cursum(struct f2fs_journal *journal, int type,
=======
void f2fs_wait_on_block_writeback(struct f2fs_sb_info *sbi, block_t blkaddr);
void f2fs_write_data_summaries(struct f2fs_sb_info *sbi, block_t start_blk);
void f2fs_write_node_summaries(struct f2fs_sb_info *sbi, block_t start_blk);
int f2fs_lookup_journal_in_cursum(struct f2fs_journal *journal, int type,
>>>>>>> 38d74d51
			unsigned int val, int alloc);
void f2fs_flush_sit_entries(struct f2fs_sb_info *sbi, struct cp_control *cpc);
int f2fs_build_segment_manager(struct f2fs_sb_info *sbi);
void f2fs_destroy_segment_manager(struct f2fs_sb_info *sbi);
int __init f2fs_create_segment_manager_caches(void);
void f2fs_destroy_segment_manager_caches(void);
int f2fs_rw_hint_to_seg_type(enum rw_hint hint);
enum rw_hint f2fs_io_type_to_rw_hint(struct f2fs_sb_info *sbi,
			enum page_type type, enum temp_type temp);

/*
 * checkpoint.c
 */
void f2fs_stop_checkpoint(struct f2fs_sb_info *sbi, bool end_io);
<<<<<<< HEAD
struct page *grab_meta_page(struct f2fs_sb_info *sbi, pgoff_t index);
struct page *get_meta_page(struct f2fs_sb_info *sbi, pgoff_t index);
struct page *f2fs_get_meta_page_nofail(struct f2fs_sb_info *sbi, pgoff_t index);
struct page *get_tmp_page(struct f2fs_sb_info *sbi, pgoff_t index);
bool f2fs_is_valid_blkaddr(struct f2fs_sb_info *sbi,
					block_t blkaddr, int type);
int ra_meta_pages(struct f2fs_sb_info *sbi, block_t start, int nrpages,
=======
struct page *f2fs_grab_meta_page(struct f2fs_sb_info *sbi, pgoff_t index);
struct page *f2fs_get_meta_page(struct f2fs_sb_info *sbi, pgoff_t index);
struct page *f2fs_get_tmp_page(struct f2fs_sb_info *sbi, pgoff_t index);
bool f2fs_is_valid_blkaddr(struct f2fs_sb_info *sbi,
			block_t blkaddr, int type);
int f2fs_ra_meta_pages(struct f2fs_sb_info *sbi, block_t start, int nrpages,
>>>>>>> 38d74d51
			int type, bool sync);
void f2fs_ra_meta_pages_cond(struct f2fs_sb_info *sbi, pgoff_t index);
long f2fs_sync_meta_pages(struct f2fs_sb_info *sbi, enum page_type type,
			long nr_to_write, enum iostat_type io_type);
void f2fs_add_ino_entry(struct f2fs_sb_info *sbi, nid_t ino, int type);
void f2fs_remove_ino_entry(struct f2fs_sb_info *sbi, nid_t ino, int type);
void f2fs_release_ino_entry(struct f2fs_sb_info *sbi, bool all);
bool f2fs_exist_written_data(struct f2fs_sb_info *sbi, nid_t ino, int mode);
void f2fs_set_dirty_device(struct f2fs_sb_info *sbi, nid_t ino,
					unsigned int devidx, int type);
bool f2fs_is_dirty_device(struct f2fs_sb_info *sbi, nid_t ino,
					unsigned int devidx, int type);
int f2fs_sync_inode_meta(struct f2fs_sb_info *sbi);
int f2fs_acquire_orphan_inode(struct f2fs_sb_info *sbi);
void f2fs_release_orphan_inode(struct f2fs_sb_info *sbi);
void f2fs_add_orphan_inode(struct inode *inode);
void f2fs_remove_orphan_inode(struct f2fs_sb_info *sbi, nid_t ino);
int f2fs_recover_orphan_inodes(struct f2fs_sb_info *sbi);
int f2fs_get_valid_checkpoint(struct f2fs_sb_info *sbi);
void f2fs_update_dirty_page(struct inode *inode, struct page *page);
void f2fs_remove_dirty_inode(struct inode *inode);
int f2fs_sync_dirty_inodes(struct f2fs_sb_info *sbi, enum inode_type type);
int f2fs_write_checkpoint(struct f2fs_sb_info *sbi, struct cp_control *cpc);
void f2fs_init_ino_entry_info(struct f2fs_sb_info *sbi);
int __init f2fs_create_checkpoint_caches(void);
void f2fs_destroy_checkpoint_caches(void);

/*
 * data.c
 */
int f2fs_init_post_read_processing(void);
void f2fs_destroy_post_read_processing(void);
void f2fs_submit_merged_write(struct f2fs_sb_info *sbi, enum page_type type);
void f2fs_submit_merged_write_cond(struct f2fs_sb_info *sbi,
				struct inode *inode, nid_t ino, pgoff_t idx,
				enum page_type type);
void f2fs_flush_merged_writes(struct f2fs_sb_info *sbi);
int f2fs_submit_page_bio(struct f2fs_io_info *fio);
void f2fs_submit_page_write(struct f2fs_io_info *fio);
struct block_device *f2fs_target_device(struct f2fs_sb_info *sbi,
			block_t blk_addr, struct bio *bio);
int f2fs_target_device_index(struct f2fs_sb_info *sbi, block_t blkaddr);
void f2fs_set_data_blkaddr(struct dnode_of_data *dn);
void f2fs_update_data_blkaddr(struct dnode_of_data *dn, block_t blkaddr);
int f2fs_reserve_new_blocks(struct dnode_of_data *dn, blkcnt_t count);
int f2fs_reserve_new_block(struct dnode_of_data *dn);
int f2fs_get_block(struct dnode_of_data *dn, pgoff_t index);
int f2fs_preallocate_blocks(struct kiocb *iocb, struct iov_iter *from);
int f2fs_reserve_block(struct dnode_of_data *dn, pgoff_t index);
struct page *f2fs_get_read_data_page(struct inode *inode, pgoff_t index,
			int op_flags, bool for_write);
struct page *f2fs_find_data_page(struct inode *inode, pgoff_t index);
struct page *f2fs_get_lock_data_page(struct inode *inode, pgoff_t index,
			bool for_write);
struct page *f2fs_get_new_data_page(struct inode *inode,
			struct page *ipage, pgoff_t index, bool new_i_size);
int f2fs_do_write_data_page(struct f2fs_io_info *fio);
int f2fs_map_blocks(struct inode *inode, struct f2fs_map_blocks *map,
			int create, int flag);
int f2fs_fiemap(struct inode *inode, struct fiemap_extent_info *fieinfo,
			u64 start, u64 len);
bool f2fs_should_update_inplace(struct inode *inode, struct f2fs_io_info *fio);
bool f2fs_should_update_outplace(struct inode *inode, struct f2fs_io_info *fio);
void f2fs_invalidate_page(struct page *page, unsigned int offset,
			unsigned int length);
int f2fs_release_page(struct page *page, gfp_t wait);
#ifdef CONFIG_MIGRATION
int f2fs_migrate_page(struct address_space *mapping, struct page *newpage,
			struct page *page, enum migrate_mode mode);
#endif
bool f2fs_overwrite_io(struct inode *inode, loff_t pos, size_t len);
void f2fs_clear_radix_tree_dirty_tag(struct page *page);

/*
 * gc.c
 */
int f2fs_start_gc_thread(struct f2fs_sb_info *sbi);
void f2fs_stop_gc_thread(struct f2fs_sb_info *sbi);
block_t f2fs_start_bidx_of_node(unsigned int node_ofs, struct inode *inode);
int f2fs_gc(struct f2fs_sb_info *sbi, bool sync, bool background,
			unsigned int segno);
void f2fs_build_gc_manager(struct f2fs_sb_info *sbi);

/*
 * recovery.c
 */
int f2fs_recover_fsync_data(struct f2fs_sb_info *sbi, bool check_only);
bool f2fs_space_for_roll_forward(struct f2fs_sb_info *sbi);

/*
 * debug.c
 */
#ifdef CONFIG_F2FS_STAT_FS
struct f2fs_stat_info {
	struct list_head stat_list;
	struct f2fs_sb_info *sbi;
	int all_area_segs, sit_area_segs, nat_area_segs, ssa_area_segs;
	int main_area_segs, main_area_sections, main_area_zones;
	unsigned long long hit_largest, hit_cached, hit_rbtree;
	unsigned long long hit_total, total_ext;
	int ext_tree, zombie_tree, ext_node;
	int ndirty_node, ndirty_dent, ndirty_meta, ndirty_imeta;
	int ndirty_data, ndirty_qdata;
	int inmem_pages;
	unsigned int ndirty_dirs, ndirty_files, nquota_files, ndirty_all;
	int nats, dirty_nats, sits, dirty_sits;
	int free_nids, avail_nids, alloc_nids;
	int total_count, utilization;
	int bg_gc, nr_wb_cp_data, nr_wb_data;
	int nr_flushing, nr_flushed, flush_list_empty;
	int nr_discarding, nr_discarded;
	int nr_discard_cmd;
	unsigned int undiscard_blks;
	int inline_xattr, inline_inode, inline_dir, append, update, orphans;
	int aw_cnt, max_aw_cnt, vw_cnt, max_vw_cnt;
	unsigned int valid_count, valid_node_count, valid_inode_count, discard_blks;
	unsigned int bimodal, avg_vblocks;
	int util_free, util_valid, util_invalid;
	int rsvd_segs, overp_segs;
	int dirty_count, node_pages, meta_pages;
	int prefree_count, call_count, cp_count, bg_cp_count;
	int tot_segs, node_segs, data_segs, free_segs, free_secs;
	int bg_node_segs, bg_data_segs;
	int tot_blks, data_blks, node_blks;
	int bg_data_blks, bg_node_blks;
	unsigned long long skipped_atomic_files[2];
	int curseg[NR_CURSEG_TYPE];
	int cursec[NR_CURSEG_TYPE];
	int curzone[NR_CURSEG_TYPE];

	unsigned int segment_count[2];
	unsigned int block_count[2];
	unsigned int inplace_count;
	unsigned long long base_mem, cache_mem, page_mem;
};

static inline struct f2fs_stat_info *F2FS_STAT(struct f2fs_sb_info *sbi)
{
	return (struct f2fs_stat_info *)sbi->stat_info;
}

#define stat_inc_cp_count(si)		((si)->cp_count++)
#define stat_inc_bg_cp_count(si)	((si)->bg_cp_count++)
#define stat_inc_call_count(si)		((si)->call_count++)
#define stat_inc_bggc_count(sbi)	((sbi)->bg_gc++)
#define stat_inc_dirty_inode(sbi, type)	((sbi)->ndirty_inode[type]++)
#define stat_dec_dirty_inode(sbi, type)	((sbi)->ndirty_inode[type]--)
#define stat_inc_total_hit(sbi)		(atomic64_inc(&(sbi)->total_hit_ext))
#define stat_inc_rbtree_node_hit(sbi)	(atomic64_inc(&(sbi)->read_hit_rbtree))
#define stat_inc_largest_node_hit(sbi)	(atomic64_inc(&(sbi)->read_hit_largest))
#define stat_inc_cached_node_hit(sbi)	(atomic64_inc(&(sbi)->read_hit_cached))
#define stat_inc_inline_xattr(inode)					\
	do {								\
		if (f2fs_has_inline_xattr(inode))			\
			(atomic_inc(&F2FS_I_SB(inode)->inline_xattr));	\
	} while (0)
#define stat_dec_inline_xattr(inode)					\
	do {								\
		if (f2fs_has_inline_xattr(inode))			\
			(atomic_dec(&F2FS_I_SB(inode)->inline_xattr));	\
	} while (0)
#define stat_inc_inline_inode(inode)					\
	do {								\
		if (f2fs_has_inline_data(inode))			\
			(atomic_inc(&F2FS_I_SB(inode)->inline_inode));	\
	} while (0)
#define stat_dec_inline_inode(inode)					\
	do {								\
		if (f2fs_has_inline_data(inode))			\
			(atomic_dec(&F2FS_I_SB(inode)->inline_inode));	\
	} while (0)
#define stat_inc_inline_dir(inode)					\
	do {								\
		if (f2fs_has_inline_dentry(inode))			\
			(atomic_inc(&F2FS_I_SB(inode)->inline_dir));	\
	} while (0)
#define stat_dec_inline_dir(inode)					\
	do {								\
		if (f2fs_has_inline_dentry(inode))			\
			(atomic_dec(&F2FS_I_SB(inode)->inline_dir));	\
	} while (0)
#define stat_inc_seg_type(sbi, curseg)					\
		((sbi)->segment_count[(curseg)->alloc_type]++)
#define stat_inc_block_count(sbi, curseg)				\
		((sbi)->block_count[(curseg)->alloc_type]++)
#define stat_inc_inplace_blocks(sbi)					\
		(atomic_inc(&(sbi)->inplace_count))
#define stat_inc_atomic_write(inode)					\
		(atomic_inc(&F2FS_I_SB(inode)->aw_cnt))
#define stat_dec_atomic_write(inode)					\
		(atomic_dec(&F2FS_I_SB(inode)->aw_cnt))
#define stat_update_max_atomic_write(inode)				\
	do {								\
		int cur = atomic_read(&F2FS_I_SB(inode)->aw_cnt);	\
		int max = atomic_read(&F2FS_I_SB(inode)->max_aw_cnt);	\
		if (cur > max)						\
			atomic_set(&F2FS_I_SB(inode)->max_aw_cnt, cur);	\
	} while (0)
#define stat_inc_volatile_write(inode)					\
		(atomic_inc(&F2FS_I_SB(inode)->vw_cnt))
#define stat_dec_volatile_write(inode)					\
		(atomic_dec(&F2FS_I_SB(inode)->vw_cnt))
#define stat_update_max_volatile_write(inode)				\
	do {								\
		int cur = atomic_read(&F2FS_I_SB(inode)->vw_cnt);	\
		int max = atomic_read(&F2FS_I_SB(inode)->max_vw_cnt);	\
		if (cur > max)						\
			atomic_set(&F2FS_I_SB(inode)->max_vw_cnt, cur);	\
	} while (0)
#define stat_inc_seg_count(sbi, type, gc_type)				\
	do {								\
		struct f2fs_stat_info *si = F2FS_STAT(sbi);		\
		si->tot_segs++;						\
		if ((type) == SUM_TYPE_DATA) {				\
			si->data_segs++;				\
			si->bg_data_segs += (gc_type == BG_GC) ? 1 : 0;	\
		} else {						\
			si->node_segs++;				\
			si->bg_node_segs += (gc_type == BG_GC) ? 1 : 0;	\
		}							\
	} while (0)

#define stat_inc_tot_blk_count(si, blks)				\
	((si)->tot_blks += (blks))

#define stat_inc_data_blk_count(sbi, blks, gc_type)			\
	do {								\
		struct f2fs_stat_info *si = F2FS_STAT(sbi);		\
		stat_inc_tot_blk_count(si, blks);			\
		si->data_blks += (blks);				\
		si->bg_data_blks += ((gc_type) == BG_GC) ? (blks) : 0;	\
	} while (0)

#define stat_inc_node_blk_count(sbi, blks, gc_type)			\
	do {								\
		struct f2fs_stat_info *si = F2FS_STAT(sbi);		\
		stat_inc_tot_blk_count(si, blks);			\
		si->node_blks += (blks);				\
		si->bg_node_blks += ((gc_type) == BG_GC) ? (blks) : 0;	\
	} while (0)

int f2fs_build_stats(struct f2fs_sb_info *sbi);
void f2fs_destroy_stats(struct f2fs_sb_info *sbi);
int __init f2fs_create_root_stats(void);
void f2fs_destroy_root_stats(void);
#else
#define stat_inc_cp_count(si)				do { } while (0)
#define stat_inc_bg_cp_count(si)			do { } while (0)
#define stat_inc_call_count(si)				do { } while (0)
#define stat_inc_bggc_count(si)				do { } while (0)
#define stat_inc_dirty_inode(sbi, type)			do { } while (0)
#define stat_dec_dirty_inode(sbi, type)			do { } while (0)
#define stat_inc_total_hit(sb)				do { } while (0)
#define stat_inc_rbtree_node_hit(sb)			do { } while (0)
#define stat_inc_largest_node_hit(sbi)			do { } while (0)
#define stat_inc_cached_node_hit(sbi)			do { } while (0)
#define stat_inc_inline_xattr(inode)			do { } while (0)
#define stat_dec_inline_xattr(inode)			do { } while (0)
#define stat_inc_inline_inode(inode)			do { } while (0)
#define stat_dec_inline_inode(inode)			do { } while (0)
#define stat_inc_inline_dir(inode)			do { } while (0)
#define stat_dec_inline_dir(inode)			do { } while (0)
#define stat_inc_atomic_write(inode)			do { } while (0)
#define stat_dec_atomic_write(inode)			do { } while (0)
#define stat_update_max_atomic_write(inode)		do { } while (0)
#define stat_inc_volatile_write(inode)			do { } while (0)
#define stat_dec_volatile_write(inode)			do { } while (0)
#define stat_update_max_volatile_write(inode)		do { } while (0)
#define stat_inc_seg_type(sbi, curseg)			do { } while (0)
#define stat_inc_block_count(sbi, curseg)		do { } while (0)
#define stat_inc_inplace_blocks(sbi)			do { } while (0)
#define stat_inc_seg_count(sbi, type, gc_type)		do { } while (0)
#define stat_inc_tot_blk_count(si, blks)		do { } while (0)
#define stat_inc_data_blk_count(sbi, blks, gc_type)	do { } while (0)
#define stat_inc_node_blk_count(sbi, blks, gc_type)	do { } while (0)

static inline int f2fs_build_stats(struct f2fs_sb_info *sbi) { return 0; }
static inline void f2fs_destroy_stats(struct f2fs_sb_info *sbi) { }
static inline int __init f2fs_create_root_stats(void) { return 0; }
static inline void f2fs_destroy_root_stats(void) { }
#endif

extern const struct file_operations f2fs_dir_operations;
extern const struct file_operations f2fs_file_operations;
extern const struct inode_operations f2fs_file_inode_operations;
extern const struct address_space_operations f2fs_dblock_aops;
extern const struct address_space_operations f2fs_node_aops;
extern const struct address_space_operations f2fs_meta_aops;
extern const struct inode_operations f2fs_dir_inode_operations;
extern const struct inode_operations f2fs_symlink_inode_operations;
extern const struct inode_operations f2fs_encrypted_symlink_inode_operations;
extern const struct inode_operations f2fs_special_inode_operations;
extern struct kmem_cache *f2fs_inode_entry_slab;

/*
 * inline.c
 */
bool f2fs_may_inline_data(struct inode *inode);
bool f2fs_may_inline_dentry(struct inode *inode);
void f2fs_do_read_inline_data(struct page *page, struct page *ipage);
void f2fs_truncate_inline_inode(struct inode *inode,
						struct page *ipage, u64 from);
int f2fs_read_inline_data(struct inode *inode, struct page *page);
int f2fs_convert_inline_page(struct dnode_of_data *dn, struct page *page);
int f2fs_convert_inline_inode(struct inode *inode);
int f2fs_write_inline_data(struct inode *inode, struct page *page);
bool f2fs_recover_inline_data(struct inode *inode, struct page *npage);
struct f2fs_dir_entry *f2fs_find_in_inline_dir(struct inode *dir,
			struct fscrypt_name *fname, struct page **res_page);
int f2fs_make_empty_inline_dir(struct inode *inode, struct inode *parent,
			struct page *ipage);
int f2fs_add_inline_entry(struct inode *dir, const struct qstr *new_name,
			const struct qstr *orig_name,
			struct inode *inode, nid_t ino, umode_t mode);
void f2fs_delete_inline_entry(struct f2fs_dir_entry *dentry,
				struct page *page, struct inode *dir,
				struct inode *inode);
bool f2fs_empty_inline_dir(struct inode *dir);
int f2fs_read_inline_dir(struct file *file, struct dir_context *ctx,
			struct fscrypt_str *fstr);
int f2fs_inline_data_fiemap(struct inode *inode,
			struct fiemap_extent_info *fieinfo,
			__u64 start, __u64 len);

/*
 * shrinker.c
 */
unsigned long f2fs_shrink_count(struct shrinker *shrink,
			struct shrink_control *sc);
unsigned long f2fs_shrink_scan(struct shrinker *shrink,
			struct shrink_control *sc);
void f2fs_join_shrinker(struct f2fs_sb_info *sbi);
void f2fs_leave_shrinker(struct f2fs_sb_info *sbi);

/*
 * extent_cache.c
 */
struct rb_entry *f2fs_lookup_rb_tree(struct rb_root *root,
				struct rb_entry *cached_re, unsigned int ofs);
struct rb_node **f2fs_lookup_rb_tree_for_insert(struct f2fs_sb_info *sbi,
				struct rb_root *root, struct rb_node **parent,
				unsigned int ofs);
struct rb_entry *f2fs_lookup_rb_tree_ret(struct rb_root *root,
		struct rb_entry *cached_re, unsigned int ofs,
		struct rb_entry **prev_entry, struct rb_entry **next_entry,
		struct rb_node ***insert_p, struct rb_node **insert_parent,
		bool force);
bool f2fs_check_rb_tree_consistence(struct f2fs_sb_info *sbi,
						struct rb_root *root);
unsigned int f2fs_shrink_extent_tree(struct f2fs_sb_info *sbi, int nr_shrink);
unsigned long __count_extent_cache(struct f2fs_sb_info *sbi);
bool f2fs_init_extent_tree(struct inode *inode, struct f2fs_extent *i_ext);
void f2fs_drop_extent_tree(struct inode *inode);
unsigned int f2fs_destroy_extent_node(struct inode *inode);
void f2fs_destroy_extent_tree(struct inode *inode);
bool f2fs_lookup_extent_cache(struct inode *inode, pgoff_t pgofs,
			struct extent_info *ei);
void f2fs_update_extent_cache(struct dnode_of_data *dn);
void f2fs_update_extent_cache_range(struct dnode_of_data *dn,
			pgoff_t fofs, block_t blkaddr, unsigned int len);
void f2fs_init_extent_cache_info(struct f2fs_sb_info *sbi);
int __init f2fs_create_extent_cache(void);
void f2fs_destroy_extent_cache(void);

/*
 * sysfs.c
 */
int __init f2fs_init_sysfs(void);
void f2fs_exit_sysfs(void);
int f2fs_register_sysfs(struct f2fs_sb_info *sbi);
void f2fs_unregister_sysfs(struct f2fs_sb_info *sbi);

/*
 * crypto support
 */
static inline bool f2fs_encrypted_inode(struct inode *inode)
{
	return file_is_encrypt(inode);
}

static inline bool f2fs_encrypted_file(struct inode *inode)
{
	return f2fs_encrypted_inode(inode) && S_ISREG(inode->i_mode);
}

static inline void f2fs_set_encrypted_inode(struct inode *inode)
{
#ifdef CONFIG_F2FS_FS_ENCRYPTION
	file_set_encrypt(inode);
	inode->i_flags |= S_ENCRYPTED;
#endif
}

/*
 * Returns true if the reads of the inode's data need to undergo some
 * postprocessing step, like decryption or authenticity verification.
 */
static inline bool f2fs_post_read_required(struct inode *inode)
{
	return f2fs_encrypted_file(inode);
}

#define F2FS_FEATURE_FUNCS(name, flagname) \
static inline int f2fs_sb_has_##name(struct super_block *sb) \
{ \
	return F2FS_HAS_FEATURE(sb, F2FS_FEATURE_##flagname); \
}

F2FS_FEATURE_FUNCS(encrypt, ENCRYPT);
F2FS_FEATURE_FUNCS(blkzoned, BLKZONED);
F2FS_FEATURE_FUNCS(extra_attr, EXTRA_ATTR);
F2FS_FEATURE_FUNCS(project_quota, PRJQUOTA);
F2FS_FEATURE_FUNCS(inode_chksum, INODE_CHKSUM);
F2FS_FEATURE_FUNCS(flexible_inline_xattr, FLEXIBLE_INLINE_XATTR);
F2FS_FEATURE_FUNCS(quota_ino, QUOTA_INO);
F2FS_FEATURE_FUNCS(inode_crtime, INODE_CRTIME);
F2FS_FEATURE_FUNCS(lost_found, LOST_FOUND);

#ifdef CONFIG_BLK_DEV_ZONED
static inline int get_blkz_type(struct f2fs_sb_info *sbi,
			struct block_device *bdev, block_t blkaddr)
{
	unsigned int zno = blkaddr >> sbi->log_blocks_per_blkz;
	int i;

	for (i = 0; i < sbi->s_ndevs; i++)
		if (FDEV(i).bdev == bdev)
			return FDEV(i).blkz_type[zno];
	return -EINVAL;
}
#endif

static inline bool f2fs_discard_en(struct f2fs_sb_info *sbi)
{
	struct request_queue *q = bdev_get_queue(sbi->sb->s_bdev);

	return blk_queue_discard(q) || f2fs_sb_has_blkzoned(sbi->sb);
}

static inline void set_opt_mode(struct f2fs_sb_info *sbi, unsigned int mt)
{
	clear_opt(sbi, ADAPTIVE);
	clear_opt(sbi, LFS);

	switch (mt) {
	case F2FS_MOUNT_ADAPTIVE:
		set_opt(sbi, ADAPTIVE);
		break;
	case F2FS_MOUNT_LFS:
		set_opt(sbi, LFS);
		break;
	}
}

static inline bool f2fs_may_encrypt(struct inode *inode)
{
#ifdef CONFIG_F2FS_FS_ENCRYPTION
	umode_t mode = inode->i_mode;

	return (S_ISREG(mode) || S_ISDIR(mode) || S_ISLNK(mode));
#else
	return 0;
#endif
}

static inline bool f2fs_force_buffered_io(struct inode *inode, int rw)
{
	return ((f2fs_encrypted_file(inode) &&
		!fscrypt_using_hardware_encryption(inode)) ||
			(rw == WRITE && test_opt(F2FS_I_SB(inode), LFS)) ||
			F2FS_I_SB(inode)->s_ndevs);
}

static inline bool f2fs_may_encrypt_bio(struct inode *inode,
		struct f2fs_io_info *fio)
{
	if (fio && (fio->type != DATA || fio->encrypted_page))
		return false;

	return (f2fs_encrypted_file(inode) &&
			fscrypt_using_hardware_encryption(inode));
}

#endif<|MERGE_RESOLUTION|>--- conflicted
+++ resolved
@@ -2832,32 +2832,12 @@
 struct dnode_of_data;
 struct node_info;
 
-<<<<<<< HEAD
-bool available_free_memory(struct f2fs_sb_info *sbi, int type);
-int need_dentry_mark(struct f2fs_sb_info *sbi, nid_t nid);
-bool is_checkpointed_node(struct f2fs_sb_info *sbi, nid_t nid);
-bool need_inode_block_update(struct f2fs_sb_info *sbi, nid_t ino);
-int get_node_info(struct f2fs_sb_info *sbi, nid_t nid, struct node_info *ni);
-pgoff_t get_next_page_offset(struct dnode_of_data *dn, pgoff_t pgofs);
-int get_dnode_of_data(struct dnode_of_data *dn, pgoff_t index, int mode);
-int truncate_inode_blocks(struct inode *inode, pgoff_t from);
-int truncate_xattr_node(struct inode *inode);
-int wait_on_node_pages_writeback(struct f2fs_sb_info *sbi, nid_t ino);
-int remove_inode_page(struct inode *inode);
-struct page *new_inode_page(struct inode *inode);
-struct page *new_node_page(struct dnode_of_data *dn, unsigned int ofs);
-void ra_node_page(struct f2fs_sb_info *sbi, nid_t nid);
-struct page *get_node_page(struct f2fs_sb_info *sbi, pgoff_t nid);
-struct page *get_node_page_ra(struct page *parent, int start);
-int move_node_page(struct page *node_page, int gc_type);
-int fsync_node_pages(struct f2fs_sb_info *sbi, struct inode *inode,
-=======
 int f2fs_check_nid_range(struct f2fs_sb_info *sbi, nid_t nid);
 bool f2fs_available_free_memory(struct f2fs_sb_info *sbi, int type);
 int f2fs_need_dentry_mark(struct f2fs_sb_info *sbi, nid_t nid);
 bool f2fs_is_checkpointed_node(struct f2fs_sb_info *sbi, nid_t nid);
 bool f2fs_need_inode_block_update(struct f2fs_sb_info *sbi, nid_t ino);
-void f2fs_get_node_info(struct f2fs_sb_info *sbi, nid_t nid,
+int f2fs_get_node_info(struct f2fs_sb_info *sbi, nid_t nid,
 						struct node_info *ni);
 pgoff_t f2fs_get_next_page_offset(struct dnode_of_data *dn, pgoff_t pgofs);
 int f2fs_get_dnode_of_data(struct dnode_of_data *dn, pgoff_t index, int mode);
@@ -2870,31 +2850,13 @@
 void f2fs_ra_node_page(struct f2fs_sb_info *sbi, nid_t nid);
 struct page *f2fs_get_node_page(struct f2fs_sb_info *sbi, pgoff_t nid);
 struct page *f2fs_get_node_page_ra(struct page *parent, int start);
-void f2fs_move_node_page(struct page *node_page, int gc_type);
+int f2fs_move_node_page(struct page *node_page, int gc_type);
 int f2fs_fsync_node_pages(struct f2fs_sb_info *sbi, struct inode *inode,
->>>>>>> 38d74d51
 			struct writeback_control *wbc, bool atomic);
 int f2fs_sync_node_pages(struct f2fs_sb_info *sbi,
 			struct writeback_control *wbc,
 			bool do_balance, enum iostat_type io_type);
-<<<<<<< HEAD
-int build_free_nids(struct f2fs_sb_info *sbi, bool sync, bool mount);
-bool alloc_nid(struct f2fs_sb_info *sbi, nid_t *nid);
-void alloc_nid_done(struct f2fs_sb_info *sbi, nid_t nid);
-void alloc_nid_failed(struct f2fs_sb_info *sbi, nid_t nid);
-int try_to_free_nids(struct f2fs_sb_info *sbi, int nr_shrink);
-void recover_inline_xattr(struct inode *inode, struct page *page);
-int recover_xattr_data(struct inode *inode, struct page *page);
-int recover_inode_page(struct f2fs_sb_info *sbi, struct page *page);
-int restore_node_summary(struct f2fs_sb_info *sbi,
-			unsigned int segno, struct f2fs_summary_block *sum);
-int flush_nat_entries(struct f2fs_sb_info *sbi, struct cp_control *cpc);
-int build_node_manager(struct f2fs_sb_info *sbi);
-void destroy_node_manager(struct f2fs_sb_info *sbi);
-int __init create_node_manager_caches(void);
-void destroy_node_manager_caches(void);
-=======
-void f2fs_build_free_nids(struct f2fs_sb_info *sbi, bool sync, bool mount);
+int f2fs_build_free_nids(struct f2fs_sb_info *sbi, bool sync, bool mount);
 bool f2fs_alloc_nid(struct f2fs_sb_info *sbi, nid_t *nid);
 void f2fs_alloc_nid_done(struct f2fs_sb_info *sbi, nid_t nid);
 void f2fs_alloc_nid_failed(struct f2fs_sb_info *sbi, nid_t nid);
@@ -2902,14 +2864,13 @@
 void f2fs_recover_inline_xattr(struct inode *inode, struct page *page);
 int f2fs_recover_xattr_data(struct inode *inode, struct page *page);
 int f2fs_recover_inode_page(struct f2fs_sb_info *sbi, struct page *page);
-void f2fs_restore_node_summary(struct f2fs_sb_info *sbi,
+int f2fs_restore_node_summary(struct f2fs_sb_info *sbi,
 			unsigned int segno, struct f2fs_summary_block *sum);
-void f2fs_flush_nat_entries(struct f2fs_sb_info *sbi, struct cp_control *cpc);
+int f2fs_flush_nat_entries(struct f2fs_sb_info *sbi, struct cp_control *cpc);
 int f2fs_build_node_manager(struct f2fs_sb_info *sbi);
 void f2fs_destroy_node_manager(struct f2fs_sb_info *sbi);
 int __init f2fs_create_node_manager_caches(void);
 void f2fs_destroy_node_manager_caches(void);
->>>>>>> 38d74d51
 
 /*
  * segment.c
@@ -2961,17 +2922,10 @@
 			struct f2fs_io_info *fio, bool add_list);
 void f2fs_wait_on_page_writeback(struct page *page,
 			enum page_type type, bool ordered);
-<<<<<<< HEAD
 void f2fs_wait_on_block_writeback(struct inode *inode, block_t blkaddr);
-void write_data_summaries(struct f2fs_sb_info *sbi, block_t start_blk);
-void write_node_summaries(struct f2fs_sb_info *sbi, block_t start_blk);
-int lookup_journal_in_cursum(struct f2fs_journal *journal, int type,
-=======
-void f2fs_wait_on_block_writeback(struct f2fs_sb_info *sbi, block_t blkaddr);
 void f2fs_write_data_summaries(struct f2fs_sb_info *sbi, block_t start_blk);
 void f2fs_write_node_summaries(struct f2fs_sb_info *sbi, block_t start_blk);
 int f2fs_lookup_journal_in_cursum(struct f2fs_journal *journal, int type,
->>>>>>> 38d74d51
 			unsigned int val, int alloc);
 void f2fs_flush_sit_entries(struct f2fs_sb_info *sbi, struct cp_control *cpc);
 int f2fs_build_segment_manager(struct f2fs_sb_info *sbi);
@@ -2986,22 +2940,13 @@
  * checkpoint.c
  */
 void f2fs_stop_checkpoint(struct f2fs_sb_info *sbi, bool end_io);
-<<<<<<< HEAD
-struct page *grab_meta_page(struct f2fs_sb_info *sbi, pgoff_t index);
-struct page *get_meta_page(struct f2fs_sb_info *sbi, pgoff_t index);
-struct page *f2fs_get_meta_page_nofail(struct f2fs_sb_info *sbi, pgoff_t index);
-struct page *get_tmp_page(struct f2fs_sb_info *sbi, pgoff_t index);
-bool f2fs_is_valid_blkaddr(struct f2fs_sb_info *sbi,
-					block_t blkaddr, int type);
-int ra_meta_pages(struct f2fs_sb_info *sbi, block_t start, int nrpages,
-=======
 struct page *f2fs_grab_meta_page(struct f2fs_sb_info *sbi, pgoff_t index);
 struct page *f2fs_get_meta_page(struct f2fs_sb_info *sbi, pgoff_t index);
+struct page *f2fs_get_meta_page_nofail(struct f2fs_sb_info *sbi, pgoff_t index);
 struct page *f2fs_get_tmp_page(struct f2fs_sb_info *sbi, pgoff_t index);
 bool f2fs_is_valid_blkaddr(struct f2fs_sb_info *sbi,
 			block_t blkaddr, int type);
 int f2fs_ra_meta_pages(struct f2fs_sb_info *sbi, block_t start, int nrpages,
->>>>>>> 38d74d51
 			int type, bool sync);
 void f2fs_ra_meta_pages_cond(struct f2fs_sb_info *sbi, pgoff_t index);
 long f2fs_sync_meta_pages(struct f2fs_sb_info *sbi, enum page_type type,
