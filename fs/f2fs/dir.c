// SPDX-License-Identifier: GPL-2.0
/*
 * fs/f2fs/dir.c
 *
 * Copyright (c) 2012 Samsung Electronics Co., Ltd.
 *             http://www.samsung.com/
 */
#include <linux/fs.h>
#include <linux/f2fs_fs.h>
#include <linux/sched/signal.h>
<<<<<<< HEAD
=======
#include <linux/unicode.h>
>>>>>>> 2bb70f40
#include "f2fs.h"
#include "node.h"
#include "acl.h"
#include "xattr.h"
#include <trace/events/f2fs.h>

static unsigned long dir_blocks(struct inode *inode)
{
	return ((unsigned long long) (i_size_read(inode) + PAGE_SIZE - 1))
							>> PAGE_SHIFT;
}

static unsigned int dir_buckets(unsigned int level, int dir_level)
{
	if (level + dir_level < MAX_DIR_HASH_DEPTH / 2)
		return 1 << (level + dir_level);
	else
		return MAX_DIR_BUCKETS;
}

static unsigned int bucket_blocks(unsigned int level)
{
	if (level < MAX_DIR_HASH_DEPTH / 2)
		return 2;
	else
		return 4;
}

static unsigned char f2fs_filetype_table[F2FS_FT_MAX] = {
	[F2FS_FT_UNKNOWN]	= DT_UNKNOWN,
	[F2FS_FT_REG_FILE]	= DT_REG,
	[F2FS_FT_DIR]		= DT_DIR,
	[F2FS_FT_CHRDEV]	= DT_CHR,
	[F2FS_FT_BLKDEV]	= DT_BLK,
	[F2FS_FT_FIFO]		= DT_FIFO,
	[F2FS_FT_SOCK]		= DT_SOCK,
	[F2FS_FT_SYMLINK]	= DT_LNK,
};

static unsigned char f2fs_type_by_mode[S_IFMT >> S_SHIFT] = {
	[S_IFREG >> S_SHIFT]	= F2FS_FT_REG_FILE,
	[S_IFDIR >> S_SHIFT]	= F2FS_FT_DIR,
	[S_IFCHR >> S_SHIFT]	= F2FS_FT_CHRDEV,
	[S_IFBLK >> S_SHIFT]	= F2FS_FT_BLKDEV,
	[S_IFIFO >> S_SHIFT]	= F2FS_FT_FIFO,
	[S_IFSOCK >> S_SHIFT]	= F2FS_FT_SOCK,
	[S_IFLNK >> S_SHIFT]	= F2FS_FT_SYMLINK,
};

static void set_de_type(struct f2fs_dir_entry *de, umode_t mode)
{
	de->file_type = f2fs_type_by_mode[(mode & S_IFMT) >> S_SHIFT];
}

unsigned char f2fs_get_de_type(struct f2fs_dir_entry *de)
{
	if (de->file_type < F2FS_FT_MAX)
		return f2fs_filetype_table[de->file_type];
	return DT_UNKNOWN;
}

static unsigned long dir_block_index(unsigned int level,
				int dir_level, unsigned int idx)
{
	unsigned long i;
	unsigned long bidx = 0;

	for (i = 0; i < level; i++)
		bidx += dir_buckets(i, dir_level) * bucket_blocks(i);
	bidx += idx * bucket_blocks(level);
	return bidx;
}

static struct f2fs_dir_entry *find_in_block(struct inode *dir,
				struct page *dentry_page,
				struct fscrypt_name *fname,
				f2fs_hash_t namehash,
				int *max_slots,
				struct page **res_page)
{
	struct f2fs_dentry_block *dentry_blk;
	struct f2fs_dir_entry *de;
	struct f2fs_dentry_ptr d;

	dentry_blk = (struct f2fs_dentry_block *)page_address(dentry_page);

<<<<<<< HEAD
	make_dentry_ptr_block(NULL, &d, dentry_blk);
=======
	make_dentry_ptr_block(dir, &d, dentry_blk);
>>>>>>> 2bb70f40
	de = f2fs_find_target_dentry(fname, namehash, max_slots, &d);
	if (de)
		*res_page = dentry_page;

	return de;
}

<<<<<<< HEAD
=======
#ifdef CONFIG_UNICODE
/*
 * Test whether a case-insensitive directory entry matches the filename
 * being searched for.
 *
 * Returns: 0 if the directory entry matches, more than 0 if it
 * doesn't match or less than zero on error.
 */
int f2fs_ci_compare(const struct inode *parent, const struct qstr *name,
				const struct qstr *entry, bool quick)
{
	const struct f2fs_sb_info *sbi = F2FS_SB(parent->i_sb);
	const struct unicode_map *um = sbi->s_encoding;
	int ret;

	if (quick)
		ret = utf8_strncasecmp_folded(um, name, entry);
	else
		ret = utf8_strncasecmp(um, name, entry);

	if (ret < 0) {
		/* Handle invalid character sequence as either an error
		 * or as an opaque byte sequence.
		 */
		if (f2fs_has_strict_mode(sbi))
			return -EINVAL;

		if (name->len != entry->len)
			return 1;

		return !!memcmp(name->name, entry->name, name->len);
	}

	return ret;
}

static void f2fs_fname_setup_ci_filename(struct inode *dir,
					const struct qstr *iname,
					struct fscrypt_str *cf_name)
{
	struct f2fs_sb_info *sbi = F2FS_I_SB(dir);

	if (!IS_CASEFOLDED(dir)) {
		cf_name->name = NULL;
		return;
	}

	cf_name->name = f2fs_kmalloc(sbi, F2FS_NAME_LEN, GFP_NOFS);
	if (!cf_name->name)
		return;

	cf_name->len = utf8_casefold(sbi->s_encoding,
					iname, cf_name->name,
					F2FS_NAME_LEN);
	if ((int)cf_name->len <= 0) {
		kvfree(cf_name->name);
		cf_name->name = NULL;
	}
}
#endif

static inline bool f2fs_match_name(struct f2fs_dentry_ptr *d,
					struct f2fs_dir_entry *de,
					struct fscrypt_name *fname,
					struct fscrypt_str *cf_str,
					unsigned long bit_pos,
					f2fs_hash_t namehash)
{
#ifdef CONFIG_UNICODE
	struct inode *parent = d->inode;
	struct f2fs_sb_info *sbi = F2FS_I_SB(parent);
	struct qstr entry;
#endif

	if (de->hash_code != namehash)
		return false;

#ifdef CONFIG_UNICODE
	entry.name = d->filename[bit_pos];
	entry.len = de->name_len;

	if (sbi->s_encoding && IS_CASEFOLDED(parent)) {
		if (cf_str->name) {
			struct qstr cf = {.name = cf_str->name,
					  .len = cf_str->len};
			return !f2fs_ci_compare(parent, &cf, &entry, true);
		}
		return !f2fs_ci_compare(parent, fname->usr_fname, &entry,
					false);
	}
#endif
	if (fscrypt_match_name(fname, d->filename[bit_pos],
				le16_to_cpu(de->name_len)))
		return true;
	return false;
}

>>>>>>> 2bb70f40
struct f2fs_dir_entry *f2fs_find_target_dentry(struct fscrypt_name *fname,
			f2fs_hash_t namehash, int *max_slots,
			struct f2fs_dentry_ptr *d)
{
	struct f2fs_dir_entry *de;
	struct fscrypt_str cf_str = { .name = NULL, .len = 0 };
	unsigned long bit_pos = 0;
	int max_len = 0;

#ifdef CONFIG_UNICODE
	f2fs_fname_setup_ci_filename(d->inode, fname->usr_fname, &cf_str);
#endif

	if (max_slots)
		*max_slots = 0;
	while (bit_pos < d->max) {
		if (!test_bit_le(bit_pos, d->bitmap)) {
			bit_pos++;
			max_len++;
			continue;
		}

		de = &d->dentry[bit_pos];

		if (unlikely(!de->name_len)) {
			bit_pos++;
			continue;
		}

		if (f2fs_match_name(d, de, fname, &cf_str, bit_pos, namehash))
			goto found;

		if (max_slots && max_len > *max_slots)
			*max_slots = max_len;
		max_len = 0;

		bit_pos += GET_DENTRY_SLOTS(le16_to_cpu(de->name_len));
	}

	de = NULL;
found:
	if (max_slots && max_len > *max_slots)
		*max_slots = max_len;

#ifdef CONFIG_UNICODE
	kvfree(cf_str.name);
#endif
	return de;
}

static struct f2fs_dir_entry *find_in_level(struct inode *dir,
					unsigned int level,
					struct fscrypt_name *fname,
					struct page **res_page)
{
	struct qstr name = FSTR_TO_QSTR(&fname->disk_name);
	int s = GET_DENTRY_SLOTS(name.len);
	unsigned int nbucket, nblock;
	unsigned int bidx, end_block;
	struct page *dentry_page;
	struct f2fs_dir_entry *de = NULL;
	bool room = false;
	int max_slots;
	f2fs_hash_t namehash = f2fs_dentry_hash(dir, &name, fname);

	nbucket = dir_buckets(level, F2FS_I(dir)->i_dir_level);
	nblock = bucket_blocks(level);

	bidx = dir_block_index(level, F2FS_I(dir)->i_dir_level,
					le32_to_cpu(namehash) % nbucket);
	end_block = bidx + nblock;

	for (; bidx < end_block; bidx++) {
		/* no need to allocate new dentry pages to all the indices */
		dentry_page = f2fs_find_data_page(dir, bidx);
		if (IS_ERR(dentry_page)) {
			if (PTR_ERR(dentry_page) == -ENOENT) {
				room = true;
				continue;
			} else {
				*res_page = dentry_page;
				break;
			}
		}

		de = find_in_block(dir, dentry_page, fname, namehash,
							&max_slots, res_page);
		if (de)
			break;

		if (max_slots >= s)
			room = true;
		f2fs_put_page(dentry_page, 0);
	}

	if (!de && room && F2FS_I(dir)->chash != namehash) {
		F2FS_I(dir)->chash = namehash;
		F2FS_I(dir)->clevel = level;
	}

	return de;
}

struct f2fs_dir_entry *__f2fs_find_entry(struct inode *dir,
			struct fscrypt_name *fname, struct page **res_page)
{
	unsigned long npages = dir_blocks(dir);
	struct f2fs_dir_entry *de = NULL;
	unsigned int max_depth;
	unsigned int level;

	if (f2fs_has_inline_dentry(dir)) {
		*res_page = NULL;
		de = f2fs_find_in_inline_dir(dir, fname, res_page);
		goto out;
	}

	if (npages == 0) {
		*res_page = NULL;
		goto out;
	}

	max_depth = F2FS_I(dir)->i_current_depth;
	if (unlikely(max_depth > MAX_DIR_HASH_DEPTH)) {
		f2fs_warn(F2FS_I_SB(dir), "Corrupted max_depth of %lu: %u",
			  dir->i_ino, max_depth);
		max_depth = MAX_DIR_HASH_DEPTH;
		f2fs_i_depth_write(dir, max_depth);
	}

	for (level = 0; level < max_depth; level++) {
		*res_page = NULL;
		de = find_in_level(dir, level, fname, res_page);
		if (de || IS_ERR(*res_page))
			break;
	}
out:
	/* This is to increase the speed of f2fs_create */
	if (!de)
		F2FS_I(dir)->task = current;
	return de;
}

/*
 * Find an entry in the specified directory with the wanted name.
 * It returns the page where the entry was found (as a parameter - res_page),
 * and the entry itself. Page is returned mapped and unlocked.
 * Entry is guaranteed to be valid.
 */
struct f2fs_dir_entry *f2fs_find_entry(struct inode *dir,
			const struct qstr *child, struct page **res_page)
{
	struct f2fs_dir_entry *de = NULL;
	struct fscrypt_name fname;
	int err;

#ifdef CONFIG_UNICODE
	if (f2fs_has_strict_mode(F2FS_I_SB(dir)) && IS_CASEFOLDED(dir) &&
			utf8_validate(F2FS_I_SB(dir)->s_encoding, child)) {
		*res_page = ERR_PTR(-EINVAL);
		return NULL;
	}
#endif

	err = fscrypt_setup_filename(dir, child, 1, &fname);
	if (err) {
		if (err == -ENOENT)
			*res_page = NULL;
		else
			*res_page = ERR_PTR(err);
		return NULL;
	}

	de = __f2fs_find_entry(dir, &fname, res_page);

	fscrypt_free_filename(&fname);
	return de;
}

struct f2fs_dir_entry *f2fs_parent_dir(struct inode *dir, struct page **p)
{
	struct qstr dotdot = QSTR_INIT("..", 2);

	return f2fs_find_entry(dir, &dotdot, p);
}

ino_t f2fs_inode_by_name(struct inode *dir, const struct qstr *qstr,
							struct page **page)
{
	ino_t res = 0;
	struct f2fs_dir_entry *de;

	de = f2fs_find_entry(dir, qstr, page);
	if (de) {
		res = le32_to_cpu(de->ino);
		f2fs_put_page(*page, 0);
	}

	return res;
}

void f2fs_set_link(struct inode *dir, struct f2fs_dir_entry *de,
		struct page *page, struct inode *inode)
{
	enum page_type type = f2fs_has_inline_dentry(dir) ? NODE : DATA;
	lock_page(page);
	f2fs_wait_on_page_writeback(page, type, true, true);
	de->ino = cpu_to_le32(inode->i_ino);
	set_de_type(de, inode->i_mode);
	set_page_dirty(page);

	dir->i_mtime = dir->i_ctime = current_time(dir);
	f2fs_mark_inode_dirty_sync(dir, false);
	f2fs_put_page(page, 1);
}

static void init_dent_inode(const struct qstr *name, struct page *ipage)
{
	struct f2fs_inode *ri;

	f2fs_wait_on_page_writeback(ipage, NODE, true, true);

	/* copy name info. to this inode page */
	ri = F2FS_INODE(ipage);
	ri->i_namelen = cpu_to_le32(name->len);
	memcpy(ri->i_name, name->name, name->len);
	set_page_dirty(ipage);
}

void f2fs_do_make_empty_dir(struct inode *inode, struct inode *parent,
					struct f2fs_dentry_ptr *d)
{
	struct qstr dot = QSTR_INIT(".", 1);
	struct qstr dotdot = QSTR_INIT("..", 2);

	/* update dirent of "." */
	f2fs_update_dentry(inode->i_ino, inode->i_mode, d, &dot, 0, 0);

	/* update dirent of ".." */
	f2fs_update_dentry(parent->i_ino, parent->i_mode, d, &dotdot, 0, 1);
}

static int make_empty_dir(struct inode *inode,
		struct inode *parent, struct page *page)
{
	struct page *dentry_page;
	struct f2fs_dentry_block *dentry_blk;
	struct f2fs_dentry_ptr d;

	if (f2fs_has_inline_dentry(inode))
		return f2fs_make_empty_inline_dir(inode, parent, page);

	dentry_page = f2fs_get_new_data_page(inode, page, 0, true);
	if (IS_ERR(dentry_page))
		return PTR_ERR(dentry_page);

	dentry_blk = page_address(dentry_page);

	make_dentry_ptr_block(NULL, &d, dentry_blk);
	f2fs_do_make_empty_dir(inode, parent, &d);

	set_page_dirty(dentry_page);
	f2fs_put_page(dentry_page, 1);
	return 0;
}

struct page *f2fs_init_inode_metadata(struct inode *inode, struct inode *dir,
			const struct qstr *new_name, const struct qstr *orig_name,
			struct page *dpage)
{
	struct page *page;
	int dummy_encrypt = DUMMY_ENCRYPTION_ENABLED(F2FS_I_SB(dir));
	int err;

	if (is_inode_flag_set(inode, FI_NEW_INODE)) {
		page = f2fs_new_inode_page(inode);
		if (IS_ERR(page))
			return page;

		if (S_ISDIR(inode->i_mode)) {
			/* in order to handle error case */
			get_page(page);
			err = make_empty_dir(inode, dir, page);
			if (err) {
				lock_page(page);
				goto put_error;
			}
			put_page(page);
		}

		err = f2fs_init_acl(inode, dir, page, dpage);
		if (err)
			goto put_error;

		err = f2fs_init_security(inode, dir, orig_name, page);
		if (err)
			goto put_error;

		if ((IS_ENCRYPTED(dir) || dummy_encrypt) &&
					f2fs_may_encrypt(inode)) {
			err = fscrypt_inherit_context(dir, inode, page, false);
			if (err)
				goto put_error;
		}
	} else {
		page = f2fs_get_node_page(F2FS_I_SB(dir), inode->i_ino);
		if (IS_ERR(page))
			return page;
	}

	if (new_name) {
		init_dent_inode(new_name, page);
		if (IS_ENCRYPTED(dir))
			file_set_enc_name(inode);
	}

	/*
	 * This file should be checkpointed during fsync.
	 * We lost i_pino from now on.
	 */
	if (is_inode_flag_set(inode, FI_INC_LINK)) {
		if (!S_ISDIR(inode->i_mode))
			file_lost_pino(inode);
		/*
		 * If link the tmpfile to alias through linkat path,
		 * we should remove this inode from orphan list.
		 */
		if (inode->i_nlink == 0)
			f2fs_remove_orphan_inode(F2FS_I_SB(dir), inode->i_ino);
		f2fs_i_links_write(inode, true);
	}
	return page;

put_error:
	clear_nlink(inode);
	f2fs_update_inode(inode, page);
	f2fs_put_page(page, 1);
	return ERR_PTR(err);
}

void f2fs_update_parent_metadata(struct inode *dir, struct inode *inode,
						unsigned int current_depth)
{
	if (inode && is_inode_flag_set(inode, FI_NEW_INODE)) {
		if (S_ISDIR(inode->i_mode))
			f2fs_i_links_write(dir, true);
		clear_inode_flag(inode, FI_NEW_INODE);
	}
	dir->i_mtime = dir->i_ctime = current_time(dir);
	f2fs_mark_inode_dirty_sync(dir, false);

	if (F2FS_I(dir)->i_current_depth != current_depth)
		f2fs_i_depth_write(dir, current_depth);

	if (inode && is_inode_flag_set(inode, FI_INC_LINK))
		clear_inode_flag(inode, FI_INC_LINK);
}

int f2fs_room_for_filename(const void *bitmap, int slots, int max_slots)
{
	int bit_start = 0;
	int zero_start, zero_end;
next:
	zero_start = find_next_zero_bit_le(bitmap, max_slots, bit_start);
	if (zero_start >= max_slots)
		return max_slots;

	zero_end = find_next_bit_le(bitmap, max_slots, zero_start);
	if (zero_end - zero_start >= slots)
		return zero_start;

	bit_start = zero_end + 1;

	if (zero_end + 1 >= max_slots)
		return max_slots;
	goto next;
}

void f2fs_update_dentry(nid_t ino, umode_t mode, struct f2fs_dentry_ptr *d,
				const struct qstr *name, f2fs_hash_t name_hash,
				unsigned int bit_pos)
{
	struct f2fs_dir_entry *de;
	int slots = GET_DENTRY_SLOTS(name->len);
	int i;

	de = &d->dentry[bit_pos];
	de->hash_code = name_hash;
	de->name_len = cpu_to_le16(name->len);
	memcpy(d->filename[bit_pos], name->name, name->len);
	de->ino = cpu_to_le32(ino);
	set_de_type(de, mode);
	for (i = 0; i < slots; i++) {
		__set_bit_le(bit_pos + i, (void *)d->bitmap);
		/* avoid wrong garbage data for readdir */
		if (i)
			(de + i)->name_len = 0;
	}
}

int f2fs_add_regular_entry(struct inode *dir, const struct qstr *new_name,
				const struct qstr *orig_name,
				struct inode *inode, nid_t ino, umode_t mode)
{
	unsigned int bit_pos;
	unsigned int level;
	unsigned int current_depth;
	unsigned long bidx, block;
	f2fs_hash_t dentry_hash;
	unsigned int nbucket, nblock;
	struct page *dentry_page = NULL;
	struct f2fs_dentry_block *dentry_blk = NULL;
	struct f2fs_dentry_ptr d;
	struct page *page = NULL;
	int slots, err = 0;

	level = 0;
	slots = GET_DENTRY_SLOTS(new_name->len);
	dentry_hash = f2fs_dentry_hash(dir, new_name, NULL);

	current_depth = F2FS_I(dir)->i_current_depth;
	if (F2FS_I(dir)->chash == dentry_hash) {
		level = F2FS_I(dir)->clevel;
		F2FS_I(dir)->chash = 0;
	}

start:
	if (time_to_inject(F2FS_I_SB(dir), FAULT_DIR_DEPTH)) {
		f2fs_show_injection_info(FAULT_DIR_DEPTH);
		return -ENOSPC;
	}

	if (unlikely(current_depth == MAX_DIR_HASH_DEPTH))
		return -ENOSPC;

	/* Increase the depth, if required */
	if (level == current_depth)
		++current_depth;

	nbucket = dir_buckets(level, F2FS_I(dir)->i_dir_level);
	nblock = bucket_blocks(level);

	bidx = dir_block_index(level, F2FS_I(dir)->i_dir_level,
				(le32_to_cpu(dentry_hash) % nbucket));

	for (block = bidx; block <= (bidx + nblock - 1); block++) {
		dentry_page = f2fs_get_new_data_page(dir, NULL, block, true);
		if (IS_ERR(dentry_page))
			return PTR_ERR(dentry_page);

		dentry_blk = page_address(dentry_page);
		bit_pos = f2fs_room_for_filename(&dentry_blk->dentry_bitmap,
						slots, NR_DENTRY_IN_BLOCK);
		if (bit_pos < NR_DENTRY_IN_BLOCK)
			goto add_dentry;

		f2fs_put_page(dentry_page, 1);
	}

	/* Move to next level to find the empty slot for new dentry */
	++level;
	goto start;
add_dentry:
	f2fs_wait_on_page_writeback(dentry_page, DATA, true, true);

	if (inode) {
		down_write(&F2FS_I(inode)->i_sem);
		page = f2fs_init_inode_metadata(inode, dir, new_name,
						orig_name, NULL);
		if (IS_ERR(page)) {
			err = PTR_ERR(page);
			goto fail;
		}
	}

	make_dentry_ptr_block(NULL, &d, dentry_blk);
	f2fs_update_dentry(ino, mode, &d, new_name, dentry_hash, bit_pos);

	set_page_dirty(dentry_page);

	if (inode) {
		f2fs_i_pino_write(inode, dir->i_ino);

		/* synchronize inode page's data from inode cache */
		if (is_inode_flag_set(inode, FI_NEW_INODE))
			f2fs_update_inode(inode, page);

		f2fs_put_page(page, 1);
	}

	f2fs_update_parent_metadata(dir, inode, current_depth);
fail:
	if (inode)
		up_write(&F2FS_I(inode)->i_sem);

	f2fs_put_page(dentry_page, 1);

	return err;
}

int f2fs_add_dentry(struct inode *dir, struct fscrypt_name *fname,
				struct inode *inode, nid_t ino, umode_t mode)
{
	struct qstr new_name;
	int err = -EAGAIN;

	new_name.name = fname_name(fname);
	new_name.len = fname_len(fname);

	if (f2fs_has_inline_dentry(dir))
		err = f2fs_add_inline_entry(dir, &new_name, fname->usr_fname,
							inode, ino, mode);
	if (err == -EAGAIN)
		err = f2fs_add_regular_entry(dir, &new_name, fname->usr_fname,
							inode, ino, mode);

	f2fs_update_time(F2FS_I_SB(dir), REQ_TIME);
	return err;
}

/*
 * Caller should grab and release a rwsem by calling f2fs_lock_op() and
 * f2fs_unlock_op().
 */
int f2fs_do_add_link(struct inode *dir, const struct qstr *name,
				struct inode *inode, nid_t ino, umode_t mode)
{
	struct fscrypt_name fname;
	struct page *page = NULL;
	struct f2fs_dir_entry *de = NULL;
	int err;

	err = fscrypt_setup_filename(dir, name, 0, &fname);
	if (err)
		return err;

	/*
	 * An immature stakable filesystem shows a race condition between lookup
	 * and create. If we have same task when doing lookup and create, it's
	 * definitely fine as expected by VFS normally. Otherwise, let's just
	 * verify on-disk dentry one more time, which guarantees filesystem
	 * consistency more.
	 */
	if (current != F2FS_I(dir)->task) {
		de = __f2fs_find_entry(dir, &fname, &page);
		F2FS_I(dir)->task = NULL;
	}
	if (de) {
		f2fs_put_page(page, 0);
		err = -EEXIST;
	} else if (IS_ERR(page)) {
		err = PTR_ERR(page);
	} else {
		err = f2fs_add_dentry(dir, &fname, inode, ino, mode);
	}
	fscrypt_free_filename(&fname);
	return err;
}

int f2fs_do_tmpfile(struct inode *inode, struct inode *dir)
{
	struct page *page;
	int err = 0;

	down_write(&F2FS_I(inode)->i_sem);
	page = f2fs_init_inode_metadata(inode, dir, NULL, NULL, NULL);
	if (IS_ERR(page)) {
		err = PTR_ERR(page);
		goto fail;
	}
	f2fs_put_page(page, 1);

	clear_inode_flag(inode, FI_NEW_INODE);
	f2fs_update_time(F2FS_I_SB(inode), REQ_TIME);
fail:
	up_write(&F2FS_I(inode)->i_sem);
	return err;
}

void f2fs_drop_nlink(struct inode *dir, struct inode *inode)
{
	struct f2fs_sb_info *sbi = F2FS_I_SB(dir);

	down_write(&F2FS_I(inode)->i_sem);

	if (S_ISDIR(inode->i_mode))
		f2fs_i_links_write(dir, false);
	inode->i_ctime = current_time(inode);

	f2fs_i_links_write(inode, false);
	if (S_ISDIR(inode->i_mode)) {
		f2fs_i_links_write(inode, false);
		f2fs_i_size_write(inode, 0);
	}
	up_write(&F2FS_I(inode)->i_sem);

	if (inode->i_nlink == 0)
		f2fs_add_orphan_inode(inode);
	else
		f2fs_release_orphan_inode(sbi);
}

/*
 * It only removes the dentry from the dentry page, corresponding name
 * entry in name page does not need to be touched during deletion.
 */
void f2fs_delete_entry(struct f2fs_dir_entry *dentry, struct page *page,
					struct inode *dir, struct inode *inode)
{
	struct	f2fs_dentry_block *dentry_blk;
	unsigned int bit_pos;
	int slots = GET_DENTRY_SLOTS(le16_to_cpu(dentry->name_len));
	int i;

	f2fs_update_time(F2FS_I_SB(dir), REQ_TIME);

	if (F2FS_OPTION(F2FS_I_SB(dir)).fsync_mode == FSYNC_MODE_STRICT)
		f2fs_add_ino_entry(F2FS_I_SB(dir), dir->i_ino, TRANS_DIR_INO);

	if (f2fs_has_inline_dentry(dir))
		return f2fs_delete_inline_entry(dentry, page, dir, inode);

	lock_page(page);
	f2fs_wait_on_page_writeback(page, DATA, true, true);

	dentry_blk = page_address(page);
	bit_pos = dentry - dentry_blk->dentry;
	for (i = 0; i < slots; i++)
		__clear_bit_le(bit_pos + i, &dentry_blk->dentry_bitmap);

	/* Let's check and deallocate this dentry page */
	bit_pos = find_next_bit_le(&dentry_blk->dentry_bitmap,
			NR_DENTRY_IN_BLOCK,
			0);
	set_page_dirty(page);

	dir->i_ctime = dir->i_mtime = current_time(dir);
	f2fs_mark_inode_dirty_sync(dir, false);

	if (inode)
		f2fs_drop_nlink(dir, inode);

	if (bit_pos == NR_DENTRY_IN_BLOCK &&
		!f2fs_truncate_hole(dir, page->index, page->index + 1)) {
		f2fs_clear_radix_tree_dirty_tag(page);
		clear_page_dirty_for_io(page);
		f2fs_clear_page_private(page);
		ClearPageUptodate(page);
		clear_cold_data(page);
		inode_dec_dirty_pages(dir);
		f2fs_remove_dirty_inode(dir);
	}
	f2fs_put_page(page, 1);
}

bool f2fs_empty_dir(struct inode *dir)
{
	unsigned long bidx;
	struct page *dentry_page;
	unsigned int bit_pos;
	struct f2fs_dentry_block *dentry_blk;
	unsigned long nblock = dir_blocks(dir);

	if (f2fs_has_inline_dentry(dir))
		return f2fs_empty_inline_dir(dir);

	for (bidx = 0; bidx < nblock; bidx++) {
		dentry_page = f2fs_get_lock_data_page(dir, bidx, false);
		if (IS_ERR(dentry_page)) {
			if (PTR_ERR(dentry_page) == -ENOENT)
				continue;
			else
				return false;
		}

		dentry_blk = page_address(dentry_page);
		if (bidx == 0)
			bit_pos = 2;
		else
			bit_pos = 0;
		bit_pos = find_next_bit_le(&dentry_blk->dentry_bitmap,
						NR_DENTRY_IN_BLOCK,
						bit_pos);

		f2fs_put_page(dentry_page, 1);

		if (bit_pos < NR_DENTRY_IN_BLOCK)
			return false;
	}
	return true;
}

int f2fs_fill_dentries(struct dir_context *ctx, struct f2fs_dentry_ptr *d,
			unsigned int start_pos, struct fscrypt_str *fstr)
{
	unsigned char d_type = DT_UNKNOWN;
	unsigned int bit_pos;
	struct f2fs_dir_entry *de = NULL;
	struct fscrypt_str de_name = FSTR_INIT(NULL, 0);
	struct f2fs_sb_info *sbi = F2FS_I_SB(d->inode);
	struct blk_plug plug;
	bool readdir_ra = sbi->readdir_ra == 1;
	int err = 0;

	bit_pos = ((unsigned long)ctx->pos % d->max);

	if (readdir_ra)
		blk_start_plug(&plug);

	while (bit_pos < d->max) {
		bit_pos = find_next_bit_le(d->bitmap, d->max, bit_pos);
		if (bit_pos >= d->max)
			break;

		de = &d->dentry[bit_pos];
		if (de->name_len == 0) {
			bit_pos++;
			ctx->pos = start_pos + bit_pos;
			printk_ratelimited(
				"%s, invalid namelen(0), ino:%u, run fsck to fix.",
				KERN_WARNING, le32_to_cpu(de->ino));
			set_sbi_flag(sbi, SBI_NEED_FSCK);
			continue;
		}

		d_type = f2fs_get_de_type(de);

		de_name.name = d->filename[bit_pos];
		de_name.len = le16_to_cpu(de->name_len);

		/* check memory boundary before moving forward */
		bit_pos += GET_DENTRY_SLOTS(le16_to_cpu(de->name_len));
		if (unlikely(bit_pos > d->max ||
				le16_to_cpu(de->name_len) > F2FS_NAME_LEN)) {
<<<<<<< HEAD
			f2fs_msg(sbi->sb, KERN_WARNING,
				"%s: corrupted namelen=%d, run fsck to fix.",
				__func__, le16_to_cpu(de->name_len));
			set_sbi_flag(sbi, SBI_NEED_FSCK);
			err = -EINVAL;
=======
			f2fs_warn(sbi, "%s: corrupted namelen=%d, run fsck to fix.",
				  __func__, le16_to_cpu(de->name_len));
			set_sbi_flag(sbi, SBI_NEED_FSCK);
			err = -EFSCORRUPTED;
>>>>>>> 2bb70f40
			goto out;
		}

		if (IS_ENCRYPTED(d->inode)) {
			int save_len = fstr->len;

			err = fscrypt_fname_disk_to_usr(d->inode,
						(u32)le32_to_cpu(de->hash_code),
						0, &de_name, fstr);
			if (err)
				goto out;

			de_name = *fstr;
			fstr->len = save_len;
		}

		if (!dir_emit(ctx, de_name.name, de_name.len,
					le32_to_cpu(de->ino), d_type)) {
			err = 1;
			goto out;
		}

		if (readdir_ra)
			f2fs_ra_node_page(sbi, le32_to_cpu(de->ino));

		ctx->pos = start_pos + bit_pos;
	}
out:
	if (readdir_ra)
		blk_finish_plug(&plug);
	return err;
}

static int f2fs_readdir(struct file *file, struct dir_context *ctx)
{
	struct inode *inode = file_inode(file);
	unsigned long npages = dir_blocks(inode);
	struct f2fs_dentry_block *dentry_blk = NULL;
	struct page *dentry_page = NULL;
	struct file_ra_state *ra = &file->f_ra;
	loff_t start_pos = ctx->pos;
	unsigned int n = ((unsigned long)ctx->pos / NR_DENTRY_IN_BLOCK);
	struct f2fs_dentry_ptr d;
	struct fscrypt_str fstr = FSTR_INIT(NULL, 0);
	int err = 0;

	if (IS_ENCRYPTED(inode)) {
		err = fscrypt_get_encryption_info(inode);
		if (err && err != -ENOKEY)
			goto out;

		err = fscrypt_fname_alloc_buffer(inode, F2FS_NAME_LEN, &fstr);
		if (err < 0)
			goto out;
	}

	if (f2fs_has_inline_dentry(inode)) {
		err = f2fs_read_inline_dir(file, ctx, &fstr);
		goto out_free;
	}

	for (; n < npages; n++, ctx->pos = n * NR_DENTRY_IN_BLOCK) {

		/* allow readdir() to be interrupted */
		if (fatal_signal_pending(current)) {
			err = -ERESTARTSYS;
			goto out_free;
		}
		cond_resched();

		/* readahead for multi pages of dir */
		if (npages - n > 1 && !ra_has_index(ra, n))
			page_cache_sync_readahead(inode->i_mapping, ra, file, n,
				min(npages - n, (pgoff_t)MAX_DIR_RA_PAGES));

		dentry_page = f2fs_find_data_page(inode, n);
		if (IS_ERR(dentry_page)) {
			err = PTR_ERR(dentry_page);
			if (err == -ENOENT) {
				err = 0;
				continue;
			} else {
				goto out_free;
			}
		}

		dentry_blk = page_address(dentry_page);

		make_dentry_ptr_block(inode, &d, dentry_blk);

		err = f2fs_fill_dentries(ctx, &d,
				n * NR_DENTRY_IN_BLOCK, &fstr);
		if (err) {
			f2fs_put_page(dentry_page, 0);
			break;
		}

		f2fs_put_page(dentry_page, 0);
	}
out_free:
	fscrypt_fname_free_buffer(&fstr);
out:
	trace_f2fs_readdir(inode, start_pos, ctx->pos, err);
	return err < 0 ? err : 0;
}

static int f2fs_dir_open(struct inode *inode, struct file *filp)
{
	if (IS_ENCRYPTED(inode))
		return fscrypt_get_encryption_info(inode) ? -EACCES : 0;
	return 0;
}

const struct file_operations f2fs_dir_operations = {
	.llseek		= generic_file_llseek,
	.read		= generic_read_dir,
	.iterate_shared	= f2fs_readdir,
	.fsync		= f2fs_sync_file,
	.open		= f2fs_dir_open,
	.unlocked_ioctl	= f2fs_ioctl,
#ifdef CONFIG_COMPAT
	.compat_ioctl   = f2fs_compat_ioctl,
#endif
};

#ifdef CONFIG_UNICODE
static int f2fs_d_compare(const struct dentry *dentry, unsigned int len,
			  const char *str, const struct qstr *name)
{
	struct qstr qstr = {.name = str, .len = len };

	if (!IS_CASEFOLDED(dentry->d_parent->d_inode)) {
		if (len != name->len)
			return -1;
		return memcmp(str, name, len);
	}

	return f2fs_ci_compare(dentry->d_parent->d_inode, name, &qstr, false);
}

static int f2fs_d_hash(const struct dentry *dentry, struct qstr *str)
{
	struct f2fs_sb_info *sbi = F2FS_SB(dentry->d_sb);
	const struct unicode_map *um = sbi->s_encoding;
	unsigned char *norm;
	int len, ret = 0;

	if (!IS_CASEFOLDED(dentry->d_inode))
		return 0;

	norm = f2fs_kmalloc(sbi, PATH_MAX, GFP_ATOMIC);
	if (!norm)
		return -ENOMEM;

	len = utf8_casefold(um, str, norm, PATH_MAX);
	if (len < 0) {
		if (f2fs_has_strict_mode(sbi))
			ret = -EINVAL;
		goto out;
	}
	str->hash = full_name_hash(dentry, norm, len);
out:
	kvfree(norm);
	return ret;
}

const struct dentry_operations f2fs_dentry_ops = {
	.d_hash = f2fs_d_hash,
	.d_compare = f2fs_d_compare,
};
#endif<|MERGE_RESOLUTION|>--- conflicted
+++ resolved
@@ -8,10 +8,7 @@
 #include <linux/fs.h>
 #include <linux/f2fs_fs.h>
 #include <linux/sched/signal.h>
-<<<<<<< HEAD
-=======
 #include <linux/unicode.h>
->>>>>>> 2bb70f40
 #include "f2fs.h"
 #include "node.h"
 #include "acl.h"
@@ -98,11 +95,7 @@
 
 	dentry_blk = (struct f2fs_dentry_block *)page_address(dentry_page);
 
-<<<<<<< HEAD
-	make_dentry_ptr_block(NULL, &d, dentry_blk);
-=======
 	make_dentry_ptr_block(dir, &d, dentry_blk);
->>>>>>> 2bb70f40
 	de = f2fs_find_target_dentry(fname, namehash, max_slots, &d);
 	if (de)
 		*res_page = dentry_page;
@@ -110,8 +103,6 @@
 	return de;
 }
 
-<<<<<<< HEAD
-=======
 #ifdef CONFIG_UNICODE
 /*
  * Test whether a case-insensitive directory entry matches the filename
@@ -209,7 +200,6 @@
 	return false;
 }
 
->>>>>>> 2bb70f40
 struct f2fs_dir_entry *f2fs_find_target_dentry(struct fscrypt_name *fname,
 			f2fs_hash_t namehash, int *max_slots,
 			struct f2fs_dentry_ptr *d)
@@ -944,18 +934,10 @@
 		bit_pos += GET_DENTRY_SLOTS(le16_to_cpu(de->name_len));
 		if (unlikely(bit_pos > d->max ||
 				le16_to_cpu(de->name_len) > F2FS_NAME_LEN)) {
-<<<<<<< HEAD
-			f2fs_msg(sbi->sb, KERN_WARNING,
-				"%s: corrupted namelen=%d, run fsck to fix.",
-				__func__, le16_to_cpu(de->name_len));
-			set_sbi_flag(sbi, SBI_NEED_FSCK);
-			err = -EINVAL;
-=======
 			f2fs_warn(sbi, "%s: corrupted namelen=%d, run fsck to fix.",
 				  __func__, le16_to_cpu(de->name_len));
 			set_sbi_flag(sbi, SBI_NEED_FSCK);
 			err = -EFSCORRUPTED;
->>>>>>> 2bb70f40
 			goto out;
 		}
 
