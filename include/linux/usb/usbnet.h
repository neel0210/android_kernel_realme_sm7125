--- conflicted
+++ resolved
@@ -84,14 +84,11 @@
 #		define EVENT_LINK_CHANGE	11
 #		define EVENT_SET_RX_MODE	12
 #		define EVENT_NO_IP_ALIGN	13
-<<<<<<< HEAD
 
 	void			*ipc_log_ctxt;
 	int			netdev_id;
-=======
 	u32			rx_speed;	/* in bps - NOT Mbps */
 	u32			tx_speed;	/* in bps - NOT Mbps */
->>>>>>> 66722c42
 };
 
 static inline struct usb_driver *driver_of(struct usb_interface *intf)
