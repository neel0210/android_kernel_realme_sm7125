--- conflicted
+++ resolved
@@ -85,55 +85,6 @@
 			0x5ba (PIN_INPUT_PULLDOWN | MUX_MODE3)	/* etk_d7.hsusb1_data3 */
 		>;
 	};
-
-       /* HS USB Port 1 Power */
-       hsusb1_power: hsusb1_power_reg {
-               compatible = "regulator-fixed";
-               regulator-name = "hsusb1_vbus";
-               regulator-min-microvolt = <3300000>;
-               regulator-max-microvolt = <3300000>;
-               gpio = <&twl_gpio 18 GPIO_ACTIVE_LOW>;	/* GPIO LEDA */
-               startup-delay-us = <70000>;
-       };
-
-	/* HS USB Host PHY on PORT 1 */
-	hsusb1_phy: hsusb1_phy {
-		compatible = "usb-nop-xceiv";
-		reset-gpios = <&gpio1 24 GPIO_ACTIVE_LOW>; /* gpio_24 */
-		vcc-supply = <&hsusb1_power>;
-	};
-};
-
-&omap3_pmx_core {
-	pinctrl-names = "default";
-	pinctrl-0 = <
-		&hsusbb1_pins
-	>;
-
-	hsusbb1_pins: pinmux_hsusbb1_pins {
-		pinctrl-single,pins = <
-			0x5aa (PIN_OUTPUT | MUX_MODE3)		/* etk_ctl.hsusb1_clk */
-			0x5a8 (PIN_OUTPUT | MUX_MODE3)		/* etk_clk.hsusb1_stp */
-			0x5bc (PIN_INPUT_PULLDOWN | MUX_MODE3)	/* etk_d8.hsusb1_dir */
-			0x5be (PIN_INPUT_PULLDOWN | MUX_MODE3)	/* etk_d9.hsusb1_nxt */
-			0x5ac (PIN_INPUT_PULLDOWN | MUX_MODE3)	/* etk_d0.hsusb1_data0 */
-			0x5ae (PIN_INPUT_PULLDOWN | MUX_MODE3)	/* etk_d1.hsusb1_data1 */
-			0x5b0 (PIN_INPUT_PULLDOWN | MUX_MODE3)	/* etk_d2.hsusb1_data2 */
-			0x5b2 (PIN_INPUT_PULLDOWN | MUX_MODE3)	/* etk_d3.hsusb1_data7 */
-			0x5b4 (PIN_INPUT_PULLDOWN | MUX_MODE3)	/* etk_d4.hsusb1_data4 */
-			0x5b6 (PIN_INPUT_PULLDOWN | MUX_MODE3)	/* etk_d5.hsusb1_data5 */
-			0x5b8 (PIN_INPUT_PULLDOWN | MUX_MODE3)	/* etk_d6.hsusb1_data6 */
-			0x5ba (PIN_INPUT_PULLDOWN | MUX_MODE3)	/* etk_d7.hsusb1_data3 */
-		>;
-	};
-};
-
-&leds_pins {
-	pinctrl-single,pins = <
-		0x5c4 (PIN_OUTPUT | MUX_MODE4) /* etk_d12.gpio_26 */
-		0x5c6 (PIN_OUTPUT | MUX_MODE4) /* etk_d13.gpio_27 */
-		0x5c8 (PIN_OUTPUT | MUX_MODE4) /* etk_d14.gpio_28 */
-	>;
 };
 
 &leds_pins {
@@ -213,14 +164,6 @@
 		reg = <5 0 0xff>;
 		interrupt-parent = <&gpio6>;
 		interrupts = <16 IRQ_TYPE_LEVEL_LOW>;
-<<<<<<< HEAD
-		vmmc-supply = <&vddvario>;
-		vmmc_aux-supply = <&vdd33a>;
-		reg-io-width = <4>;
-
-		smsc,save-mac-address;
-=======
->>>>>>> 06ff74fd
 	};
 };
 
