--- conflicted
+++ resolved
@@ -87,15 +87,9 @@
 
 #ifdef CONFIG_DEBUG_LL
 	{
-<<<<<<< HEAD
-		.virtual	= UART0_VIRT,
-		.pfn		= __phys_to_pfn(UART0_PHYS),
-		.length		= UART0_SIZE,
-=======
 		.virtual	= LL_UART_VADDR,
 		.pfn		= __phys_to_pfn(LL_UART_PADDR),
 		.length		= UART_SIZE,
->>>>>>> 64507dd7
 		.type		= MT_DEVICE,
 	},
 #endif
