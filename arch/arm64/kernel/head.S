/*
 * Low-level CPU initialisation
 * Based on arch/arm/kernel/head.S
 *
 * Copyright (C) 1994-2002 Russell King
 * Copyright (C) 2003-2012 ARM Ltd.
 * Authors:	Catalin Marinas <catalin.marinas@arm.com>
 *		Will Deacon <will.deacon@arm.com>
 *
 * This program is free software; you can redistribute it and/or modify
 * it under the terms of the GNU General Public License version 2 as
 * published by the Free Software Foundation.
 *
 * This program is distributed in the hope that it will be useful,
 * but WITHOUT ANY WARRANTY; without even the implied warranty of
 * MERCHANTABILITY or FITNESS FOR A PARTICULAR PURPOSE.  See the
 * GNU General Public License for more details.
 *
 * You should have received a copy of the GNU General Public License
 * along with this program.  If not, see <http://www.gnu.org/licenses/>.
 */

#include <linux/linkage.h>
#include <linux/init.h>
#include <linux/irqchip/arm-gic-v3.h>

#include <asm/assembler.h>
#include <asm/boot.h>
#include <asm/ptrace.h>
#include <asm/asm-offsets.h>
#include <asm/cache.h>
#include <asm/cputype.h>
#include <asm/elf.h>
#include <asm/kernel-pgtable.h>
#include <asm/kvm_arm.h>
#include <asm/memory.h>
#include <asm/pgtable-hwdef.h>
#include <asm/pgtable.h>
#include <asm/page.h>
#include <asm/smp.h>
#include <asm/sysreg.h>
#include <asm/thread_info.h>
#include <asm/virt.h>

#define __PHYS_OFFSET	(KERNEL_START - TEXT_OFFSET)

#if (TEXT_OFFSET & 0xfff) != 0
#error TEXT_OFFSET must be at least 4KB aligned
#elif (PAGE_OFFSET & 0x1fffff) != 0
#error PAGE_OFFSET must be at least 2MB aligned
#elif TEXT_OFFSET > 0x1fffff
#error TEXT_OFFSET must be less than 2MB
#endif

/*
 * Kernel startup entry point.
 * ---------------------------
 *
 * The requirements are:
 *   MMU = off, D-cache = off, I-cache = on or off,
 *   x0 = physical address to the FDT blob.
 *
 * This code is mostly position independent so you call this at
 * __pa(PAGE_OFFSET + TEXT_OFFSET).
 *
 * Note that the callee-saved registers are used for storing variables
 * that are useful before the MMU is enabled. The allocations are described
 * in the entry routines.
 */
	__HEAD
_head:
	/*
	 * DO NOT MODIFY. Image header expected by Linux boot-loaders.
	 */
#ifdef CONFIG_EFI
	/*
	 * This add instruction has no meaningful effect except that
	 * its opcode forms the magic "MZ" signature required by UEFI.
	 */
	add	x13, x18, #0x16
	b	stext
#else
	b	stext				// branch to kernel start, magic
	.long	0				// reserved
#endif
	le64sym	_kernel_offset_le		// Image load offset from start of RAM, little-endian
	le64sym	_kernel_size_le			// Effective size of kernel image, little-endian
	le64sym	_kernel_flags_le		// Informative flags, little-endian
	.quad	0				// reserved
	.quad	0				// reserved
	.quad	0				// reserved
	.byte	0x41				// Magic number, "ARM\x64"
	.byte	0x52
	.byte	0x4d
	.byte	0x64
#ifdef CONFIG_EFI
	.long	pe_header - _head		// Offset to the PE header.
#else
	.word	0				// reserved
#endif

#ifdef CONFIG_EFI
	.align 3
pe_header:
	.ascii	"PE"
	.short 	0
coff_header:
	.short	0xaa64				// AArch64
	.short	2				// nr_sections
	.long	0 				// TimeDateStamp
	.long	0				// PointerToSymbolTable
	.long	1				// NumberOfSymbols
	.short	section_table - optional_header	// SizeOfOptionalHeader
	.short	0x206				// Characteristics.
						// IMAGE_FILE_DEBUG_STRIPPED |
						// IMAGE_FILE_EXECUTABLE_IMAGE |
						// IMAGE_FILE_LINE_NUMS_STRIPPED
optional_header:
	.short	0x20b				// PE32+ format
	.byte	0x02				// MajorLinkerVersion
	.byte	0x14				// MinorLinkerVersion
	.long	_end - efi_header_end		// SizeOfCode
	.long	0				// SizeOfInitializedData
	.long	0				// SizeOfUninitializedData
	.long	__efistub_entry - _head		// AddressOfEntryPoint
	.long	efi_header_end - _head		// BaseOfCode

extra_header_fields:
	.quad	0				// ImageBase
	.long	0x1000				// SectionAlignment
	.long	PECOFF_FILE_ALIGNMENT		// FileAlignment
	.short	0				// MajorOperatingSystemVersion
	.short	0				// MinorOperatingSystemVersion
	.short	0				// MajorImageVersion
	.short	0				// MinorImageVersion
	.short	0				// MajorSubsystemVersion
	.short	0				// MinorSubsystemVersion
	.long	0				// Win32VersionValue

	.long	_end - _head			// SizeOfImage

	// Everything before the kernel image is considered part of the header
	.long	efi_header_end - _head		// SizeOfHeaders
	.long	0				// CheckSum
	.short	0xa				// Subsystem (EFI application)
	.short	0				// DllCharacteristics
	.quad	0				// SizeOfStackReserve
	.quad	0				// SizeOfStackCommit
	.quad	0				// SizeOfHeapReserve
	.quad	0				// SizeOfHeapCommit
	.long	0				// LoaderFlags
	.long	0x6				// NumberOfRvaAndSizes

	.quad	0				// ExportTable
	.quad	0				// ImportTable
	.quad	0				// ResourceTable
	.quad	0				// ExceptionTable
	.quad	0				// CertificationTable
	.quad	0				// BaseRelocationTable

	// Section table
section_table:

	/*
	 * The EFI application loader requires a relocation section
	 * because EFI applications must be relocatable.  This is a
	 * dummy section as far as we are concerned.
	 */
	.ascii	".reloc"
	.byte	0
	.byte	0			// end of 0 padding of section name
	.long	0
	.long	0
	.long	0			// SizeOfRawData
	.long	0			// PointerToRawData
	.long	0			// PointerToRelocations
	.long	0			// PointerToLineNumbers
	.short	0			// NumberOfRelocations
	.short	0			// NumberOfLineNumbers
	.long	0x42100040		// Characteristics (section flags)


	.ascii	".text"
	.byte	0
	.byte	0
	.byte	0        		// end of 0 padding of section name
	.long	_end - efi_header_end	// VirtualSize
	.long	efi_header_end - _head	// VirtualAddress
	.long	_edata - efi_header_end	// SizeOfRawData
	.long	efi_header_end - _head	// PointerToRawData

	.long	0		// PointerToRelocations (0 for executables)
	.long	0		// PointerToLineNumbers (0 for executables)
	.short	0		// NumberOfRelocations  (0 for executables)
	.short	0		// NumberOfLineNumbers  (0 for executables)
	.long	0xe0500020	// Characteristics (section flags)

	/*
	 * EFI will load .text onwards at the 4k section alignment
	 * described in the PE/COFF header. To ensure that instruction
	 * sequences using an adrp and a :lo12: immediate will function
	 * correctly at this alignment, we must ensure that .text is
	 * placed at a 4k boundary in the Image to begin with.
	 */
	.align 12
efi_header_end:
#endif

	__INIT

	/*
	 * The following callee saved general purpose registers are used on the
	 * primary lowlevel boot path:
	 *
	 *  Register   Scope                      Purpose
	 *  x21        stext() .. start_kernel()  FDT pointer passed at boot in x0
	 *  x23        stext() .. start_kernel()  physical misalignment/KASLR offset
	 *  x28        __create_page_tables()     callee preserved temp register
	 *  x19/x20    __primary_switch()         callee preserved temp registers
	 */
ENTRY(stext)
	bl	preserve_boot_args
	bl	el2_setup			// Drop to EL1, w0=cpu_boot_mode
	adrp	x23, __PHYS_OFFSET
	and	x23, x23, MIN_KIMG_ALIGN - 1	// KASLR offset, defaults to 0
	bl	set_cpu_boot_mode_flag
	bl	__create_page_tables
	/*
	 * The following calls CPU setup code, see arch/arm64/mm/proc.S for
	 * details.
	 * On return, the CPU will be ready for the MMU to be turned on and
	 * the TCR will have been set.
	 */
	bl	__cpu_setup			// initialise processor
	b	__primary_switch
ENDPROC(stext)

/*
 * Preserve the arguments passed by the bootloader in x0 .. x3
 */
preserve_boot_args:
	mov	x21, x0				// x21=FDT

	adr_l	x0, boot_args			// record the contents of
	stp	x21, x1, [x0]			// x0 .. x3 at kernel entry
	stp	x2, x3, [x0, #16]

	dmb	sy				// needed before dc ivac with
						// MMU off

	add	x1, x0, #0x20			// 4 x 8 bytes
	b	__inval_cache_range		// tail call
ENDPROC(preserve_boot_args)

/*
 * Macro to create a table entry to the next page.
 *
 *	tbl:	page table address
 *	virt:	virtual address
 *	shift:	#imm page table shift
 *	ptrs:	#imm pointers per table page
 *
 * Preserves:	virt
 * Corrupts:	tmp1, tmp2
 * Returns:	tbl -> next level table page address
 */
	.macro	create_table_entry, tbl, virt, shift, ptrs, tmp1, tmp2
	lsr	\tmp1, \virt, #\shift
	and	\tmp1, \tmp1, #\ptrs - 1	// table index
	add	\tmp2, \tbl, #PAGE_SIZE
	orr	\tmp2, \tmp2, #PMD_TYPE_TABLE	// address of next table and entry type
	str	\tmp2, [\tbl, \tmp1, lsl #3]
	add	\tbl, \tbl, #PAGE_SIZE		// next level table page
	.endm

/*
 * Macro to populate the PGD (and possibily PUD) for the corresponding
 * block entry in the next level (tbl) for the given virtual address.
 *
 * Preserves:	tbl, next, virt
 * Corrupts:	tmp1, tmp2
 */
	.macro	create_pgd_entry, tbl, virt, tmp1, tmp2
	create_table_entry \tbl, \virt, PGDIR_SHIFT, PTRS_PER_PGD, \tmp1, \tmp2
#if SWAPPER_PGTABLE_LEVELS > 3
	create_table_entry \tbl, \virt, PUD_SHIFT, PTRS_PER_PUD, \tmp1, \tmp2
#endif
#if SWAPPER_PGTABLE_LEVELS > 2
	create_table_entry \tbl, \virt, SWAPPER_TABLE_SHIFT, PTRS_PER_PTE, \tmp1, \tmp2
#endif
	.endm

/*
 * Macro to populate block entries in the page table for the start..end
 * virtual range (inclusive).
 *
 * Preserves:	tbl, flags
 * Corrupts:	phys, start, end, pstate
 */
	.macro	create_block_map, tbl, flags, phys, start, end
	lsr	\phys, \phys, #SWAPPER_BLOCK_SHIFT
	lsr	\start, \start, #SWAPPER_BLOCK_SHIFT
	and	\start, \start, #PTRS_PER_PTE - 1	// table index
	orr	\phys, \flags, \phys, lsl #SWAPPER_BLOCK_SHIFT	// table entry
	lsr	\end, \end, #SWAPPER_BLOCK_SHIFT
	and	\end, \end, #PTRS_PER_PTE - 1		// table end index
9999:	str	\phys, [\tbl, \start, lsl #3]		// store the entry
	add	\start, \start, #1			// next entry
	add	\phys, \phys, #SWAPPER_BLOCK_SIZE		// next block
	cmp	\start, \end
	b.ls	9999b
	.endm

/*
 * Setup the initial page tables. We only setup the barest amount which is
 * required to get the kernel running. The following sections are required:
 *   - identity mapping to enable the MMU (low address, TTBR0)
 *   - first few MB of the kernel linear mapping to jump to once the MMU has
 *     been enabled
 */
__create_page_tables:
	mov	x28, lr

	/*
	 * Invalidate the idmap and swapper page tables to avoid potential
	 * dirty cache lines being evicted.
	 */
	adrp	x0, idmap_pg_dir
	adrp	x1, swapper_pg_dir + SWAPPER_DIR_SIZE
	bl	__inval_cache_range

	/*
	 * Clear the idmap and swapper page tables.
	 */
	adrp	x0, idmap_pg_dir
	adrp	x6, swapper_pg_dir + SWAPPER_DIR_SIZE
1:	stp	xzr, xzr, [x0], #16
	stp	xzr, xzr, [x0], #16
	stp	xzr, xzr, [x0], #16
	stp	xzr, xzr, [x0], #16
	cmp	x0, x6
	b.lo	1b

	mov	x7, SWAPPER_MM_MMUFLAGS

	/*
	 * Create the identity mapping.
	 */
	adrp	x0, idmap_pg_dir
	adrp	x3, __idmap_text_start		// __pa(__idmap_text_start)

#ifndef CONFIG_ARM64_VA_BITS_48
#define EXTRA_SHIFT	(PGDIR_SHIFT + PAGE_SHIFT - 3)
#define EXTRA_PTRS	(1 << (48 - EXTRA_SHIFT))

	/*
	 * If VA_BITS < 48, it may be too small to allow for an ID mapping to be
	 * created that covers system RAM if that is located sufficiently high
	 * in the physical address space. So for the ID map, use an extended
	 * virtual range in that case, by configuring an additional translation
	 * level.
	 * First, we have to verify our assumption that the current value of
	 * VA_BITS was chosen such that all translation levels are fully
	 * utilised, and that lowering T0SZ will always result in an additional
	 * translation level to be configured.
	 */
#if VA_BITS != EXTRA_SHIFT
#error "Mismatch between VA_BITS and page size/number of translation levels"
#endif

	/*
	 * Calculate the maximum allowed value for TCR_EL1.T0SZ so that the
	 * entire ID map region can be mapped. As T0SZ == (64 - #bits used),
	 * this number conveniently equals the number of leading zeroes in
	 * the physical address of __idmap_text_end.
	 */
	adrp	x5, __idmap_text_end
	clz	x5, x5
	cmp	x5, TCR_T0SZ(VA_BITS)	// default T0SZ small enough?
	b.ge	1f			// .. then skip additional level

	adr_l	x6, idmap_t0sz
	str	x5, [x6]
	dmb	sy
	dc	ivac, x6		// Invalidate potentially stale cache line

	create_table_entry x0, x3, EXTRA_SHIFT, EXTRA_PTRS, x5, x6
1:
#endif

	create_pgd_entry x0, x3, x5, x6
	mov	x5, x3				// __pa(__idmap_text_start)
	adr_l	x6, __idmap_text_end		// __pa(__idmap_text_end)
	create_block_map x0, x7, x3, x5, x6

	/*
	 * Map the kernel image (starting with PHYS_OFFSET).
	 */
	adrp	x0, swapper_pg_dir
	mov_q	x5, KIMAGE_VADDR + TEXT_OFFSET	// compile time __va(_text)
	add	x5, x5, x23			// add KASLR displacement
	create_pgd_entry x0, x5, x3, x6
	adrp	x6, _end			// runtime __pa(_end)
	adrp	x3, _text			// runtime __pa(_text)
	sub	x6, x6, x3			// _end - _text
	add	x6, x6, x5			// runtime __va(_end)
	create_block_map x0, x7, x3, x5, x6

	/*
	 * Since the page tables have been populated with non-cacheable
	 * accesses (MMU disabled), invalidate the idmap and swapper page
	 * tables again to remove any speculatively loaded cache lines.
	 */
	adrp	x0, idmap_pg_dir
	adrp	x1, swapper_pg_dir + SWAPPER_DIR_SIZE
	dmb	sy
	bl	__inval_cache_range

	ret	x28
ENDPROC(__create_page_tables)
	.ltorg

/*
 * The following fragment of code is executed with the MMU enabled.
 *
 *   x0 = __PHYS_OFFSET
 */
__primary_switched:
	adrp	x4, init_thread_union
	add	sp, x4, #THREAD_SIZE
	msr	sp_el0, x4			// Save thread_info

	adr_l	x8, vectors			// load VBAR_EL1 with virtual
	msr	vbar_el1, x8			// vector table address
	isb

	stp	xzr, x30, [sp, #-16]!
	mov	x29, sp

	str_l	x21, __fdt_pointer, x5		// Save FDT pointer

	ldr_l	x4, kimage_vaddr		// Save the offset between
	sub	x4, x4, x0			// the kernel virtual and
	str_l	x4, kimage_voffset, x5		// physical mappings

	// Clear BSS
	adr_l	x0, __bss_start
	mov	x1, xzr
	adr_l	x2, __bss_stop
	sub	x2, x2, x0
	bl	__pi_memset
	dsb	ishst				// Make zero page visible to PTW

#ifdef CONFIG_KASAN
	bl	kasan_early_init
#endif
#ifdef CONFIG_RANDOMIZE_BASE
	tst	x23, ~(MIN_KIMG_ALIGN - 1)	// already running randomized?
	b.ne	0f
	mov	x0, x21				// pass FDT address in x0
	mov	x1, x23				// pass modulo offset in x1
	bl	kaslr_early_init		// parse FDT for KASLR options
	cbz	x0, 0f				// KASLR disabled? just proceed
	orr	x23, x23, x0			// record KASLR offset
	ldp	x29, x30, [sp], #16		// we must enable KASLR, return
	ret					// to __primary_switch()
0:
#endif
	b	start_kernel
ENDPROC(__primary_switched)

/*
 * end early head section, begin head code that is also used for
 * hotplug and needs to have the same protections as the text region
 */
	.section ".idmap.text","ax"

ENTRY(kimage_vaddr)
	.quad		_text - TEXT_OFFSET

/*
 * If we're fortunate enough to boot at EL2, ensure that the world is
 * sane before dropping to EL1.
 *
 * Returns either BOOT_CPU_MODE_EL1 or BOOT_CPU_MODE_EL2 in x20 if
 * booted in EL1 or EL2 respectively.
 */
ENTRY(el2_setup)
	mrs	x0, CurrentEL
	cmp	x0, #CurrentEL_EL2
	b.ne	1f
	mrs	x0, sctlr_el2
CPU_BE(	orr	x0, x0, #(1 << 25)	)	// Set the EE bit for EL2
CPU_LE(	bic	x0, x0, #(1 << 25)	)	// Clear the EE bit for EL2
	msr	sctlr_el2, x0
	b	2f
1:	mrs	x0, sctlr_el1
CPU_BE(	orr	x0, x0, #(3 << 24)	)	// Set the EE and E0E bits for EL1
CPU_LE(	bic	x0, x0, #(3 << 24)	)	// Clear the EE and E0E bits for EL1
	msr	sctlr_el1, x0
	mov	w0, #BOOT_CPU_MODE_EL1		// This cpu booted in EL1
	isb
	ret

2:
#ifdef CONFIG_ARM64_VHE
	/*
	 * Check for VHE being present. For the rest of the EL2 setup,
	 * x2 being non-zero indicates that we do have VHE, and that the
	 * kernel is intended to run at EL2.
	 */
	mrs	x2, id_aa64mmfr1_el1
	ubfx	x2, x2, #8, #4
#else
	mov	x2, xzr
#endif

	/* Hyp configuration. */
	mov	x0, #HCR_RW			// 64-bit EL1
	cbz	x2, set_hcr
	orr	x0, x0, #HCR_TGE		// Enable Host Extensions
	orr	x0, x0, #HCR_E2H
set_hcr:
	msr	hcr_el2, x0
	isb

	/* Generic timers. */
	mrs	x0, cnthctl_el2
	orr	x0, x0, #3			// Enable EL1 physical timers
	msr	cnthctl_el2, x0
	msr	cntvoff_el2, xzr		// Clear virtual offset

#ifdef CONFIG_ARM_GIC_V3
	/* GICv3 system register access */
	mrs	x0, id_aa64pfr0_el1
	ubfx	x0, x0, #24, #4
	cmp	x0, #1
	b.ne	3f

	mrs_s	x0, ICC_SRE_EL2
	orr	x0, x0, #ICC_SRE_EL2_SRE	// Set ICC_SRE_EL2.SRE==1
	orr	x0, x0, #ICC_SRE_EL2_ENABLE	// Set ICC_SRE_EL2.Enable==1
	msr_s	ICC_SRE_EL2, x0
	isb					// Make sure SRE is now set
	mrs_s	x0, ICC_SRE_EL2			// Read SRE back,
	tbz	x0, #0, 3f			// and check that it sticks
	msr_s	ICH_HCR_EL2, xzr		// Reset ICC_HCR_EL2 to defaults

3:
#endif

	/* Populate ID registers. */
	mrs	x0, midr_el1
	mrs	x1, mpidr_el1
	msr	vpidr_el2, x0
	msr	vmpidr_el2, x1

	/*
	 * When VHE is not in use, early init of EL2 and EL1 needs to be
	 * done here.
	 * When VHE _is_ in use, EL1 will not be used in the host and
	 * requires no configuration, and all non-hyp-specific EL2 setup
	 * will be done via the _EL1 system register aliases in __cpu_setup.
	 */
	cbnz	x2, 1f

	/* sctlr_el1 */
	mov	x0, #0x0800			// Set/clear RES{1,0} bits
CPU_BE(	movk	x0, #0x33d0, lsl #16	)	// Set EE and E0E on BE systems
CPU_LE(	movk	x0, #0x30d0, lsl #16	)	// Clear EE and E0E on LE systems
	msr	sctlr_el1, x0

	/* Coprocessor traps. */
	mov	x0, #0x33ff
	msr	cptr_el2, x0			// Disable copro. traps to EL2
1:

#ifdef CONFIG_COMPAT
	msr	hstr_el2, xzr			// Disable CP15 traps to EL2
#endif

	/* EL2 debug */
	mrs	x0, id_aa64dfr0_el1		// Check ID_AA64DFR0_EL1 PMUVer
	sbfx	x0, x0, #8, #4
	cmp	x0, #1
	b.lt	4f				// Skip if no PMU present
	mrs	x0, pmcr_el0			// Disable debug access traps
	ubfx	x0, x0, #11, #5			// to EL2 and allow access to
	msr	mdcr_el2, x0			// all PMU counters from EL1
4:

	/* Stage-2 translation */
	msr	vttbr_el2, xzr

	cbz	x2, install_el2_stub

	mov	w0, #BOOT_CPU_MODE_EL2		// This CPU booted in EL2
	isb
	ret

install_el2_stub:
	/* Hypervisor stub */
	adrp	x0, __hyp_stub_vectors
	add	x0, x0, #:lo12:__hyp_stub_vectors
	msr	vbar_el2, x0

	/* spsr */
	mov	x0, #(PSR_F_BIT | PSR_I_BIT | PSR_A_BIT | PSR_D_BIT |\
		      PSR_MODE_EL1h)
	msr	spsr_el2, x0
	msr	elr_el2, lr
	mov	w0, #BOOT_CPU_MODE_EL2		// This CPU booted in EL2
	eret
ENDPROC(el2_setup)

/*
 * Sets the __boot_cpu_mode flag depending on the CPU boot mode passed
 * in x20. See arch/arm64/include/asm/virt.h for more info.
 */
set_cpu_boot_mode_flag:
	adr_l	x1, __boot_cpu_mode
	cmp	w0, #BOOT_CPU_MODE_EL2
	b.ne	1f
	add	x1, x1, #4
1:	str	w0, [x1]			// This CPU has booted in EL1
	dmb	sy
	dc	ivac, x1			// Invalidate potentially stale cache line
	ret
ENDPROC(set_cpu_boot_mode_flag)

/*
 * These values are written with the MMU off, but read with the MMU on.
 * Writers will invalidate the corresponding address, discarding up to a
 * 'Cache Writeback Granule' (CWG) worth of data. The linker script ensures
 * sufficient alignment that the CWG doesn't overlap another section.
 */
	.pushsection ".mmuoff.data.write", "aw"
/*
 * We need to find out the CPU boot mode long after boot, so we need to
 * store it in a writable variable.
 *
 * This is not in .bss, because we set it sufficiently early that the boot-time
 * zeroing of .bss would clobber it.
 */
ENTRY(__boot_cpu_mode)
	.long	BOOT_CPU_MODE_EL2
	.long	BOOT_CPU_MODE_EL1
/*
 * The booting CPU updates the failed status @__early_cpu_boot_status,
 * with MMU turned off.
 */
ENTRY(__early_cpu_boot_status)
	.long 	0

	.popsection

	/*
	 * This provides a "holding pen" for platforms to hold all secondary
	 * cores are held until we're ready for them to initialise.
	 */
ENTRY(secondary_holding_pen)
	bl	el2_setup			// Drop to EL1, w0=cpu_boot_mode
	bl	set_cpu_boot_mode_flag
	mrs	x0, mpidr_el1
	mov_q	x1, MPIDR_HWID_BITMASK
	and	x0, x0, x1
	adr_l	x3, secondary_holding_pen_release
pen:	ldr	x4, [x3]
	cmp	x4, x0
	b.eq	secondary_startup
	wfe
	b	pen
ENDPROC(secondary_holding_pen)

	/*
	 * Secondary entry point that jumps straight into the kernel. Only to
	 * be used where CPUs are brought online dynamically by the kernel.
	 */
ENTRY(secondary_entry)
	bl	el2_setup			// Drop to EL1
	bl	set_cpu_boot_mode_flag
	b	secondary_startup
ENDPROC(secondary_entry)

secondary_startup:
	/*
	 * Common entry point for secondary CPUs.
	 */
	bl	__cpu_setup			// initialise processor
	bl	__enable_mmu
	ldr	x8, =__secondary_switched
	br	x8
ENDPROC(secondary_startup)

__secondary_switched:
	adr_l	x5, vectors
	msr	vbar_el1, x5
	isb

	adr_l	x0, secondary_data
	ldr	x0, [x0, #CPU_BOOT_STACK]	// get secondary_data.stack
	mov	sp, x0
	and	x0, x0, #~(THREAD_SIZE - 1)
	msr	sp_el0, x0			// save thread_info
	mov	x29, #0
	b	secondary_start_kernel
ENDPROC(__secondary_switched)

/*
 * The booting CPU updates the failed status @__early_cpu_boot_status,
 * with MMU turned off.
 *
 * update_early_cpu_boot_status tmp, status
 *  - Corrupts tmp1, tmp2
 *  - Writes 'status' to __early_cpu_boot_status and makes sure
 *    it is committed to memory.
 */

	.macro	update_early_cpu_boot_status status, tmp1, tmp2
	mov	\tmp2, #\status
	adr_l	\tmp1, __early_cpu_boot_status
	str	\tmp2, [\tmp1]
	dmb	sy
	dc	ivac, \tmp1			// Invalidate potentially stale cache line
	.endm

/*
 * Enable the MMU.
 *
 *  x0  = SCTLR_EL1 value for turning on the MMU.
 *
 * Returns to the caller via x30/lr. This requires the caller to be covered
 * by the .idmap.text section.
 *
 * Checks if the selected granule size is supported by the CPU.
 * If it isn't, park the CPU
 */
ENTRY(__enable_mmu)
	mrs	x1, ID_AA64MMFR0_EL1
	ubfx	x2, x1, #ID_AA64MMFR0_TGRAN_SHIFT, 4
	cmp	x2, #ID_AA64MMFR0_TGRAN_SUPPORTED
	b.ne	__no_granule_support
	update_early_cpu_boot_status 0, x1, x2
	adrp	x1, idmap_pg_dir
	adrp	x2, swapper_pg_dir
	msr	ttbr0_el1, x1			// load TTBR0
	msr	ttbr1_el1, x2			// load TTBR1
	isb
	msr	sctlr_el1, x0
	isb
	/*
	 * Invalidate the local I-cache so that any instructions fetched
	 * speculatively from the PoC are discarded, since they may have
	 * been dynamically patched at the PoU.
	 */
	ic	iallu
	dsb	nsh
	isb
<<<<<<< HEAD
#ifdef CONFIG_RANDOMIZE_BASE
	mov	x19, x0				// preserve new SCTLR_EL1 value
	blr	x27

	/*
	 * If we return here, we have a KASLR displacement in x23 which we need
	 * to take into account by discarding the current kernel mapping and
	 * creating a new one.
	 */
	msr	sctlr_el1, x22			// disable the MMU
	isb
	bl	__create_page_tables		// recreate kernel mapping

	tlbi	vmalle1				// Remove any stale TLB entries
	dsb	nsh

	msr	sctlr_el1, x19			// re-enable the MMU
	isb
	ic	iallu				// flush instructions fetched
	dsb	nsh				// via old mapping
	isb
#endif
	br	x27
=======
	ret
>>>>>>> db68f3e7
ENDPROC(__enable_mmu)

__no_granule_support:
	/* Indicate that this CPU can't boot and is stuck in the kernel */
	update_early_cpu_boot_status CPU_STUCK_IN_KERNEL, x1, x2
1:
	wfe
	wfi
	b	1b
ENDPROC(__no_granule_support)

#ifdef CONFIG_RELOCATABLE
__relocate_kernel:
	/*
	 * Iterate over each entry in the relocation table, and apply the
	 * relocations in place.
	 */
	ldr	w9, =__rela_offset		// offset to reloc table
	ldr	w10, =__rela_size		// size of reloc table

	mov_q	x11, KIMAGE_VADDR		// default virtual offset
	add	x11, x11, x23			// actual virtual offset
	add	x9, x9, x11			// __va(.rela)
	add	x10, x9, x10			// __va(.rela) + sizeof(.rela)

0:	cmp	x9, x10
	b.hs	1f
	ldp	x11, x12, [x9], #24
	ldr	x13, [x9, #-8]
	cmp	w12, #R_AARCH64_RELATIVE
	b.ne	0b
	add	x13, x13, x23			// relocate
	str	x13, [x11, x23]
	b	0b
1:	ret
ENDPROC(__relocate_kernel)
#endif

__primary_switch:
#ifdef CONFIG_RANDOMIZE_BASE
	mov	x19, x0				// preserve new SCTLR_EL1 value
	mrs	x20, sctlr_el1			// preserve old SCTLR_EL1 value
#endif

	bl	__enable_mmu
#ifdef CONFIG_RELOCATABLE
	bl	__relocate_kernel
#ifdef CONFIG_RANDOMIZE_BASE
	ldr	x8, =__primary_switched
	adrp	x0, __PHYS_OFFSET
	blr	x8

	/*
	 * If we return here, we have a KASLR displacement in x23 which we need
	 * to take into account by discarding the current kernel mapping and
	 * creating a new one.
	 */
	msr	sctlr_el1, x20			// disable the MMU
	isb
	bl	__create_page_tables		// recreate kernel mapping

	tlbi	vmalle1				// Remove any stale TLB entries
	dsb	nsh

	msr	sctlr_el1, x19			// re-enable the MMU
	isb
	ic	iallu				// flush instructions fetched
	dsb	nsh				// via old mapping
	isb

	bl	__relocate_kernel
#endif
#endif
	ldr	x8, =__primary_switched
	adrp	x0, __PHYS_OFFSET
	br	x8
ENDPROC(__primary_switch)<|MERGE_RESOLUTION|>--- conflicted
+++ resolved
@@ -756,33 +756,7 @@
 	ic	iallu
 	dsb	nsh
 	isb
-<<<<<<< HEAD
-#ifdef CONFIG_RANDOMIZE_BASE
-	mov	x19, x0				// preserve new SCTLR_EL1 value
-	blr	x27
-
-	/*
-	 * If we return here, we have a KASLR displacement in x23 which we need
-	 * to take into account by discarding the current kernel mapping and
-	 * creating a new one.
-	 */
-	msr	sctlr_el1, x22			// disable the MMU
-	isb
-	bl	__create_page_tables		// recreate kernel mapping
-
-	tlbi	vmalle1				// Remove any stale TLB entries
-	dsb	nsh
-
-	msr	sctlr_el1, x19			// re-enable the MMU
-	isb
-	ic	iallu				// flush instructions fetched
-	dsb	nsh				// via old mapping
-	isb
-#endif
-	br	x27
-=======
 	ret
->>>>>>> db68f3e7
 ENDPROC(__enable_mmu)
 
 __no_granule_support:
