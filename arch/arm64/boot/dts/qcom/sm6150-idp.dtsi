--- conflicted
+++ resolved
@@ -97,8 +97,6 @@
 	cd-gpios = <&tlmm 99 1>;
 
 	status = "ok";
-<<<<<<< HEAD
-=======
 };
 
 &pm6150_qg {
@@ -115,5 +113,4 @@
 	qcom,battery-data = <&mtp_batterydata>;
 	qcom,step-charging-enable;
 	qcom,sw-jeita-enable;
->>>>>>> e71e1637
 };