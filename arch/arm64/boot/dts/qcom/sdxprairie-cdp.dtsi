/* Copyright (c) 2018-2019, The Linux Foundation. All rights reserved.
 *
 * This program is free software; you can redistribute it and/or modify
 * it under the terms of the GNU General Public License version 2 and
 * only version 2 as published by the Free Software Foundation.
 *
 * This program is distributed in the hope that it will be useful,
 * but WITHOUT ANY WARRANTY; without even the implied warranty of
 * MERCHANTABILITY or FITNESS FOR A PARTICULAR PURPOSE.  See the
 * GNU General Public License for more details.
 */

#include "sdxprairie-pmic-overlay.dtsi"
#include "sdxprairie-cdp-audio-overlay.dtsi"

&pmxprairie_vadc {
	vph_pwr {
		reg = <ADC_VPH_PWR>;
		label = "vph_pwr";
		qcom,pre-scaling = <1 3>;
	};

	xo_therm {
		reg = <ADC_XO_THERM_PU2>;
		label = "xo_therm";
		qcom,ratiometric;
		qcom,hw-settle-time = <200>;
		qcom,pre-scaling = <1 1>;
	};

	pa_therm1 {
		reg = <ADC_AMUX_THM1_PU2>;
		label = "pa_therm1";
		qcom,ratiometric;
		qcom,hw-settle-time = <200>;
		qcom,pre-scaling = <1 1>;
	};

	pa_therm2 {
		reg = <ADC_AMUX_THM2_PU2>;
		label = "pa_therm2";
		qcom,ratiometric;
		qcom,hw-settle-time = <200>;
		qcom,pre-scaling = <1 1>;
	};

	sdx_case_therm {
		reg = <ADC_AMUX_THM3_PU2>;
		label = "sdx_case_therm";
		qcom,ratiometric;
		qcom,hw-settle-time = <200>;
		qcom,pre-scaling = <1 1>;
	};

	ambient_therm {
		reg = <ADC_GPIO1_PU2>;
		label = "ambient_therm";
		qcom,ratiometric;
		qcom,hw-settle-time = <200>;
		qcom,pre-scaling = <1 1>;
	};
};

&pmxprairie_adc_tm_iio {
	xo_therm {
		reg = <ADC_XO_THERM_PU2>;
		qcom,ratiometric;
		qcom,hw-settle-time = <200>;
	};

	pa_therm1 {
		reg = <ADC_AMUX_THM1_PU2>;
		qcom,ratiometric;
		qcom,hw-settle-time = <200>;
	};

	pa_therm2 {
		reg = <ADC_AMUX_THM2_PU2>;
		qcom,ratiometric;
		qcom,hw-settle-time = <200>;
	};

	sdx_case_therm {
		reg = <ADC_AMUX_THM3_PU2>;
		qcom,ratiometric;
		qcom,hw-settle-time = <200>;
	};

	ambient_therm {
		reg = <ADC_GPIO1_PU2>;
		qcom,ratiometric;
		qcom,hw-settle-time = <200>;
	};
};

&pm8150b_vadc {
	vph_pwr {
		reg = <ADC_VPH_PWR>;
		label = "vph_pwr";
		qcom,pre-scaling = <1 3>;
	};

	conn_therm {
		reg = <ADC_AMUX_THM3_PU2>;
		label = "conn_therm";
		qcom,ratiometric;
		qcom,hw-settle-time = <200>;
		qcom,pre-scaling = <1 1>;
	};

	chg_sbux {
		reg = <ADC_SBUx>;
		label = "chg_sbux";
		qcom,pre-scaling = <1 3>;
	};

	mid_chg_div6 {
		reg = <ADC_MID_CHG_DIV6>;
		label = "chg_mid";
		qcom,pre-scaling = <1 6>;
	};

	usb_in_i_uv {
		reg = <ADC_USB_IN_I>;
		label = "usb_in_i_uv";
		qcom,pre-scaling = <1 1>;
	};

	usb_in_v_div_16 {
		reg = <ADC_USB_IN_V_16>;
		label = "usb_in_v_div_16";
		qcom,pre-scaling = <1 16>;
	};
};

&pm8150b_adc_tm {
	status = "disabled";
};

&thermal_zones {
	xo-therm-usr {
		polling-delay-passive = <0>;
		polling-delay = <0>;
		thermal-sensors = <&pmxprairie_adc_tm_iio ADC_XO_THERM_PU2>;
		thermal-governor = "user_space";
	};

	pa-therm1-usr {
		polling-delay-passive = <0>;
		polling-delay = <0>;
		thermal-sensors = <&pmxprairie_adc_tm_iio ADC_AMUX_THM1_PU2>;
		thermal-governor = "user_space";
	};

	pa-therm2-usr {
		polling-delay-passive = <0>;
		polling-delay = <0>;
		thermal-sensors = <&pmxprairie_adc_tm_iio ADC_AMUX_THM2_PU2>;
		thermal-governor = "user_space";
	};

	sdx-case-therm-usr {
		polling-delay-passive = <0>;
		polling-delay = <0>;
		thermal-sensors = <&pmxprairie_adc_tm_iio ADC_AMUX_THM3_PU2>;
		thermal-governor = "user_space";
	};

	ambient-therm-usr {
		polling-delay-passive = <0>;
		polling-delay = <0>;
		thermal-sensors = <&pmxprairie_adc_tm_iio ADC_GPIO1_PU2>;
		thermal-governor = "user_space";
	};
};

&pm8150b_charger {
	qcom,batteryless-platform;
	io-channels = <&pm8150b_vadc ADC_USB_IN_V_16>,
		      <&pm8150b_vadc ADC_USB_IN_I>,
		      <&pm8150b_vadc ADC_CHG_TEMP>;
	io-channel-names = "usb_in_voltage",
			   "usb_in_current",
			   "chg_temp";
<<<<<<< HEAD
	qcom,hw-die-temp-mitigation;
	qcom,hw-connector-mitigation;
	qcom,hw-skin-temp-mitigation;
=======
};

&sdhc_1 {
	vdd-supply = <&vreg_sd_vdd>;
	qcom,vdd-voltage-level = <2950000 2950000>;
	qcom,vdd-current-level = <0 800000>;

	vdd-io-supply = <&vreg_vddpx_2>;
	qcom,vdd-io-voltage-level = <1800000 2850000>;
	qcom,vdd-io-current-level = <0 10000>;

	pinctrl-names = "active", "sleep";
	pinctrl-0 = <&sdc1_clk_on &sdc1_cmd_on &sdc1_data_on &sdc1_cd_on>;
	pinctrl-1 = <&sdc1_clk_off &sdc1_cmd_off &sdc1_data_off &sdc1_cd_off>;

	qcom,clk-rates = <400000 20000000 25000000 50000000 100000000
								200000000>;
	qcom,devfreq,freq-table = <50000000 200000000>;

	cd-gpios = <&tlmm 99 GPIO_ACTIVE_LOW>;
	status = "ok";
>>>>>>> 5c9136d9
};<|MERGE_RESOLUTION|>--- conflicted
+++ resolved
@@ -182,11 +182,9 @@
 	io-channel-names = "usb_in_voltage",
 			   "usb_in_current",
 			   "chg_temp";
-<<<<<<< HEAD
 	qcom,hw-die-temp-mitigation;
 	qcom,hw-connector-mitigation;
 	qcom,hw-skin-temp-mitigation;
-=======
 };
 
 &sdhc_1 {
@@ -208,5 +206,4 @@
 
 	cd-gpios = <&tlmm 99 GPIO_ACTIVE_LOW>;
 	status = "ok";
->>>>>>> 5c9136d9
 };