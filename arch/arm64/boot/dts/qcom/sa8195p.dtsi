--- conflicted
+++ resolved
@@ -109,7 +109,6 @@
 			qcom,iova-mapping = <0x80000000 0x40000000>;
 		};
 	};
-<<<<<<< HEAD
 
 	qcom,cam_smmu {
 		msm_cam_smmu_ife {
@@ -207,7 +206,6 @@
 
 &clock_rpmh {
 	compatible = "qcom,rpmh-clk-sm8150";
-=======
 };
 
 &ufsphy_mem {
@@ -323,5 +321,4 @@
 		cam_vana-supply = <&pm8195_s4>;
 		cam_vdig-supply = <&pm8195_s4>;
 	};
->>>>>>> e8247f0b
 };