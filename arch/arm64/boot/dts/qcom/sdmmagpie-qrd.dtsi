/* Copyright (c) 2018, The Linux Foundation. All rights reserved.
 *
 * This program is free software; you can redistribute it and/or modify
 * it under the terms of the GNU General Public License version 2 and
 * only version 2 as published by the Free Software Foundation.
 *
 * This program is distributed in the hope that it will be useful,
 * but WITHOUT ANY WARRANTY; without even the implied warranty of
 * MERCHANTABILITY or FITNESS FOR A PARTICULAR PURPOSE.  See the
 * GNU General Public License for more details.
 */

#include <dt-bindings/gpio/gpio.h>
<<<<<<< HEAD
=======
#include "sdmmagpie-thermal-overlay.dtsi"
>>>>>>> 0482853e

&soc {
};

&qupv3_se8_2uart {
	status = "ok";
};

&ufsphy_mem {
	compatible = "qcom,ufs-phy-qmp-v3";

	vdda-phy-supply = <&pm6150_l4>; /* 0.88v */
	vdda-pll-supply = <&pm6150l_l3>; /* 1.2v */
	vdda-phy-max-microamp = <62900>;
	vdda-pll-max-microamp = <18300>;

	status = "ok";
};

&ufshc_mem {
	vdd-hba-supply = <&ufs_phy_gdsc>;
	vdd-hba-fixed-regulator;
	vcc-supply = <&pm6150_l19>;
	vcc-voltage-level = <2950000 2960000>;
	vccq2-supply = <&pm6150_l12>;
	vcc-max-microamp = <600000>;
	vccq2-max-microamp = <600000>;

	qcom,vddp-ref-clk-supply = <&pm6150l_l3>;
	qcom,vddp-ref-clk-max-microamp = <100>;

	status = "ok";
};

&sdhc_1 {
	vdd-supply = <&pm6150_l19>;
	qcom,vdd-voltage-level = <2950000 2950000>;
	qcom,vdd-current-level = <0 570000>;

	vdd-io-supply = <&pm6150_l12>;
	qcom,vdd-io-always-on;
	qcom,vdd-io-lpm-sup;
	qcom,vdd-io-voltage-level = <1800000 1800000>;
	qcom,vdd-io-current-level = <0 325000>;

	pinctrl-names = "active", "sleep";
	pinctrl-0 = <&sdc1_clk_on &sdc1_cmd_on &sdc1_data_on &sdc1_rclk_on>;
	pinctrl-1 = <&sdc1_clk_off &sdc1_cmd_off &sdc1_data_off &sdc1_rclk_off>;

	status = "ok";
};

&sdhc_2 {
	vdd-supply = <&pm6150l_l9>;
	qcom,vdd-voltage-level = <2950000 2950000>;
	qcom,vdd-current-level = <0 800000>;

	vdd-io-supply = <&pm6150l_l6>;
	qcom,vdd-io-voltage-level = <1800000 2950000>;
	qcom,vdd-io-current-level = <0 22000>;

	pinctrl-names = "active", "sleep";
	pinctrl-0 = <&sdc2_clk_on  &sdc2_cmd_on &sdc2_data_on &sdc2_cd_on>;
	pinctrl-1 = <&sdc2_clk_off &sdc2_cmd_off &sdc2_data_off &sdc2_cd_off>;

	cd-gpios = <&tlmm 69 GPIO_ACTIVE_HIGH>;

	status = "ok";
};<|MERGE_RESOLUTION|>--- conflicted
+++ resolved
@@ -11,10 +11,7 @@
  */
 
 #include <dt-bindings/gpio/gpio.h>
-<<<<<<< HEAD
-=======
 #include "sdmmagpie-thermal-overlay.dtsi"
->>>>>>> 0482853e
 
 &soc {
 };
